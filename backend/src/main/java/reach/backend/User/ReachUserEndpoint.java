--- conflicted
+++ resolved
@@ -1357,9 +1357,6 @@
         return toReturn;
     }
 
-<<<<<<< HEAD
-
-=======
     @ApiMethod(
             name = "fetchRecentApps",
             path = "user/fetchRecentApps/{serverId}",
@@ -1420,7 +1417,6 @@
                 return a.compareTo(b);
             }
         });
->>>>>>> 2fcfb4c0
 
         final List<SimpleApp> toReturn = new ArrayList<>();
         //generate return list of max 20 apps
