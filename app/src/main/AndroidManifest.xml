<?xml version="1.0" encoding="utf-8"?>
<manifest xmlns:android="http://schemas.android.com/apk/res/android"
    package="reach.project"
    android:installLocation="auto">

    <permission
        android:name="reach.project.permission.C2D_MESSAGE"
        android:protectionLevel="signature" />

    <uses-permission android:name="android.permission.WAKE_LOCK" />
    <uses-permission android:name="com.google.android.c2dm.permission.RECEIVE" />
    <uses-permission android:name="reach.project.permission.C2D_MESSAGE" />
    <uses-permission android:name="android.permission.ACCESS_NETWORK_STATE" />
    <uses-permission android:name="android.permission.READ_CONTACTS" />
    <uses-permission android:name="android.permission.READ_EXTERNAL_STORAGE" />
    <uses-permission android:name="android.permission.WRITE_EXTERNAL_STORAGE" />
    <uses-permission android:name="android.permission.INTERNET" />
    <uses-permission android:name="android.permission.GET_ACCOUNTS" />
    <uses-permission android:name="android.permission.GET_TASKS" />
    <uses-permission
        android:name="android.permission.RECEIVE_SMS"
        android:required="false" />
    <uses-permission
        android:name="android.permission.VIBRATE"
        android:required="false" />

    <application
        android:name=".core.ReachApplication"
        android:allowBackup="false"
        android:icon="@drawable/ic_launcher"
        android:label="@string/app_name"
        android:theme="@style/AppTheme">
        <meta-data
            android:name="com.google.android.gms.version"
            android:value="@integer/google_play_services_version" />

        <activity
            android:name=".onBoarding.SplashActivity"
            android:screenOrientation="portrait"
            android:theme="@style/SplashTheme">
            <intent-filter>
                <action android:name="android.intent.action.MAIN" />

                <category android:name="android.intent.category.LAUNCHER" />
            </intent-filter>
        </activity>

        <activity
            android:name=".core.ReachActivity"
            android:label="@string/app_name"
            android:launchMode="singleTop"
            android:screenOrientation="portrait"
            android:windowSoftInputMode="adjustPan">
            <intent-filter>
                <action android:name="process_multiple" />

                <category android:name="android.intent.category.LAUNCHER" />
            </intent-filter>
        </activity>

        <receiver
            android:name=".core.GcmBroadcastReceiver"
            android:permission="com.google.android.c2dm.permission.SEND">
            <intent-filter>
                <action android:name="com.google.android.c2dm.intent.RECEIVE" />
                <action android:name="com.google.android.c2dm.intent.REGISTRATION" />

                <category android:name="reach.project" />
            </intent-filter>
        </receiver>

        <receiver
            android:name=".pacemaker.HeartbeatReceiver"
            android:exported="false" />

        <receiver
            android:name=".core.UpdateReceiver"
            android:exported="false">
            <intent-filter>
                <action android:name="android.intent.action.MY_PACKAGE_REPLACED" />
                <action android:name="android.intent.action.BOOT_COMPLETED" />

                <category android:name="reach.project" />
            </intent-filter>
        </receiver>

        <receiver
            android:name=".apps.InterceptAppInstall"
            android:exported="false">
            <intent-filter>
                <action android:name="android.intent.action.PACKAGE_ADDED" />
                <action android:name="android.intent.action.PACKAGE_INSTALL" />

                <data android:scheme="package" />

                <category android:name="reach.project" />
            </intent-filter>
        </receiver>

        <service
            android:name=".core.GcmIntentService"
            android:exported="false" />

        <service
            android:name=".utils.MetaDataScanner"
            android:exported="false" />

        <service
            android:name="com.google.android.gms.analytics.CampaignTrackingService"
            android:exported="false" />

        <provider
            android:name=".coreViews.friends.ReachFriendsProvider"
            android:authorities="reach.project.coreViews.friends.ReachFriendsProvider"
            android:exported="false"
            android:multiprocess="true" />

        <provider
            android:name=".music.MySongsProvider"
            android:authorities="reach.project.music.MySongsProvider"
            android:exported="false"
            android:multiprocess="true" />

        <activity
            android:name=".core.DialogActivity"
            android:excludeFromRecents="true"
            android:label="@string/title_activity_reach_notification"
            android:launchMode="singleTop"
            android:screenOrientation="portrait"
            android:theme="@style/Theme.AppCompat.Light.Dialog" />

        <activity
            android:name=".coreViews.myProfile.EditProfileActivity"
            android:label="@string/title_activity_edit_profile"
            android:parentActivityName=".core.ReachActivity"
            android:screenOrientation="portrait">
            <meta-data
                android:name="android.support.PARENT_ACTIVITY"
                android:value="reach.project.core.ReachActivity" />
        </activity>

        <activity
            android:name=".ancillaryViews.SettingsActivity"
<<<<<<< HEAD
=======
            android:screenOrientation="portrait"
>>>>>>> 6916bda5
            android:label="@string/title_activity_settings"
            android:parentActivityName=".core.ReachActivity"
            android:screenOrientation="portrait">
            <meta-data
                android:name="android.support.PARENT_ACTIVITY"
                android:value="reach.project.core.ReachActivity" />
        </activity>
        <activity
            android:name=".coreViews.friends.invite.InviteActivity"
            android:label="@string/title_activity_invite"
            android:parentActivityName=".core.ReachActivity"
            android:screenOrientation="portrait"
            android:theme="@style/AppTheme">
            <meta-data
                android:name="android.support.PARENT_ACTIVITY"
                android:value="reach.project.core.ReachActivity" />
        </activity>
        <activity
            android:name=".notificationCentre.NotificationActivity"
            android:label="@string/title_activity_notification"
            android:parentActivityName=".core.ReachActivity"
            android:screenOrientation="portrait"
            android:theme="@style/AppTheme">
            <meta-data
                android:name="android.support.PARENT_ACTIVITY"
                android:value="reach.project.core.ReachActivity" />
        </activity>

        <activity
            android:name=".coreViews.yourProfile.ProfileActivity"
            android:label="@string/title_activity_profile"
            android:parentActivityName=".core.ReachActivity"
            android:screenOrientation="portrait">
            <meta-data
                android:name="android.support.PARENT_ACTIVITY"
                android:value="reach.project.core.ReachActivity" />
        </activity>
        <activity
            android:name=".coreViews.yourProfile.YourProfileActivity"
            android:label="@string/title_activity_your_profile"
            android:parentActivityName=".core.ReachActivity"
            android:screenOrientation="portrait">
            <meta-data
                android:name="android.support.PARENT_ACTIVITY"
                android:value="reach.project.core.ReachActivity" />
        </activity>

        <!--
        <activity
            android:name=".devikaChat.ChatActivity"
            android:label="@string/title_activity_chat"
            android:launchMode="singleTop"
            android:parentActivityName=".core.ReachActivity"
            android:screenOrientation="portrait"
            android:windowSoftInputMode="adjustPan">
            <meta-data
                android:name="android.support.PARENT_ACTIVITY"
                android:value="reach.project.core.ReachActivity" />
        </activity>
        -->

        <activity
            android:name=".push.PushActivity"
            android:label="@string/title_activity_push"
            android:parentActivityName=".core.ReachActivity"
            android:theme="@style/AppTheme">
            <meta-data
                android:name="android.support.PARENT_ACTIVITY"
                android:value="reach.project.core.ReachActivity" />
        </activity>

        <service
            android:name=".onBoarding.smsRelated.SmsListener"
            android:exported="false" />

        <!-- Things on process :remote -->

        <provider
            android:name=".coreViews.fileManager.ReachDatabaseProvider"
            android:authorities="reach.project.coreViews.fileManager.ReachDatabaseProvider"
            android:exported="false"
            android:process=":remote" />

        <service
            android:name=".reachProcess.reachService.ProcessManager"
            android:exported="false"
            android:process=":remote" />

        <activity
            android:name=".player.PlayerActivity"
            android:configChanges="orientation|keyboardHidden|screenSize"
            android:label="@string/title_activity_player"
            android:parentActivityName=".core.ReachActivity"
            android:process=":remote"
            android:screenOrientation="portrait">
            <meta-data
                android:name="android.support.PARENT_ACTIVITY"
                android:value="reach.project.core.ReachActivity" />
        </activity>
    </application>

</manifest><|MERGE_RESOLUTION|>--- conflicted
+++ resolved
@@ -141,13 +141,9 @@
 
         <activity
             android:name=".ancillaryViews.SettingsActivity"
-<<<<<<< HEAD
-=======
-            android:screenOrientation="portrait"
->>>>>>> 6916bda5
+            android:screenOrientation="portrait"
             android:label="@string/title_activity_settings"
-            android:parentActivityName=".core.ReachActivity"
-            android:screenOrientation="portrait">
+            android:parentActivityName=".core.ReachActivity">
             <meta-data
                 android:name="android.support.PARENT_ACTIVITY"
                 android:value="reach.project.core.ReachActivity" />
