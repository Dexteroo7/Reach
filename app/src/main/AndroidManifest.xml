<?xml version="1.0" encoding="utf-8"?>
<manifest xmlns:android="http://schemas.android.com/apk/res/android"
    package="reach.project" >

    <permission
        android:name="reach.project.permission.C2D_MESSAGE"
        android:protectionLevel="signature" />

    <uses-permission android:name="android.permission.WAKE_LOCK" />
    <uses-permission android:name="com.google.android.c2dm.permission.RECEIVE" />
    <uses-permission android:name="reach.project.permission.C2D_MESSAGE" />
    <uses-permission android:name="android.permission.ACCESS_NETWORK_STATE" />
    <uses-permission android:name="android.permission.READ_CONTACTS" />
    <uses-permission android:name="android.permission.READ_EXTERNAL_STORAGE" />
    <uses-permission android:name="android.permission.WRITE_EXTERNAL_STORAGE" />
    <uses-permission android:name="android.permission.INTERNET" />
    <uses-permission android:name="android.permission.GET_ACCOUNTS" />
<<<<<<< HEAD
    <!--<uses-permission android:name="android.permission.GET_TASKS" />-->
=======
    <uses-permission android:name="android.permission.GET_TASKS" />
>>>>>>> aea34360
    <uses-permission
        android:name="android.permission.RECEIVE_SMS"
        android:required="false" />
    <uses-permission
        android:name="android.permission.VIBRATE"
        android:required="false" />

    <application
        android:name=".core.ReachApplication"
        android:allowBackup="false"
        android:icon="@drawable/ic_launcher"
        android:label="@string/app_name"
        android:theme="@style/AppTheme" >
        <meta-data
            android:name="com.google.android.gms.version"
            android:value="@integer/google_play_services_version" />

        <activity
            android:name=".core.SplashActivity"
            android:theme="@style/SplashTheme">
            <intent-filter>
                <action android:name="android.intent.action.MAIN" />
                <category android:name="android.intent.category.LAUNCHER" />
            </intent-filter>
        </activity>

        <activity
            android:name=".core.ReachActivity"
            android:label="@string/app_name"
            android:launchMode="singleTop"
            android:screenOrientation="portrait"
            android:windowSoftInputMode="adjustPan" >
            <intent-filter>
                <action android:name="process_multiple" />
                <category android:name="android.intent.category.LAUNCHER" />
            </intent-filter>
        </activity>

        <receiver
            android:name=".core.GcmBroadcastReceiver"
            android:permission="com.google.android.c2dm.permission.SEND" >
            <intent-filter>
                <action android:name="com.google.android.c2dm.intent.RECEIVE" />
                <action android:name="com.google.android.c2dm.intent.REGISTRATION" />

                <category android:name="reach.project" />
            </intent-filter>
        </receiver>
        <receiver android:name=".pacemaker.HeartbeatReceiver" />
        <receiver android:name=".core.UpdateReceiver" >
            <intent-filter>
                <action android:name="android.intent.action.MY_PACKAGE_REPLACED" />
                <action android:name="android.intent.action.BOOT_COMPLETED" />

                <category android:name="reach.project" />
            </intent-filter>
        </receiver>

        <service
            android:name=".core.GcmIntentService"
            android:exported="false" />
        <service
            android:name=".reachScanner.MusicScanner"
            android:exported="false" />
        <service android:name="com.google.android.gms.analytics.CampaignTrackingService" />

        <provider
            android:name=".friends.ReachFriendsProvider"
            android:authorities="reach.project.friends.ReachFriendsProvider"
            android:exported="false"
            android:multiprocess="true" />
        <provider
            android:name=".music.songs.ReachSongProvider"
            android:authorities="reach.project.music.songs.ReachSongProvider"
            android:exported="false"
            android:multiprocess="true" />
        <provider
            android:name=".music.albums.ReachAlbumProvider"
            android:authorities="reach.project.music.albums.ReachAlbumProvider"
            android:exported="false" />
        <provider
            android:name=".music.artists.ReachArtistProvider"
            android:authorities="reach.project.music.artists.ReachArtistProvider"
            android:exported="false" />
        <provider
            android:name=".music.playLists.ReachPlayListProvider"
            android:authorities="reach.project.music.playLists.ReachPlayListProvider"
            android:exported="false" />

        <activity
            android:name=".core.DialogActivity"
            android:excludeFromRecents="true"
            android:label="@string/title_activity_reach_notification"
            android:launchMode="singleTop"
            android:theme="@style/Theme.AppCompat.Light.Dialog" />

        <receiver
            android:name=".core.ReachActivity$PlayerUpdateListener"
            android:exported="false" >
            <intent-filter>
                <action android:name="reach.project.reachProcess.reachService.ProcessManager.REPLY_PRIMARY_PROGRESS" />
                <action android:name="reach.project.reachProcess.reachService.ProcessManager.REPLY_SECONDARY_PROGRESS" />
                <action android:name="reach.project.reachProcess.reachService.ProcessManager.REPLY_LATEST_MUSIC" />
                <action android:name="reach.project.reachProcess.reachService.ProcessManager.REPLY_PAUSED" />
                <action android:name="reach.project.reachProcess.reachService.ProcessManager.REPLY_UN_PAUSED" />
                <action android:name="reach.project.reachProcess.reachService.ProcessManager.REPLY_MUSIC_DEAD" />
                <action android:name="reach.project.reachProcess.reachService.ProcessManager.REPLY_ERROR" />
                <action android:name="reach.project.reachProcess.reachService.ProcessManager.REPLY_DURATION" />

                <category android:name="reach.project" />
            </intent-filter>
        </receiver>

        <activity android:name="com.mixpanel.android.surveys.SurveyActivity" />
        <activity
            android:name=".devikaChat.ChatActivity"
            android:label="@string/title_activity_chat"
            android:launchMode="singleTop"
            android:parentActivityName=".core.ReachActivity"
            android:screenOrientation="portrait"
            android:windowSoftInputMode="adjustPan" >
            <meta-data
                android:name="android.support.PARENT_ACTIVITY"
                android:value="reach.project.core.ReachActivity" />
        </activity>

        <!-- Things on process :remote -->

        <provider
            android:name=".uploadDownload.ReachDatabaseProvider"
            android:authorities="reach.project.uploadDownload.ReachDatabaseProvider"
            android:exported="false"
            android:process=":remote" />

        <service
            android:name=".reachProcess.reachService.ProcessManager"
            android:exported="false"
            android:process=":remote" />
        <service
            android:name=".reachScanner.ApplicationScanner"
            android:exported="false" >
        </service>
    </application>

</manifest><|MERGE_RESOLUTION|>--- conflicted
+++ resolved
@@ -1,6 +1,6 @@
 <?xml version="1.0" encoding="utf-8"?>
 <manifest xmlns:android="http://schemas.android.com/apk/res/android"
-    package="reach.project" >
+    package="reach.project">
 
     <permission
         android:name="reach.project.permission.C2D_MESSAGE"
@@ -15,11 +15,8 @@
     <uses-permission android:name="android.permission.WRITE_EXTERNAL_STORAGE" />
     <uses-permission android:name="android.permission.INTERNET" />
     <uses-permission android:name="android.permission.GET_ACCOUNTS" />
-<<<<<<< HEAD
-    <!--<uses-permission android:name="android.permission.GET_TASKS" />-->
-=======
     <uses-permission android:name="android.permission.GET_TASKS" />
->>>>>>> aea34360
+
     <uses-permission
         android:name="android.permission.RECEIVE_SMS"
         android:required="false" />
@@ -32,7 +29,7 @@
         android:allowBackup="false"
         android:icon="@drawable/ic_launcher"
         android:label="@string/app_name"
-        android:theme="@style/AppTheme" >
+        android:theme="@style/AppTheme">
         <meta-data
             android:name="com.google.android.gms.version"
             android:value="@integer/google_play_services_version" />
@@ -51,7 +48,7 @@
             android:label="@string/app_name"
             android:launchMode="singleTop"
             android:screenOrientation="portrait"
-            android:windowSoftInputMode="adjustPan" >
+            android:windowSoftInputMode="adjustPan">
             <intent-filter>
                 <action android:name="process_multiple" />
                 <category android:name="android.intent.category.LAUNCHER" />
@@ -60,7 +57,7 @@
 
         <receiver
             android:name=".core.GcmBroadcastReceiver"
-            android:permission="com.google.android.c2dm.permission.SEND" >
+            android:permission="com.google.android.c2dm.permission.SEND">
             <intent-filter>
                 <action android:name="com.google.android.c2dm.intent.RECEIVE" />
                 <action android:name="com.google.android.c2dm.intent.REGISTRATION" />
@@ -69,7 +66,7 @@
             </intent-filter>
         </receiver>
         <receiver android:name=".pacemaker.HeartbeatReceiver" />
-        <receiver android:name=".core.UpdateReceiver" >
+        <receiver android:name=".core.UpdateReceiver">
             <intent-filter>
                 <action android:name="android.intent.action.MY_PACKAGE_REPLACED" />
                 <action android:name="android.intent.action.BOOT_COMPLETED" />
@@ -118,7 +115,7 @@
 
         <receiver
             android:name=".core.ReachActivity$PlayerUpdateListener"
-            android:exported="false" >
+            android:exported="false">
             <intent-filter>
                 <action android:name="reach.project.reachProcess.reachService.ProcessManager.REPLY_PRIMARY_PROGRESS" />
                 <action android:name="reach.project.reachProcess.reachService.ProcessManager.REPLY_SECONDARY_PROGRESS" />
@@ -140,7 +137,7 @@
             android:launchMode="singleTop"
             android:parentActivityName=".core.ReachActivity"
             android:screenOrientation="portrait"
-            android:windowSoftInputMode="adjustPan" >
+            android:windowSoftInputMode="adjustPan">
             <meta-data
                 android:name="android.support.PARENT_ACTIVITY"
                 android:value="reach.project.core.ReachActivity" />
@@ -160,8 +157,7 @@
             android:process=":remote" />
         <service
             android:name=".reachScanner.ApplicationScanner"
-            android:exported="false" >
-        </service>
+            android:exported="false" />
     </application>
 
 </manifest>