package reach.project.onBoarding;

import android.Manifest;
import android.accounts.Account;
import android.accounts.AccountManager;
import android.app.Activity;
import android.content.Context;
import android.content.Intent;
import android.content.SharedPreferences;
import android.net.Uri;
import android.os.Build;
import android.os.Bundle;
import android.os.Handler;
import android.support.annotation.NonNull;
import android.support.annotation.Nullable;
import android.support.v4.app.ActivityCompat;
import android.support.v4.app.FragmentManager;
import android.support.v4.content.ContextCompat;
import android.support.v7.app.AppCompatActivity;
import android.text.TextUtils;
import android.util.Log;
import android.widget.Toast;

import com.appspot.able_door_616.userApi.model.UserDataPersistence;
import com.google.android.gms.analytics.HitBuilders;
import com.google.android.gms.analytics.Tracker;
import com.google.android.gms.common.ConnectionResult;
import com.google.android.gms.common.GooglePlayServicesUtil;
import com.google.common.base.Optional;

import java.io.Serializable;
import java.lang.ref.WeakReference;

import reach.project.R;
import reach.project.core.ReachActivity;
import reach.project.core.ReachApplication;
import reach.project.core.StaticData;
import reach.project.pacemaker.Pacemaker;
import reach.project.utils.FireOnce;
import reach.project.utils.MiscUtils;
import reach.project.utils.SharedPrefUtils;
import reach.project.utils.ThreadLocalRandom;

/**
 * Created by ashish on 19/10/15.
 */
public class SplashActivity extends AppCompatActivity implements SplashInterface {

    @Nullable
    private static WeakReference<SplashActivity> activityWeakReference = null;
    @Nullable
    private static WeakReference<Context> contextWeakReference = null;

    private static final int MY_PERMISSIONS_READ_CONTACTS = 11;
    private static final int MY_PERMISSIONS_WRITE_EXTERNAL_STORAGE = 22;

    @Override
    protected void onCreate(Bundle savedInstanceState) {

        super.onCreate(savedInstanceState);

        //gcm keep-alive
        Pacemaker.scheduleLinear(this, 5);

        activityWeakReference = new WeakReference<>(this);
        contextWeakReference = new WeakReference<>(getApplication());

        // Checking if the user has given permission to read contacts on API 23(marshmallow) or greater
        if (Build.VERSION.SDK_INT >= 23) {

            if (ContextCompat.checkSelfPermission(this, Manifest.permission.READ_CONTACTS) != 0) {

                if (ActivityCompat.shouldShowRequestPermissionRationale(this, Manifest.permission.READ_CONTACTS))
                    Toast.makeText(this, "Permission to access Contacts is required to use the App", Toast.LENGTH_SHORT).show();
                ActivityCompat.requestPermissions(this,
                        new String[]{
                                Manifest.permission.READ_CONTACTS
                        }, MY_PERMISSIONS_READ_CONTACTS);
            } else if (ContextCompat.checkSelfPermission(this, Manifest.permission.WRITE_EXTERNAL_STORAGE) != 0) {

                if (ActivityCompat.shouldShowRequestPermissionRationale(this, Manifest.permission.WRITE_EXTERNAL_STORAGE))
                    Toast.makeText(this, "Permission to access Storage is required to use the App", Toast.LENGTH_SHORT).show();
                ActivityCompat.requestPermissions(this,
                        new String[]{
                                Manifest.permission.WRITE_EXTERNAL_STORAGE
                        }, MY_PERMISSIONS_WRITE_EXTERNAL_STORAGE);
            } else //all granted
                proceedAfterChecks();
        } else //no issue of permissions
            proceedAfterChecks();
    }

    @Override
    public void onRequestPermissionsResult(int requestCode,
                                           @NonNull String[] permissions,
                                           @NonNull int[] grantResults) {

        if (requestCode == MY_PERMISSIONS_READ_CONTACTS) {

            if (!(grantResults.length > 0 && grantResults[0] == 0)) {
                Toast.makeText(this,
                        "Permission to access Contacts is required to use the App",
                        Toast.LENGTH_LONG).show();
                //TODO track
                finish();
            } else {

                if (ContextCompat.checkSelfPermission(this, Manifest.permission.WRITE_EXTERNAL_STORAGE) != 0) {

                    if (ActivityCompat.shouldShowRequestPermissionRationale(this, Manifest.permission.WRITE_EXTERNAL_STORAGE))
                        Toast.makeText(this, "Permission to access Storage is required to use the App", Toast.LENGTH_SHORT).show();
                    ActivityCompat.requestPermissions(this,
                            new String[]{
                                    Manifest.permission.WRITE_EXTERNAL_STORAGE
                            }, MY_PERMISSIONS_WRITE_EXTERNAL_STORAGE);
                } else //all granted
                    proceedAfterChecks();
            }
        } else if (requestCode == MY_PERMISSIONS_WRITE_EXTERNAL_STORAGE) {

            if (!(grantResults.length > 0 && grantResults[0] == 0)) {

                Toast.makeText(this,
                        "Storage permission is required to use the App",
                        Toast.LENGTH_LONG).show();
                //TODO track
                finish();
            } else {

                if (ContextCompat.checkSelfPermission(this, Manifest.permission.READ_CONTACTS) != 0) {

                    if (ActivityCompat.shouldShowRequestPermissionRationale(this, Manifest.permission.READ_CONTACTS))
                        Toast.makeText(this, "Permission to access Contacts is required to use the App", Toast.LENGTH_SHORT).show();
                    ActivityCompat.requestPermissions(this,
                            new String[]{
                                    Manifest.permission.READ_CONTACTS
                            }, MY_PERMISSIONS_READ_CONTACTS);
                } else //all granted
                    proceedAfterChecks();
            }
        } else
            super.onRequestPermissionsResult(requestCode, permissions, grantResults);
    }

    private void proceedAfterChecks() {

        final String chosenEmail = SharedPrefUtils.getEmailId(getSharedPreferences("Reach", MODE_PRIVATE));
        if (TextUtils.isEmpty(chosenEmail)) {

            final Account[] accounts = AccountManager.get(this).getAccountsByType("com.google");
            if (accounts.length == 0) {

                Toast.makeText(this, "You need at-least 1 Google account signed-in to use the app", Toast.LENGTH_LONG).show();
                finish();
                return;
            }
            SharedPrefUtils.storeEmailId(getSharedPreferences("Reach", MODE_PRIVATE), accounts[0].name);
        }
        Log.i("Ayush", "Chosen account = " + chosenEmail);

        final Handler handler = new Handler();
        final SharedPreferences preferences = getSharedPreferences("Reach", MODE_PRIVATE);
        final String userName = SharedPrefUtils.getUserName(preferences);
        final String phoneNumber = SharedPrefUtils.getPhoneNumber(preferences);
        final long serverId = SharedPrefUtils.getServerId(preferences);

        //For google analytics
        //track screen
        final Tracker tracker = ((ReachApplication) getApplication()).getTracker();
        tracker.setScreenName("reach.project.onBoarding.SplashActivity");
        tracker.set("&uid", serverId + "");
        tracker.send(new HitBuilders.ScreenViewBuilder().setCustomDimension(1, serverId + "").build());

        //first check playServices
        if (!checkPlayServices(this)) {
            tracker.send(new HitBuilders.EventBuilder("Play Services screwup", userName + " " + phoneNumber + " screwed up").build());
            return; //fail
        }

        if (TextUtils.isEmpty(userName)) {

            if (serverId == 0 || TextUtils.isEmpty(phoneNumber))
                handler.postDelayed(WELCOME_SPLASH, 700L);
            else
                handler.postDelayed(ACCOUNT_CREATION_SPLASH, 700L);
        } else {

            //perform other ops
            if (MiscUtils.isOnline(this)) {

                //TODO chat check
                //perform contact sync
                FireOnce.contactSync(contextWeakReference, serverId, phoneNumber);
                //refresh gcm
                FireOnce.checkGCM(contextWeakReference, serverId);
                //refresh download ops
                FireOnce.refreshOperations(contextWeakReference);
                //TODO MetaDataScanner
//                final Intent intent = new Intent(this, MetaDataScanner.class);
//                intent.putExtra("first", false);
//                startService(intent);

            } else
                Toast.makeText(this, "No active networks detected", Toast.LENGTH_SHORT).show();

            handler.postDelayed(OPEN_APP_SPLASH, 2000L);
        }
    }

    @Override
    public void onOpenNumberVerification() {
        if (isFinishing())
            return;
        try {
            getSupportFragmentManager().beginTransaction().setCustomAnimations(R.anim.slide_in_right,
                    R.anim.slide_out_left, R.anim.slide_in_left, R.anim.slide_out_right)
                    .replace(R.id.splashLayout, NumberVerification.newInstance()).commit();
        } catch (IllegalStateException ignored) {
        }

    }

    @Override
    public void onOpenCodeVerification(String phoneNumber, String countryCode) {
        if (isFinishing())
            return;
        try {
            final String randomCode = ThreadLocalRandom.current().nextInt(1000, 10000) + "";
            Log.i("Ayush", randomCode + " code");
            getSupportFragmentManager().beginTransaction().setCustomAnimations(R.anim.slide_in_right,
                    R.anim.slide_out_left, R.anim.slide_in_left, R.anim.slide_out_right)
<<<<<<< HEAD
                    .replace(R.id.splashLayout, CodeVerification.newInstance(randomCode, phoneNumber)).commit();
        } catch (IllegalStateException ignored) {
            finish();
        }
=======
                    .replace(R.id.splashLayout, CodeVerification.newInstance(randomCode, phoneNumber, countryCode)).commit();
        } catch (IllegalStateException ignored) { finish();}
>>>>>>> 013f62ff
    }

    @Override
    public void onOpenAccountCreation(Optional<UserDataPersistence> container) {
        if (isFinishing())
            return;
        try {
            getSupportFragmentManager().beginTransaction().setCustomAnimations(R.anim.slide_in_right,
                    R.anim.slide_out_left, R.anim.slide_in_left, R.anim.slide_out_right)
                    .replace(R.id.splashLayout, AccountCreation.newInstance(container)).commit();
        } catch (IllegalStateException ignored) {
            finish();
        }

    }

    @Override
    public void onOpenScan(String name,
                           long oldUserId,
                           String oldProfilePicId,
                           String oldCoverPicId,
                           Uri newProfilePicUri,
                           Uri newCoverPicUri,
                           Serializable contentState) {

        if (isFinishing())
            return;
        try {
            getSupportFragmentManager().beginTransaction().replace(R.id.splashLayout,
                    ScanFragment.newInstance(
                            name,
                            oldUserId,
                            oldProfilePicId,
                            oldCoverPicId,
                            newProfilePicUri,
                            newCoverPicUri,
                            contentState)).commit();
        } catch (IllegalStateException ignored) {
            finish();
        }
    }

    /**
     * Check the device to make sure it has the Google Play Services APK. If
     * it doesn't, display a dialog that allows users to download the APK from
     * the Google Play Store or enable it in the device's system settings.
     *
     * @param activity to use
     * @return true : continue, false : fail
     */
    public static boolean checkPlayServices(Activity activity) {

        final int resultCode = GooglePlayServicesUtil.isGooglePlayServicesAvailable(activity);
        if (resultCode == ConnectionResult.SUCCESS)
            return true;

        if (GooglePlayServicesUtil.isUserRecoverableError(resultCode)) {

            GooglePlayServicesUtil.getErrorDialog(resultCode, activity,
                    StaticData.PLAY_SERVICES_RESOLUTION_REQUEST).show();
        } else {

            Toast.makeText(activity, "This device is not supported", Toast.LENGTH_LONG).show();
            Log.i("GCM_UTILS", "This device is not supported.");
            activity.finish();
        }

        return false;
    }

    private static final Runnable ACCOUNT_CREATION_SPLASH = () -> MiscUtils.useActivity(activityWeakReference, activity -> {

        activity.getWindow().setBackgroundDrawableResource(R.color.white);
        activity.setContentView(R.layout.activity_splash);

        final FragmentManager fragmentManager = activity.getSupportFragmentManager();
        fragmentManager.beginTransaction().replace(R.id.splashLayout,
                AccountCreation.newInstance(Optional.absent())).commit(); //ignore oldContainer
    });

    private static final Runnable OPEN_APP_SPLASH = () -> MiscUtils.useActivity(activityWeakReference, activity -> {

        activity.getWindow().setBackgroundDrawableResource(R.color.white);
        activity.setContentView(R.layout.activity_splash);

        final Intent intent = new Intent(activity, ReachActivity.class);
        activity.startActivity(intent);
        activity.finish();
    });

    private static final Runnable WELCOME_SPLASH = () -> MiscUtils.useActivity(activityWeakReference, activity -> {

        if (activity.isFinishing())
            return;
        try {
            activity.getWindow().setBackgroundDrawableResource(R.color.white);
            activity.setContentView(R.layout.activity_splash);

            final FragmentManager fragmentManager = activity.getSupportFragmentManager();
            fragmentManager.beginTransaction().replace(R.id.splashLayout,
                    WelcomeFragment.newInstance()).commit();
        } catch (IllegalStateException ignored) {
            activity.finish();
        }

    });
}<|MERGE_RESOLUTION|>--- conflicted
+++ resolved
@@ -229,15 +229,10 @@
             Log.i("Ayush", randomCode + " code");
             getSupportFragmentManager().beginTransaction().setCustomAnimations(R.anim.slide_in_right,
                     R.anim.slide_out_left, R.anim.slide_in_left, R.anim.slide_out_right)
-<<<<<<< HEAD
-                    .replace(R.id.splashLayout, CodeVerification.newInstance(randomCode, phoneNumber)).commit();
+                    .replace(R.id.splashLayout, CodeVerification.newInstance(randomCode, phoneNumber, countryCode)).commit();
         } catch (IllegalStateException ignored) {
             finish();
         }
-=======
-                    .replace(R.id.splashLayout, CodeVerification.newInstance(randomCode, phoneNumber, countryCode)).commit();
-        } catch (IllegalStateException ignored) { finish();}
->>>>>>> 013f62ff
     }
 
     @Override
