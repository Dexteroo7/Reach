package reach.project.onBoarding;

import android.Manifest;
import android.accounts.Account;
import android.accounts.AccountManager;
import android.app.Activity;
import android.content.Context;
import android.content.Intent;
import android.content.SharedPreferences;
import android.graphics.Point;
import android.net.Uri;
import android.os.Build;
import android.os.Bundle;
import android.os.Handler;
import android.support.annotation.NonNull;
import android.support.annotation.Nullable;
import android.support.v4.app.ActivityCompat;
import android.support.v4.app.FragmentManager;
import android.support.v4.content.ContextCompat;
import android.support.v7.app.AppCompatActivity;
import android.text.TextUtils;
import android.util.Log;
import android.view.Display;
import android.widget.Toast;

import com.appspot.able_door_616.userApi.model.UserDataPersistence;
import com.google.android.gms.analytics.HitBuilders;
import com.google.android.gms.analytics.Tracker;
import com.google.android.gms.common.ConnectionResult;
import com.google.android.gms.common.GooglePlayServicesUtil;
import com.google.common.base.Optional;

import java.io.Serializable;
import java.lang.ref.WeakReference;

import reach.project.R;
import reach.project.core.ReachActivity;
import reach.project.core.ReachApplication;
import reach.project.core.StaticData;
import reach.project.pacemaker.Pacemaker;
import reach.project.utils.FireOnce;
import reach.project.utils.MiscUtils;
import reach.project.utils.SharedPrefUtils;
import reach.project.utils.ThreadLocalRandom;

/**
 * Created by ashish on 19/10/15.
 */
public class SplashActivity extends AppCompatActivity implements SplashInterface {

    @Nullable
    private static WeakReference<SplashActivity> activityWeakReference = null;
    @Nullable
    private static WeakReference<Context> contextWeakReference = null;

    private static final int MY_PERMISSIONS_READ_CONTACTS = 11;
    private static final int MY_PERMISSIONS_WRITE_EXTERNAL_STORAGE = 22;

    @Override
    protected void onCreate(Bundle savedInstanceState) {

        super.onCreate(savedInstanceState);

        //gcm keep-alive
        Pacemaker.scheduleLinear(this, 5);

        activityWeakReference = new WeakReference<>(this);
        contextWeakReference = new WeakReference<>(getApplication());

        Display display = getWindowManager().getDefaultDisplay();
        Point size = new Point();
        display.getSize(size);
        int width = size.x;
        int height = size.y;
        StaticData.deviceHeight = height;
        StaticData.deviceWidth = width;

        // Checking if the user has given permission to read contacts on API 23(marshmallow) or greater
        if (Build.VERSION.SDK_INT >= 23) {

            if (ContextCompat.checkSelfPermission(this, Manifest.permission.READ_CONTACTS) != 0) {

                if (ActivityCompat.shouldShowRequestPermissionRationale(this, Manifest.permission.READ_CONTACTS))
                    Toast.makeText(this, "Permission to access Contacts is required to use the App", Toast.LENGTH_SHORT).show();
                ActivityCompat.requestPermissions(this,
                        new String[]{
                                Manifest.permission.READ_CONTACTS
                        }, MY_PERMISSIONS_READ_CONTACTS);
            } else if (ContextCompat.checkSelfPermission(this, Manifest.permission.WRITE_EXTERNAL_STORAGE) != 0) {

                if (ActivityCompat.shouldShowRequestPermissionRationale(this, Manifest.permission.WRITE_EXTERNAL_STORAGE))
                    Toast.makeText(this, "Permission to access Storage is required to use the App", Toast.LENGTH_SHORT).show();
                ActivityCompat.requestPermissions(this,
                        new String[]{
                                Manifest.permission.WRITE_EXTERNAL_STORAGE
                        }, MY_PERMISSIONS_WRITE_EXTERNAL_STORAGE);
            } else //all granted
                proceedAfterChecks();
        } else //no issue of permissions
            proceedAfterChecks();
    }

    @Override
    public void onRequestPermissionsResult(int requestCode,
                                           @NonNull String[] permissions,
                                           @NonNull int[] grantResults) {

        if (requestCode == MY_PERMISSIONS_READ_CONTACTS) {

            if (!(grantResults.length > 0 && grantResults[0] == 0)) {
                Toast.makeText(this,
                        "Permission to access Contacts is required to use the App",
                        Toast.LENGTH_LONG).show();
                //TODO track
                finish();
            } else {

                if (ContextCompat.checkSelfPermission(this, Manifest.permission.WRITE_EXTERNAL_STORAGE) != 0) {

                    if (ActivityCompat.shouldShowRequestPermissionRationale(this, Manifest.permission.WRITE_EXTERNAL_STORAGE))
                        Toast.makeText(this, "Permission to access Storage is required to use the App", Toast.LENGTH_SHORT).show();
                    ActivityCompat.requestPermissions(this,
                            new String[]{
                                    Manifest.permission.WRITE_EXTERNAL_STORAGE
                            }, MY_PERMISSIONS_WRITE_EXTERNAL_STORAGE);
                } else //all granted
                    proceedAfterChecks();
            }
        } else if (requestCode == MY_PERMISSIONS_WRITE_EXTERNAL_STORAGE) {

            if (!(grantResults.length > 0 && grantResults[0] == 0)) {

                Toast.makeText(this,
                        "Storage permission is required to use the App",
                        Toast.LENGTH_LONG).show();
                //TODO track
                finish();
            } else {

                if (ContextCompat.checkSelfPermission(this, Manifest.permission.READ_CONTACTS) != 0) {

                    if (ActivityCompat.shouldShowRequestPermissionRationale(this, Manifest.permission.READ_CONTACTS))
                        Toast.makeText(this, "Permission to access Contacts is required to use the App", Toast.LENGTH_SHORT).show();
                    ActivityCompat.requestPermissions(this,
                            new String[]{
                                    Manifest.permission.READ_CONTACTS
                            }, MY_PERMISSIONS_READ_CONTACTS);
                } else //all granted
                    proceedAfterChecks();
            }
        } else
            super.onRequestPermissionsResult(requestCode, permissions, grantResults);
    }

    private void proceedAfterChecks() {

        final String chosenEmail = SharedPrefUtils.getEmailId(getSharedPreferences("Reach", MODE_PRIVATE));
        if (TextUtils.isEmpty(chosenEmail)) {

            final Account[] accounts = AccountManager.get(this).getAccountsByType("com.google");
            if (accounts.length == 0) {

                Toast.makeText(this, "You need at-least 1 Google account signed-in to use the app", Toast.LENGTH_LONG).show();
                finish();
                return;
            }
            SharedPrefUtils.storeEmailId(getSharedPreferences("Reach", MODE_PRIVATE), accounts[0].name);
        }
        Log.i("Ayush", "Chosen account = " + chosenEmail);

        final Handler handler = new Handler();
        final SharedPreferences preferences = getSharedPreferences("Reach", MODE_PRIVATE);
        final String userName = SharedPrefUtils.getUserName(preferences);
        final String phoneNumber = SharedPrefUtils.getPhoneNumber(preferences);
        final long serverId = SharedPrefUtils.getServerId(preferences);

        //For google analytics
        //track screen
        final Tracker tracker = ((ReachApplication) getApplication()).getTracker();
        tracker.setScreenName("reach.project.onBoarding.SplashActivity");
        tracker.set("&uid", serverId + "");
        tracker.send(new HitBuilders.ScreenViewBuilder().setCustomDimension(1, serverId + "").build());

        //first check playServices
        if (!checkPlayServices(this)) {
            tracker.send(new HitBuilders.EventBuilder("Play Services screwup", userName + " " + phoneNumber + " screwed up").build());
            return; //fail
        }

        if (TextUtils.isEmpty(userName)) {

            if (serverId == 0 || TextUtils.isEmpty(phoneNumber))
                handler.postDelayed(WELCOME_SPLASH, 700L);
            else
                handler.postDelayed(ACCOUNT_CREATION_SPLASH, 700L);
        } else {

            //perform other ops
            if (MiscUtils.isOnline(this)) {

                //TODO chat check
                //perform contact sync
                FireOnce.contactSync(contextWeakReference, serverId, phoneNumber);
                //refresh gcm
                FireOnce.checkGCM(contextWeakReference, serverId);
                //refresh download ops
                FireOnce.refreshOperations(contextWeakReference);
                //TODO MetaDataScanner
//                final Intent intent = new Intent(this, MetaDataScanner.class);
//                intent.putExtra("first", false);
//                startService(intent);

            } else
                Toast.makeText(this, "No active networks detected", Toast.LENGTH_SHORT).show();

            handler.postDelayed(OPEN_APP_SPLASH, 2000L);
        }
    }

    @Override
    public void onOpenNumberVerification() {
        if (isFinishing())
            return;
        try {
            getSupportFragmentManager().beginTransaction().setCustomAnimations(R.anim.slide_in_right,
                    R.anim.slide_out_left, R.anim.slide_in_left, R.anim.slide_out_right)
                    .replace(R.id.splashLayout, NumberVerification.newInstance()).commit();
        } catch (IllegalStateException ignored) {
        }

    }

    @Override
    public void onOpenCodeVerification(String phoneNumber, String countryCode) {
        if (isFinishing())
            return;
        try {
            final String randomCode = ThreadLocalRandom.current().nextInt(1000, 10000) + "";
            Log.i("Ayush", randomCode + " code");
            getSupportFragmentManager().beginTransaction().setCustomAnimations(R.anim.slide_in_right,
                    R.anim.slide_out_left, R.anim.slide_in_left, R.anim.slide_out_right)
                    .replace(R.id.splashLayout, CodeVerification.newInstance(randomCode, phoneNumber, countryCode)).commit();
<<<<<<< HEAD
        } catch (IllegalStateException ignored) {
            finish();
        }
=======
        } catch (IllegalStateException ignored) { finish();}
>>>>>>> 5417a1e6
    }

    @Override
    public void onOpenAccountCreation(Optional<UserDataPersistence> container) {
        if (isFinishing())
            return;
        try {
            getSupportFragmentManager().beginTransaction().setCustomAnimations(R.anim.slide_in_right,
                    R.anim.slide_out_left, R.anim.slide_in_left, R.anim.slide_out_right)
                    .replace(R.id.splashLayout, AccountCreation.newInstance(container)).commit();
        } catch (IllegalStateException ignored) {
            finish();
        }

    }

    @Override
    public void onOpenScan(String name,
                           long oldUserId,
                           String oldProfilePicId,
                           String oldCoverPicId,
                           Uri newProfilePicUri,
                           Uri newCoverPicUri,
                           Serializable contentState) {

        if (isFinishing())
            return;
        try {
            getSupportFragmentManager().beginTransaction().replace(R.id.splashLayout,
                    ScanFragment.newInstance(
                            name,
                            oldUserId,
                            oldProfilePicId,
                            oldCoverPicId,
                            newProfilePicUri,
                            newCoverPicUri,
                            contentState)).commit();
        } catch (IllegalStateException ignored) {
            finish();
        }
    }

    /**
     * Check the device to make sure it has the Google Play Services APK. If
     * it doesn't, display a dialog that allows users to download the APK from
     * the Google Play Store or enable it in the device's system settings.
     *
     * @param activity to use
     * @return true : continue, false : fail
     */
    public static boolean checkPlayServices(Activity activity) {

        final int resultCode = GooglePlayServicesUtil.isGooglePlayServicesAvailable(activity);
        if (resultCode == ConnectionResult.SUCCESS)
            return true;

        if (GooglePlayServicesUtil.isUserRecoverableError(resultCode)) {

            GooglePlayServicesUtil.getErrorDialog(resultCode, activity,
                    StaticData.PLAY_SERVICES_RESOLUTION_REQUEST).show();
        } else {

            Toast.makeText(activity, "This device is not supported", Toast.LENGTH_LONG).show();
            Log.i("GCM_UTILS", "This device is not supported.");
            activity.finish();
        }

        return false;
    }

    private static final Runnable ACCOUNT_CREATION_SPLASH = () -> MiscUtils.useActivity(activityWeakReference, activity -> {

        activity.getWindow().setBackgroundDrawableResource(R.color.white);
        activity.setContentView(R.layout.activity_splash);

        final FragmentManager fragmentManager = activity.getSupportFragmentManager();
        fragmentManager.beginTransaction().replace(R.id.splashLayout,
                AccountCreation.newInstance(Optional.absent())).commit(); //ignore oldContainer
    });

    private static final Runnable OPEN_APP_SPLASH = () -> MiscUtils.useActivity(activityWeakReference, activity -> {

        activity.getWindow().setBackgroundDrawableResource(R.color.white);
        activity.setContentView(R.layout.activity_splash);

        final Intent intent = new Intent(activity, ReachActivity.class);
        activity.startActivity(intent);
        activity.finish();
    });

    private static final Runnable WELCOME_SPLASH = () -> MiscUtils.useActivity(activityWeakReference, activity -> {

        if (activity.isFinishing())
            return;
        try {
            activity.getWindow().setBackgroundDrawableResource(R.color.white);
            activity.setContentView(R.layout.activity_splash);

            final FragmentManager fragmentManager = activity.getSupportFragmentManager();
            fragmentManager.beginTransaction().replace(R.id.splashLayout,
                    WelcomeFragment.newInstance()).commit();
        } catch (IllegalStateException ignored) {
            activity.finish();
        }

    });
}<|MERGE_RESOLUTION|>--- conflicted
+++ resolved
@@ -240,13 +240,9 @@
             getSupportFragmentManager().beginTransaction().setCustomAnimations(R.anim.slide_in_right,
                     R.anim.slide_out_left, R.anim.slide_in_left, R.anim.slide_out_right)
                     .replace(R.id.splashLayout, CodeVerification.newInstance(randomCode, phoneNumber, countryCode)).commit();
-<<<<<<< HEAD
         } catch (IllegalStateException ignored) {
             finish();
         }
-=======
-        } catch (IllegalStateException ignored) { finish();}
->>>>>>> 5417a1e6
     }
 
     @Override
