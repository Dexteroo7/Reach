--- conflicted
+++ resolved
@@ -154,16 +154,6 @@
     public void onDestroyView() {
         super.onDestroyView();
 
-<<<<<<< HEAD
-        try {
-            if (Build.VERSION.SDK_INT >= 23)
-                if (ContextCompat.checkSelfPermission(getContext(),
-                        Manifest.permission.RECEIVE_SMS) == 0)
-                    getActivity().unregisterReceiver(LocalUtils.SMSReceiver);
-                else
-                    getActivity().unregisterReceiver(LocalUtils.SMSReceiver);
-        } catch (Exception ignore) {}
-=======
         if (Build.VERSION.SDK_INT >= 23) {
             if (ContextCompat.checkSelfPermission(getContext(),
                     Manifest.permission.RECEIVE_SMS) == 0)
@@ -171,7 +161,6 @@
         }
         else
             getActivity().unregisterReceiver(LocalUtils.SMSReceiver);
->>>>>>> 7a8245be
 
         verifyCode = telephoneNumber = null;
         bottomPart1 = bottomPart2 = bottomPart3;
