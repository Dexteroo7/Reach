--- conflicted
+++ resolved
@@ -86,7 +86,6 @@
         //stuff that auto fills
         verifyCode = (EditText) rootView.findViewById(R.id.verifyCode);
 
-<<<<<<< HEAD
         final ViewPager viewPager = (ViewPager) rootView.findViewById(R.id.logo);
         (telephoneNumber = (EditText) rootView.findViewById(R.id.telephoneNumber)).requestFocus();
         TourPagerAdapter tourPagerAdapter = new TourPagerAdapter(rootView.getContext());
@@ -114,24 +113,6 @@
         });
         ((CirclePageIndicator) rootView.findViewById(R.id.circles)).setViewPager(viewPager);
         rootView.findViewById(R.id.verify).setOnClickListener(LocalUtils.clickListener);
-=======
-        rootView.postDelayed(() -> {
-
-            rootView.setBackgroundResource(0);
-
-            rootView.findViewById(R.id.reach_logo).setVisibility(View.GONE);
-            rootView.findViewById(R.id.otherStuff).setVisibility(View.VISIBLE);
-            rootView.findViewById(R.id.numberVerificationPoster).setVisibility(View.VISIBLE);
-
-            final ViewPager viewPager = (ViewPager) rootView.findViewById(R.id.logo);
-            (telephoneNumber = (EditText) rootView.findViewById(R.id.telephoneNumber)).requestFocus();
-            TourPagerAdapter tourPagerAdapter = new TourPagerAdapter(rootView.getContext());
-            viewPager.setAdapter(tourPagerAdapter);
-
-            ((CirclePageIndicator) rootView.findViewById(R.id.circles)).setViewPager(viewPager);
-            rootView.findViewById(R.id.verify).setOnClickListener(LocalUtils.clickListener);
-        }, 2000);
->>>>>>> 323618ac
         return rootView;
     }
 
