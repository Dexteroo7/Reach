--- conflicted
+++ resolved
@@ -6,10 +6,6 @@
 import android.support.annotation.NonNull;
 import android.support.annotation.Nullable;
 import android.support.v4.app.Fragment;
-<<<<<<< HEAD
-import android.telephony.TelephonyManager;
-=======
->>>>>>> 5417a1e6
 import android.text.InputFilter;
 import android.text.TextUtils;
 import android.util.Log;
@@ -28,43 +24,6 @@
 public class NumberVerification extends Fragment {
 
     private static final CountryData[] countryDatas = {
-<<<<<<< HEAD
-            //new CountryData("AX","+358","Åland Islands"),
-            //new CountryData("AI","+1","Anguilla"),
-            new CountryData("AT","+43","Austria"),
-            new CountryData("BD","+880","Bangladesh"),
-            //new CountryData("BB","+1","Barbados"),
-            //new CountryData("BM","+1","Bermuda"),
-            //new CountryData("VG","+1","British Virgin Islands"),
-            new CountryData("CA","+1","Canada"),
-            //new CountryData("KY","+1","Cayman Islands"),
-            new CountryData("CO","+57","Colombia"),
-            //new CountryData("DM","+1","Dominica"),
-            new CountryData("DO","+1","Dominican Republic"),
-            new CountryData("EG","+20","Egypt"),
-            new CountryData("FI","+358","Finland"),
-            new CountryData("DE","+49","Germany"),
-            new CountryData("GR","+30","Greece"),
-            //new CountryData("GD","+1","Grenada"),
-            //new CountryData("GU","+1","Guam"),
-            //new CountryData("GG","+44","Guernsey"),
-            new CountryData("IN","+91","India"),
-            new CountryData("ID","+62","Indonesia"),
-            new CountryData("IT","+39","Italy"),
-            //new CountryData("MS","+1","Montserrat"),
-            new CountryData("NZ","+64","New Zealand"),
-            //new CountryData("IE","+44","Ireland"),
-            //new CountryData("MP","+1","Northern Mariana Islands"),
-            new CountryData("PK","+92","Pakistan"),
-            new CountryData("PH","+63","Philippines"),
-            //new CountryData("PR","+1","Puerto Rico"),
-            new CountryData("RU","+7","Russia"),
-            //new CountryData("VC","+1","Saint Vincent and the Grenadines"),
-            //new CountryData("TC","+1","Turks and Caicos Islands"),
-            new CountryData("AE","+971","United Arab Emirates"),
-            new CountryData("GB","+44","United Kingdom")
-            //new CountryData("VA","+379","Vatican City"),
-=======
             //new CountryData("ALA","+358","Åland Islands"),
             //new CountryData("AIA","+1","Anguilla"),
             new CountryData("AUT","+43","Austria"),
@@ -102,7 +61,6 @@
             new CountryData("GBR","+44","United Kingdom")
             //new CountryData("VAT","+379","Vatican City"),
             //new CountryData("GB-WLS","+44","Wales")
->>>>>>> 5417a1e6
     };
 
     private static final byte ENFORCED_LENGTH = 4;
@@ -140,22 +98,10 @@
         //telephoneNumber.setText("+91-");
         spinner = (Spinner) rootView.findViewById(R.id.countryCodeSpinner);
         spinner.setAdapter(new CustomSpinnerAdapter(getActivity(),android.R.layout.simple_list_item_1,countryDatas));
-<<<<<<< HEAD
-
-        final String userCountry = getUserCountry(getContext());
-        Log.d("Ashish", "userCountry = " + userCountry);
-        if (userCountry != null && userCountry.length() == 2) {
-            for (int i = 0; i < countryDatas.length; i++) {
-                if (countryDatas[i].isoCode.equalsIgnoreCase(userCountry))
-                    spinner.setSelection(i);
-            }
-        }
-=======
         String localeCountry = getContext().getResources().getConfiguration().locale.getCountry();
         for (int i = 0; i < countryDatas.length; i++)
             if (countryDatas[i].isoCode.equals(localeCountry))
                 spinner.setSelection(i);
->>>>>>> 5417a1e6
 
         //telephoneNumber.setFilters(new InputFilter[]{LENGTH_FILTER, SEXY_FILTER});
 
@@ -178,26 +124,6 @@
     public void onDestroyView() {
         super.onDestroyView();
         telephoneNumber = null;
-    }
-
-    @Nullable
-    private static String getUserCountry(Context context) {
-        try {
-            final TelephonyManager tm = (TelephonyManager) context.getSystemService(Context.TELEPHONY_SERVICE);
-            String country = tm.getSimCountryIso();
-            if (country != null && country.length() == 2)
-                return country;
-            if (tm.getPhoneType() != TelephonyManager.PHONE_TYPE_CDMA) {
-                country = tm.getNetworkCountryIso();
-                if (country != null && country.length() == 2)
-                    return country;
-            }
-            country = context.getResources().getConfiguration().locale.getCountry();
-            if (country != null && country.length() == 2)
-                return country;
-        }
-        catch (Exception ignore) {}
-        return null;
     }
 
     @Override
@@ -254,11 +180,7 @@
 
         final String cleansedNumber = enteredPhoneNumber.replaceAll("[^0-9]", "");
         final int length = cleansedNumber.length();
-<<<<<<< HEAD
-        return length >= 10 ? cleansedNumber.substring(length - 10, length) : null;
-=======
         return cleansedNumber.substring(length - 10, length);
->>>>>>> 5417a1e6
     }
 
     private class CustomSpinnerAdapter extends ArrayAdapter<CountryData> {
