package reach.project.onBoarding;

import android.app.Activity;
import android.content.BroadcastReceiver;
import android.content.Context;
import android.content.Intent;
import android.content.IntentFilter;
import android.os.AsyncTask;
import android.os.Build;
import android.os.Bundle;
import android.provider.Telephony;
import android.support.v4.app.Fragment;
import android.support.v4.view.PagerAdapter;
import android.support.v4.view.ViewPager;
import android.support.v7.app.AlertDialog;
import android.telephony.SmsMessage;
import android.text.TextUtils;
import android.util.Log;
import android.util.Pair;
import android.view.LayoutInflater;
import android.view.View;
import android.view.ViewGroup;
import android.widget.EditText;
import android.widget.ImageView;
import android.widget.LinearLayout;
import android.widget.TextView;
import android.widget.Toast;

import com.google.common.base.Optional;
import com.viewpagerindicator.CirclePageIndicator;

import java.lang.ref.WeakReference;
import java.util.Random;

import reach.backend.entities.userApi.model.OldUserContainerNew;
import reach.project.R;
import reach.project.core.StaticData;
import reach.project.friends.ContactsListFragment;
import reach.project.utils.ForceSyncFriends;
import reach.project.utils.MiscUtils;
import reach.project.utils.SendSMS;
import reach.project.utils.SharedPrefUtils;
import reach.project.utils.auxiliaryClasses.SuperInterface;

public class NumberVerification extends Fragment {

    private static final String SMS_TEXT = "Your activation code is %s . Enter this in the Reach app to complete phone verification";

    private View bottomPart1, bottomPart2, bottomPart3;
    private SuperInterface mListener = null;
    private EditText verifyCode = null;

    private static String phoneNumber;
    private static String finalAuthKey;
    private static WeakReference<NumberVerification> reference;

    public static NumberVerification newInstance() {

        final NumberVerification numberVerification = new NumberVerification();
        reference = new WeakReference<>(numberVerification);
        return numberVerification;
    }

    @Override
    public View onCreateView(LayoutInflater inflater, ViewGroup container,
                             Bundle savedInstanceState) {

        // Inflate the layout for this fragment
        final View rootView = inflater.inflate(R.layout.fragment_number_verification, container, false);

        rootView.findViewById(R.id.verifyRetry).setOnClickListener(LocalUtils.retryListener);
        rootView.findViewById(R.id.verifyNext).setOnClickListener(LocalUtils.verifyCodeListener);

        //stuff that hides
        bottomPart1 = rootView.findViewById(R.id.bottomPart1);
        bottomPart2 = rootView.findViewById(R.id.bottomPart2);
        bottomPart3 = rootView.findViewById(R.id.bottomPart3);
        //stuff that auto fills
        verifyCode = (EditText) rootView.findViewById(R.id.verifyCode);

        rootView.postDelayed(() -> {

            rootView.setBackgroundResource(0);

            rootView.findViewById(R.id.reach_logo).setVisibility(View.GONE);
            rootView.findViewById(R.id.otherStuff).setVisibility(View.VISIBLE);
            rootView.findViewById(R.id.numberVerificationPoster).setVisibility(View.VISIBLE);

            final ViewPager viewPager = (ViewPager) rootView.findViewById(R.id.logo);
            rootView.findViewById(R.id.telephoneNumber).requestFocus();
            viewPager.setAdapter(new TourPagerAdapter(rootView.getContext()));
            ((CirclePageIndicator) rootView.findViewById(R.id.circles)).setViewPager(viewPager);
            rootView.findViewById(R.id.verify).setOnClickListener(LocalUtils.clickListener);
        }, 2000);
        return rootView;
    }

    @Override
    public void onAttach(Context context) {

        super.onAttach(context);
        try {
            mListener = (SuperInterface) context;
        } catch (ClassCastException e) {
            throw new ClassCastException(context.toString()
                    + " must implement OnFragmentInteractionListener");
        }
    }

    @Override
    public void onDetach() {
        super.onDetach();
        mListener = null;
    }

    @Override
    public void onResume() {
        super.onResume();
        //Receive SMS and enter the code.
        getActivity().registerReceiver(LocalUtils.SMSReceiver, LocalUtils.intentFilter);
    }

    @Override
    public void onPause() {
        super.onPause();
        getActivity().unregisterReceiver(LocalUtils.SMSReceiver);
    }

    @Override
    public void onDestroyView() {
        super.onDestroyView();
        verifyCode = null;
        bottomPart1 = bottomPart2 = bottomPart3;
    }

    private static final class TourPagerAdapter extends PagerAdapter {

        private static final String[] tourTexts = new String[]{"Browse through files on\nthe mobile devices of your friends",
                "Build a network\nto have more fun",
                "Connect with your friends\n",
                "Hide the files\nyou don't wish others to see"};
        private static final int[] tourImages = new int[]{R.drawable.library_view,
                R.drawable.reach_queue,
                R.drawable.my_reach,
                R.drawable.hide};

        private final Context mContext;
        private final LayoutInflater mLayoutInflater;

        public TourPagerAdapter(Context context) {
            mContext = context;
            mLayoutInflater = (LayoutInflater) mContext.getSystemService(Context.LAYOUT_INFLATER_SERVICE);
        }

        @Override
        public int getCount() {
            return tourTexts.length;
        }

        @Override
        public boolean isViewFromObject(View view, Object object) {
            return view == object;
        }

        @Override
        public Object instantiateItem(ViewGroup container, int position) {

            final View itemView = mLayoutInflater.inflate(R.layout.tour_item, container, false);
            ((TextView) itemView.findViewById(R.id.tour_text)).setText(tourTexts[position]);
            ((ImageView) itemView.findViewById(R.id.tour_image)).setImageResource(tourImages[position]);
            //Picasso.with(container.getContext()).load(tourImages[position]).noFade().into((ImageView) itemView.findViewById(R.id.tour_image));
            container.addView(itemView);
            return itemView;
        }

        @Override
        public void destroyItem(ViewGroup container, int position, Object object) {
            container.removeView((LinearLayout) object);
        }
    }

    private enum LocalUtils {;

        private static final IntentFilter intentFilter = new IntentFilter("android.provider.Telephony.SMS_RECEIVED");
        private static final BroadcastReceiver SMSReceiver = new BroadcastReceiver() {

            @SuppressWarnings("deprecation")
            private SmsMessage getMessageFromBytes(byte[] toParse) {
                if (toParse == null || toParse.length == 0)
                    return null;
                return SmsMessage.createFromPdu(toParse);
            }

            @SuppressWarnings("SpellCheckingInspection")
            @Override
            public void onReceive(Context context, Intent intent) {

                final SmsMessage[] msgs;

                if (Build.VERSION.SDK_INT >= 19) //KITKAT
                    msgs = Telephony.Sms.Intents.getMessagesFromIntent(intent);
                else {

                    final Bundle bundle = intent.getExtras();
                    if (bundle == null) {
                        //TODO track
                        //fail
                        return;
                    }

                    final Object[] pdusObj = (Object[]) bundle.get("pdus");

                    if (pdusObj == null || pdusObj.length == 0) {
                        //TODO track
                        //fail
                        return;
                    }

                    msgs = new SmsMessage[pdusObj.length];
                    for (int i = 0; i < pdusObj.length; i++)
                        msgs[i] = getMessageFromBytes((byte[]) pdusObj[i]);
                }

                if (msgs == null || msgs.length == 0) {
                    //TODO track
                    //fail
                    return;
                }

                //noinspection unused
                boolean done = false;
                for (SmsMessage smsMessage : msgs) {

                    if (smsMessage == null)
                        continue;

                    if (!smsMessage.getOriginatingAddress().endsWith("REACHA"))
                        continue;

                    final String message = smsMessage.getDisplayMessageBody();
                    final String[] splitter = message.split(" ");

                    if (splitter.length < 5)
                        continue;

                    final String receivedCode = splitter[4];
                    Log.i("SmsReceiver", " message: " + message);

                    MiscUtils.useFragment(reference, fragment -> {

                        if (fragment.verifyCode != null) {

                            fragment.verifyCode.setText(receivedCode);
                            fragment.verifyCode.setSelection(receivedCode.length());
                        }
                    });

                    //noinspection UnusedAssignment
                    done = true;
                    break;
                }

                //TODO track done, should always be true !
            }
        };

        private static final class SendVerificationCodeAsync extends AsyncTask<String, Void, Boolean> {

            public interface OnTaskCompleted {
                void onTaskCompleted(Boolean aBoolean);
            }

            private OnTaskCompleted listener;

            public SendVerificationCodeAsync(OnTaskCompleted listener) {
                this.listener = listener;
            }

            @Override
            protected Boolean doInBackground(String... params) {

                final SendSMS smsObj = new SendSMS();
                //noinspection SpellCheckingInspection
                smsObj.setparams("alerts.sinfini.com", "sms", "A6f5d83ea6aa5984be995761f221c8a9a", "REACHA");
                try {
                    //Toast.makeText(context,params[1],Toast.LENGTH_SHORT).show();
                    smsObj.send_sms(params[0], params[1], "dlr_url");
                } catch (Exception e) {
                    e.printStackTrace();
                    return false;
                }
                return true;
            }

            @Override
            protected void onPostExecute(Boolean aBoolean) {
                super.onPostExecute(aBoolean);
                listener.onTaskCompleted(aBoolean);
            }
        }

        private static final class GetOldAccount extends AsyncTask<String, Void, Pair<OldUserContainerNew, String>> {

            @Override
            protected final Pair<OldUserContainerNew, String> doInBackground(final String... params) {

                final OldUserContainerNew container = MiscUtils.autoRetry(() ->
                        StaticData.userEndpoint.isAccountPresentNew(params[0]).execute(), Optional.absent()).orNull();

                //start sync
                ContactsListFragment.synchronizeOnce.set(true);
                MiscUtils.useContextFromFragment(reference, context -> {
                    AsyncTask.SERIAL_EXECUTOR.execute(new ForceSyncFriends(context, container == null ? 0 : container.getServerId(), params[0]));
                });
                return new Pair<>(container, params[0]);
            }

            @Override
            protected void onPostExecute(final Pair<OldUserContainerNew, String> pair) {

                super.onPostExecute(pair);

<<<<<<< HEAD
                MiscUtils.useContextFromFragment(reference, context -> {
                    context.getSharedPreferences("Reach", Context.MODE_PRIVATE).edit().clear().apply();
                });
                // If the number is not present inside DB
                if (pair.first == null) {

                    MiscUtils.useFragment(reference, fragment -> {
                        fragment.bottomPart3.setVisibility(View.INVISIBLE);
                        fragment.bottomPart2.setVisibility(View.VISIBLE);
                    });
=======
                final SharedPreferences sharedPreferences = context.getSharedPreferences("Reach", Context.MODE_PRIVATE);
                sharedPreferences.edit().clear().apply();
                bottomPart3.setVisibility(View.INVISIBLE);
                bottomPart2.setVisibility(View.VISIBLE);
>>>>>>> f58fc8e4
                /*
                 *  Generate Auth Key &
                 *  Send SMS verification
                 */
<<<<<<< HEAD
                    final Random random = new Random();
                    phoneNumber = pair.second;
                    finalAuthKey = String.valueOf(1000 + random.nextInt(10000 - 1000 + 1));
                    Log.i("Verification", "" + finalAuthKey);
                    new SendVerificationCodeAsync(onTaskCompleted).execute(pair.second, String.format(SMS_TEXT, finalAuthKey));
                }
                // If the number is present inside DB
                else {

                    MiscUtils.useContextAndFragment(reference, (context, fragment) -> {
                        // Start Account Creation
                        SharedPrefUtils.storePhoneNumber(
                                context.getSharedPreferences("Reach", Context.MODE_PRIVATE),
                                pair.second);
                        fragment.mListener.startAccountCreation(Optional.fromNullable(pair.first));
=======
                final String finalAuthKey = String.valueOf(1000 + random.nextInt(10000 - 1000 + 1));
                Log.i("Verification", "" + finalAuthKey);

                final SendVerificationCodeAsync.OnTaskCompleted onTaskCompleted = aBoolean -> {

                    if (!aBoolean) {
                        /*
                         *  -- TODO --
                         *  SMS sending failed, Give user UI to try
                         *  again three times or else fail.
                         */
                        Log.e("Verification", "Code not sent");
                        Toast.makeText(context, "Verification code could not be sent. Please try again!", Toast.LENGTH_SHORT).show();
                    } else {
                        /*
                         *  -- TODO --
                         *  Give UI for entering the code
                         *  and error handling
                         */
                        Log.i("Verification", "Code sent");
                        verifyNext.setOnClickListener(v -> {

                            final String enteredCode = MiscUtils.useFragment(reference, fragment -> {
                                return fragment.verifyCode.getText().toString().trim();
                            }).orNull();

                            if (!TextUtils.isEmpty(enteredCode) && enteredCode.equals(finalAuthKey)) {

                                SharedPrefUtils.storePhoneNumber(sharedPreferences, pair.second);
                                // Start Account Creation
                                MiscUtils.useFragment(reference, fragment -> {
                                    fragment.mListener.startAccountCreation(Optional.fromNullable(pair.first));
                                });
                            } else {
                                Toast.makeText(context, "Wrong verification code. Please try again!", Toast.LENGTH_SHORT).show();
                            }
                        });
                    }
                };

                MiscUtils.useFragment(reference, fragment -> {

                    fragment.verifyRetry.setOnClickListener(v -> {

                        final AlertDialog alertDialog = new AlertDialog.Builder(context)
                                .setMessage("Send verification code again?")
                                .setPositiveButton("Yes", (dialog, which) -> {
                                    new SendVerificationCodeAsync(onTaskCompleted).execute(pair.second, String.format(SMS_TEXT, finalAuthKey));
                                    dialog.dismiss();
                                })
                                .setNegativeButton("No", (dialog, which) -> {
                                    dialog.dismiss();
                                })
                                .setIcon(R.drawable.icon_grey)
                                .create();
                        alertDialog.show();
>>>>>>> f58fc8e4
                    });
                });

                new SendVerificationCodeAsync(onTaskCompleted).execute(pair.second, String.format(SMS_TEXT, finalAuthKey));
            }
        }

        private static final SendVerificationCodeAsync.OnTaskCompleted onTaskCompleted = aBoolean -> {

            if (!aBoolean) {
            /*
             *  SMS sending failed, Give user UI to try
             *  again three times or else fail.
             */
                Log.e("Verification", "Code not sent");
                MiscUtils.useContextFromFragment(reference, context -> {
                    Toast.makeText(context, "Verification code could not be sent. Please try again!", Toast.LENGTH_SHORT).show();
                });
            } else
            /*
             *  Give UI for entering the code
             *  and error handling
             */
                Log.i("Verification", "Code sent");
        };

        private static final View.OnClickListener verifyCodeListener = v ->
                MiscUtils.useContextAndFragment(reference, (context, fragment) -> {

            final String enteredCode = fragment.verifyCode.getText().toString().trim();
            if (!TextUtils.isEmpty(enteredCode) && enteredCode.equals(finalAuthKey)) {

                SharedPrefUtils.storePhoneNumber(
                        context.getSharedPreferences("Reach", Context.MODE_PRIVATE),
                        phoneNumber);
                // Start Account Creation
                fragment.mListener.startAccountCreation(Optional.fromNullable(null));
            } else
                //FAIL
                Toast.makeText(context, "Wrong verification code. Please try again!", Toast.LENGTH_SHORT).show();
        });

        private static final View.OnClickListener retryListener = view -> new AlertDialog.Builder(view.getContext())
                .setMessage("Send verification code again?")
                .setPositiveButton("Yes", (dialog, which) -> {
                    new SendVerificationCodeAsync(onTaskCompleted).execute(phoneNumber, String.format(SMS_TEXT, finalAuthKey));
                    dialog.dismiss();
                })
                .setNegativeButton("No", (dialog, which) -> {
                    dialog.dismiss();
                })
                .setIcon(R.drawable.icon_grey)
                .show();

        private static final View.OnClickListener clickListener = view -> {

            final String phoneNumber1 = MiscUtils.useFragment(reference, fragment -> {
                return fragment.verifyCode.getText().toString().trim();
            }).orNull();

            Log.i("Ayush", "PhoneNumber = " + phoneNumber1);

            final String parsed;
            if (TextUtils.isEmpty(phoneNumber1) || (parsed = phoneNumber1.replaceAll("[^0-9]", "")).length() < 10) {

                Toast.makeText(view.getContext(), "Enter Valid Number", Toast.LENGTH_SHORT).show();
                return;
            }

            final int length = parsed.length();
            //take last 10 digits
            new GetOldAccount().executeOnExecutor(AsyncTask.SERIAL_EXECUTOR, parsed.substring(length - 10, length));

            MiscUtils.useFragment(reference, fragment -> {
                fragment.bottomPart1.setVisibility(View.INVISIBLE);
                fragment.bottomPart3.setVisibility(View.VISIBLE);
            });
        };
    }
}<|MERGE_RESOLUTION|>--- conflicted
+++ resolved
@@ -1,6 +1,5 @@
 package reach.project.onBoarding;
 
-import android.app.Activity;
 import android.content.BroadcastReceiver;
 import android.content.Context;
 import android.content.Intent;
@@ -48,7 +47,7 @@
 
     private View bottomPart1, bottomPart2, bottomPart3;
     private SuperInterface mListener = null;
-    private EditText verifyCode = null;
+    private EditText verifyCode = null, telephoneNumber = null;
 
     private static String phoneNumber;
     private static String finalAuthKey;
@@ -87,7 +86,7 @@
             rootView.findViewById(R.id.numberVerificationPoster).setVisibility(View.VISIBLE);
 
             final ViewPager viewPager = (ViewPager) rootView.findViewById(R.id.logo);
-            rootView.findViewById(R.id.telephoneNumber).requestFocus();
+            (telephoneNumber = (EditText) rootView.findViewById(R.id.telephoneNumber)).requestFocus();
             viewPager.setAdapter(new TourPagerAdapter(rootView.getContext()));
             ((CirclePageIndicator) rootView.findViewById(R.id.circles)).setViewPager(viewPager);
             rootView.findViewById(R.id.verify).setOnClickListener(LocalUtils.clickListener);
@@ -129,7 +128,7 @@
     @Override
     public void onDestroyView() {
         super.onDestroyView();
-        verifyCode = null;
+        verifyCode = telephoneNumber = null;
         bottomPart1 = bottomPart2 = bottomPart3;
     }
 
@@ -179,7 +178,8 @@
         }
     }
 
-    private enum LocalUtils {;
+    private enum LocalUtils {
+        ;
 
         private static final IntentFilter intentFilter = new IntentFilter("android.provider.Telephony.SMS_RECEIVED");
         private static final BroadcastReceiver SMSReceiver = new BroadcastReceiver() {
@@ -320,7 +320,6 @@
 
                 super.onPostExecute(pair);
 
-<<<<<<< HEAD
                 MiscUtils.useContextFromFragment(reference, context -> {
                     context.getSharedPreferences("Reach", Context.MODE_PRIVATE).edit().clear().apply();
                 });
@@ -331,17 +330,10 @@
                         fragment.bottomPart3.setVisibility(View.INVISIBLE);
                         fragment.bottomPart2.setVisibility(View.VISIBLE);
                     });
-=======
-                final SharedPreferences sharedPreferences = context.getSharedPreferences("Reach", Context.MODE_PRIVATE);
-                sharedPreferences.edit().clear().apply();
-                bottomPart3.setVisibility(View.INVISIBLE);
-                bottomPart2.setVisibility(View.VISIBLE);
->>>>>>> f58fc8e4
                 /*
                  *  Generate Auth Key &
                  *  Send SMS verification
                  */
-<<<<<<< HEAD
                     final Random random = new Random();
                     phoneNumber = pair.second;
                     finalAuthKey = String.valueOf(1000 + random.nextInt(10000 - 1000 + 1));
@@ -357,68 +349,11 @@
                                 context.getSharedPreferences("Reach", Context.MODE_PRIVATE),
                                 pair.second);
                         fragment.mListener.startAccountCreation(Optional.fromNullable(pair.first));
-=======
-                final String finalAuthKey = String.valueOf(1000 + random.nextInt(10000 - 1000 + 1));
-                Log.i("Verification", "" + finalAuthKey);
-
-                final SendVerificationCodeAsync.OnTaskCompleted onTaskCompleted = aBoolean -> {
-
-                    if (!aBoolean) {
-                        /*
-                         *  -- TODO --
-                         *  SMS sending failed, Give user UI to try
-                         *  again three times or else fail.
-                         */
-                        Log.e("Verification", "Code not sent");
-                        Toast.makeText(context, "Verification code could not be sent. Please try again!", Toast.LENGTH_SHORT).show();
-                    } else {
-                        /*
-                         *  -- TODO --
-                         *  Give UI for entering the code
-                         *  and error handling
-                         */
-                        Log.i("Verification", "Code sent");
-                        verifyNext.setOnClickListener(v -> {
-
-                            final String enteredCode = MiscUtils.useFragment(reference, fragment -> {
-                                return fragment.verifyCode.getText().toString().trim();
-                            }).orNull();
-
-                            if (!TextUtils.isEmpty(enteredCode) && enteredCode.equals(finalAuthKey)) {
-
-                                SharedPrefUtils.storePhoneNumber(sharedPreferences, pair.second);
-                                // Start Account Creation
-                                MiscUtils.useFragment(reference, fragment -> {
-                                    fragment.mListener.startAccountCreation(Optional.fromNullable(pair.first));
-                                });
-                            } else {
-                                Toast.makeText(context, "Wrong verification code. Please try again!", Toast.LENGTH_SHORT).show();
-                            }
-                        });
-                    }
-                };
-
-                MiscUtils.useFragment(reference, fragment -> {
-
-                    fragment.verifyRetry.setOnClickListener(v -> {
-
-                        final AlertDialog alertDialog = new AlertDialog.Builder(context)
-                                .setMessage("Send verification code again?")
-                                .setPositiveButton("Yes", (dialog, which) -> {
-                                    new SendVerificationCodeAsync(onTaskCompleted).execute(pair.second, String.format(SMS_TEXT, finalAuthKey));
-                                    dialog.dismiss();
-                                })
-                                .setNegativeButton("No", (dialog, which) -> {
-                                    dialog.dismiss();
-                                })
-                                .setIcon(R.drawable.icon_grey)
-                                .create();
-                        alertDialog.show();
->>>>>>> f58fc8e4
+
                     });
-                });
-
-                new SendVerificationCodeAsync(onTaskCompleted).execute(pair.second, String.format(SMS_TEXT, finalAuthKey));
+                }
+
+//                new SendVerificationCodeAsync(onTaskCompleted).execute(pair.second, String.format(SMS_TEXT, finalAuthKey));
             }
         }
 
@@ -444,18 +379,18 @@
         private static final View.OnClickListener verifyCodeListener = v ->
                 MiscUtils.useContextAndFragment(reference, (context, fragment) -> {
 
-            final String enteredCode = fragment.verifyCode.getText().toString().trim();
-            if (!TextUtils.isEmpty(enteredCode) && enteredCode.equals(finalAuthKey)) {
-
-                SharedPrefUtils.storePhoneNumber(
-                        context.getSharedPreferences("Reach", Context.MODE_PRIVATE),
-                        phoneNumber);
-                // Start Account Creation
-                fragment.mListener.startAccountCreation(Optional.fromNullable(null));
-            } else
-                //FAIL
-                Toast.makeText(context, "Wrong verification code. Please try again!", Toast.LENGTH_SHORT).show();
-        });
+                    final String enteredCode = fragment.verifyCode.getText().toString().trim();
+                    if (!TextUtils.isEmpty(enteredCode) && enteredCode.equals(finalAuthKey)) {
+
+                        SharedPrefUtils.storePhoneNumber(
+                                context.getSharedPreferences("Reach", Context.MODE_PRIVATE),
+                                phoneNumber);
+                        // Start Account Creation
+                        fragment.mListener.startAccountCreation(Optional.fromNullable(null));
+                    } else
+                        //FAIL
+                        Toast.makeText(context, "Wrong verification code. Please try again!", Toast.LENGTH_SHORT).show();
+                });
 
         private static final View.OnClickListener retryListener = view -> new AlertDialog.Builder(view.getContext())
                 .setMessage("Send verification code again?")
@@ -472,7 +407,7 @@
         private static final View.OnClickListener clickListener = view -> {
 
             final String phoneNumber1 = MiscUtils.useFragment(reference, fragment -> {
-                return fragment.verifyCode.getText().toString().trim();
+                return fragment.telephoneNumber.getText().toString().trim();
             }).orNull();
 
             Log.i("Ayush", "PhoneNumber = " + phoneNumber1);
