package reach.project.onBoarding;

import android.net.Uri;

import com.appspot.able_door_616.userApi.model.UserDataPersistence;
import com.google.common.base.Optional;

import java.io.Serializable;

/**
 * Created by ashish on 21/12/15.
 */
public interface SplashInterface {

    void onOpenNumberVerification();
<<<<<<< HEAD

    void onOpenCodeVerification(String phoneNumber);

    void onOpenAccountCreation(Optional<UserDataPersistence> container);

    void onOpenScan(String name,
                    long oldUserId,
                    String oldProfilePicId,
                    String oldCoverPicId,
                    Uri newProfilePicUri,
                    Uri newCoverPicUri,
                    Serializable contentState);
=======
    void onOpenCodeVerification(String phoneNumber, String countryCode);
    void onOpenAccountCreation(Optional<OldUserContainerNew> container);
    void onOpenScan(String name, Uri profilePicUri, String oldImageId, String oldCoverPicId, String phoneNumber);
>>>>>>> 013f62ff
}<|MERGE_RESOLUTION|>--- conflicted
+++ resolved
@@ -13,9 +13,8 @@
 public interface SplashInterface {
 
     void onOpenNumberVerification();
-<<<<<<< HEAD
 
-    void onOpenCodeVerification(String phoneNumber);
+    void onOpenCodeVerification(String phoneNumber, String countryCode);
 
     void onOpenAccountCreation(Optional<UserDataPersistence> container);
 
@@ -26,9 +25,4 @@
                     Uri newProfilePicUri,
                     Uri newCoverPicUri,
                     Serializable contentState);
-=======
-    void onOpenCodeVerification(String phoneNumber, String countryCode);
-    void onOpenAccountCreation(Optional<OldUserContainerNew> container);
-    void onOpenScan(String name, Uri profilePicUri, String oldImageId, String oldCoverPicId, String phoneNumber);
->>>>>>> 013f62ff
 }