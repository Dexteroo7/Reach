--- conflicted
+++ resolved
@@ -13,7 +13,6 @@
 public interface SplashInterface {
 
     void onOpenNumberVerification();
-<<<<<<< HEAD
 
     void onOpenCodeVerification(String phoneNumber, String countryCode);
 
@@ -26,9 +25,4 @@
                     Uri newProfilePicUri,
                     Uri newCoverPicUri,
                     Serializable contentState);
-=======
-    void onOpenCodeVerification(String phoneNumber, String countryCode);
-    void onOpenAccountCreation(Optional<OldUserContainerNew> container);
-    void onOpenScan(String name, Uri profilePicUri, String oldImageId, String oldCoverPicId, String phoneNumber);
->>>>>>> 5417a1e6
 }