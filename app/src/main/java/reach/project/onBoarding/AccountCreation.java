package reach.project.onBoarding;

import android.app.Activity;
import android.content.Context;
import android.content.Intent;
import android.content.SharedPreferences;
import android.net.Uri;
import android.os.AsyncTask;
import android.os.Bundle;
import android.os.Handler;
import android.os.Message;
import android.os.Messenger;
import android.support.v4.app.Fragment;
import android.support.v4.app.FragmentActivity;
import android.text.TextUtils;
import android.util.Log;
import android.view.LayoutInflater;
import android.view.View;
import android.view.ViewGroup;
import android.view.inputmethod.InputMethodManager;
import android.widget.EditText;
import android.widget.ImageView;
import android.widget.ProgressBar;
import android.widget.TextView;
import android.widget.Toast;

import com.google.android.gms.gcm.GoogleCloudMessaging;
import com.google.api.client.googleapis.media.MediaHttpUploader;
import com.google.common.base.Optional;
import com.google.common.base.Predicate;
import com.google.common.io.ByteStreams;
import com.localytics.android.Localytics;
import com.squareup.picasso.Picasso;

import java.io.File;
import java.io.FileNotFoundException;
import java.io.FileOutputStream;
import java.io.IOException;
import java.io.InputStream;
import java.lang.ref.WeakReference;

import reach.backend.entities.userApi.model.MyString;
import reach.backend.entities.userApi.model.OldUserContainerNew;
import reach.backend.entities.userApi.model.ReachUser;
import reach.project.R;
import reach.project.core.ReachActivity;
import reach.project.core.StaticData;
import reach.project.utils.CloudStorageUtils;
import reach.project.utils.MiscUtils;
import reach.project.utils.MusicScanner;
import reach.project.utils.SharedPrefUtils;
import reach.project.utils.auxiliaryClasses.SuperInterface;
import reach.project.utils.auxiliaryClasses.UploadProgress;
import reach.project.utils.viewHelpers.CircleTransform;

public class AccountCreation extends Fragment {

    private static Uri imageUri = null;
    private static String imageId = "hello_world";
    private static WeakReference<AccountCreation> reference = null;

    public static Fragment newInstance(Optional<OldUserContainerNew> container) {

        final AccountCreation fragment = new AccountCreation();

        if (container.isPresent()) {

            final Bundle bundle = new Bundle(2);
            final OldUserContainerNew userContainer = container.get();
            bundle.putStringArray("oldData", new String[]{
                    userContainer.getName() == null ? "" : userContainer.getName(),
                    userContainer.getImageId() == null ? "" : userContainer.getImageId()});
            fragment.setArguments(bundle);
        }

        reference = new WeakReference<>(fragment);
        return fragment;
    }

    private final int IMAGE_PICKER_SELECT = 999;
    private SuperInterface mListener = null;
    private ImageView profilePhotoSelector = null;

    @Override
    public View onCreateView(final LayoutInflater inflater, final ViewGroup container,
                             Bundle savedInstanceState) {

        // Inflate the layout for this fragment
        final View rootView = inflater.inflate(R.layout.fragment_account_creation, container, false);
        final EditText userName = (EditText) rootView.findViewById(R.id.firstName);
        final TextView progress = (TextView) rootView.findViewById(R.id.syncStatus);
        final TextView uploadText = (TextView) rootView.findViewById(R.id.uploadText);
        final ProgressBar progressBar = (ProgressBar) rootView.findViewById(R.id.progressBar);

        //give reference to uploadProgress
        progressBar.setIndeterminate(false);
        SaveUserData.uploadProgress.dialogWeakReference = new WeakReference<>(progressBar);

        profilePhotoSelector = (ImageView) rootView.findViewById(R.id.displayPic);
        profilePhotoSelector.setOnClickListener(imagePicker);
        userName.requestFocus();

        final FragmentActivity activity = getActivity();
        final SharedPreferences sharedPreferences = activity.getSharedPreferences("Reach", Context.MODE_MULTI_PROCESS);
        final Bundle arguments;
        final String[] oldData;
        if ((arguments = getArguments()) != null && (oldData = arguments.getStringArray("oldData")) != null && oldData.length == 2) {
            /**
             * oldData[0] = name;
             * oldData[1] = imageId;
             */
            if (!TextUtils.isEmpty(oldData[0]))
                userName.setText(oldData[0]);
            if (!TextUtils.isEmpty(oldData[1])) {

                imageId = oldData[1];
                Picasso.with(activity)
                        .load(StaticData.cloudStorageImageBaseUrl + imageId)
                        .transform(new CircleTransform())
                        .fit()
                        .centerCrop()
                        .into(profilePhotoSelector);
            }
        }

        rootView.findViewById(R.id.importMusic).setOnClickListener(view -> {

            final String name;
            if (TextUtils.isEmpty(name = userName.getText().toString().trim())) {
                Toast.makeText(activity, "Please enter your name", Toast.LENGTH_SHORT).show();
                return;
            }

            final String phoneNumber = SharedPrefUtils.getUserNumber(sharedPreferences);

            if (TextUtils.isEmpty(phoneNumber)) {
                Log.i("Downloader", "Account creation could not find number");
                mListener.startNumberVerification();
                return;
            }

            //OK
            ((InputMethodManager) activity.getSystemService(Context.INPUT_METHOD_SERVICE)).hideSoftInputFromWindow(userName.getWindowToken(), 0);
            view.setOnClickListener(null);
            view.setEnabled(false);
            sharedPreferences.edit().clear().apply();
            Log.i("Ayush", "Cleared everything : AccountCreation underway");
            profilePhotoSelector.setOnClickListener(null);
            uploadText.setVisibility(View.GONE);
            ((TextView) rootView.findViewById(R.id.tourText)).setText(name);
            rootView.findViewById(R.id.bottomPart1).setVisibility(View.INVISIBLE);
            rootView.findViewById(R.id.bottomPart2).setVisibility(View.VISIBLE);
            progress.setText("Starting Profile Creation");

            new SaveUserData(
                    rootView.findViewById(R.id.bottomPart2),
                    rootView.findViewById(R.id.bottomPart3),
                    rootView.findViewById(R.id.nextBtn),
                    (TextView) rootView.findViewById(R.id.telephoneNumber),
                    progress,
                    SharedPrefUtils.getDeviceId(activity).trim().replace(" ", "-"))
                    .executeOnExecutor(AsyncTask.THREAD_POOL_EXECUTOR, name, phoneNumber);
        });
        return rootView;
    }

    private final View.OnClickListener imagePicker = v -> {

        final Intent intent = new Intent();
        intent.setType("image/*");
        intent.setAction(Intent.ACTION_GET_CONTENT);
        startActivityForResult(Intent.createChooser(intent, "Select Picture"), IMAGE_PICKER_SELECT);
    };

    @Override
    public void onActivityResult(int requestCode, int resultCode, final Intent data) {

        final Activity activity;
        if ((activity = getActivity()) == null || activity.isFinishing())
            return;

        if (requestCode != IMAGE_PICKER_SELECT || resultCode != Activity.RESULT_OK || (imageUri = data.getData()) == null) {

            Toast.makeText(activity, "Failed to set Profile Photo, try again", Toast.LENGTH_SHORT).show();
            return;
        }

        //set image
        Picasso.with(activity)
                .load(imageUri)
                .transform(new CircleTransform())
                .fit()
                .centerCrop()
                .into(profilePhotoSelector);
    }

    private static class SaveUserData extends AsyncTask<String, Void, ReachUser> {

        final View bottomPart2, bottomPart3, next;
        final TextView phoneNumber, progress;
        final String deviceId;

        private SaveUserData(View bottomPart2, View bottomPart3, View next,
                             TextView phoneNumber, TextView progress,
                             String deviceId) {

            this.bottomPart2 = bottomPart2;
            this.bottomPart3 = bottomPart3;
            this.next = next;
            this.phoneNumber = phoneNumber;
            this.progress = progress;
            this.deviceId = deviceId;
        }

        @Override
        protected ReachUser doInBackground(String... strings) {

            final ReachUser user = new ReachUser();

            if (imageUri != null) { //upload only if image is set

                uploadImage();
                if (TextUtils.isEmpty(imageId)) {

                    user.setImageId(null);
                    return user;
                }
            }

            final String gcmId;
            final GoogleCloudMessaging messagingInstance = MiscUtils.useContextFromFragment(reference, GoogleCloudMessaging::getInstance).orNull();

            if (messagingInstance == null)
                gcmId = null;
            else
                gcmId = MiscUtils.autoRetry(() -> messagingInstance.register("528178870551"), Optional.<Predicate<String>>of(TextUtils::isEmpty)).orNull();

            if (TextUtils.isEmpty(gcmId)) {
                //TODO fail, TRACK continue
            }

            user.setDeviceId(deviceId);
            user.setGcmId(gcmId);
            user.setUserName(strings[0]);
            user.setPhoneNumber(strings[1]);
            user.setImageId(imageId);

            //insert User-object and get the userID
            final long id;
            final String toParse;
            final MyString dataAfterWork = MiscUtils.autoRetry(() -> StaticData.userEndpoint.insert(user).execute(), Optional.<Predicate<MyString>>absent()).orNull();
            if (dataAfterWork == null || TextUtils.isEmpty(toParse = dataAfterWork.getString()))
                id = 0;
            else
                id = Long.parseLong(toParse);
            Log.i("Ayush", "Id received = " + id);

            //finally set the userID, probably unnecessary
            user.setId(id);
            return user;
        }

        @Override
        protected void onPostExecute(final ReachUser user) {

            super.onPostExecute(user);

            if (imageUri != null && TextUtils.isEmpty(user.getImageId())) { //check only if image was selected

                //reset image stuff
                imageUri = null;
                imageId = null;
                MiscUtils.useFragment(reference, fragment -> {

                    Toast.makeText(fragment.getActivity(), "Profile photo could not be uploaded", Toast.LENGTH_SHORT).show();
                    if (fragment.profilePhotoSelector != null)
                        fragment.profilePhotoSelector.setImageBitmap(null);
                    return null;
                });
                return; //user should retry OR continue by clicking again
            }

            if (user.getId() == 0) {
                //retry
                return;
            }

            //set serverId here
            ReachActivity.serverId = user.getId();
            if (!StaticData.debugMode) {

                AsyncTask.THREAD_POOL_EXECUTOR.execute(() -> {

                    final String locID = Localytics.getCustomerId();
                    if (TextUtils.isEmpty(locID)) {

                        Localytics.setCustomerId(user.getPhoneNumber());
                        Localytics.setCustomerFullName(user.getUserName());
                    }
                });
            }

            MiscUtils.useContextFromFragment(reference, activity -> {

                SharedPrefUtils.storeReachUser(activity.getSharedPreferences("Reach", Context.MODE_MULTI_PROCESS), user);
                final Intent intent = new Intent(activity, MusicScanner.class);
                intent.putExtra("messenger", messenger);
                intent.putExtra("first", true);
                activity.startService(intent);
                return null;
            });
        }

        private static void uploadImage() {

            //get the image stream
            final InputStream imageStream = MiscUtils.useContextFromFragment(reference, context -> {
                try {
                    return context.getContentResolver().openInputStream(imageUri);
                } catch (FileNotFoundException e) {
                    e.printStackTrace();
                }
                return null;
            }).orNull();

            if (imageStream == null) {

                uploadProgress.error();
                return;
            }

            //copy the file
            File tempFile;
            FileOutputStream outputStream = null;
            try {
                tempFile = File.createTempFile("profilePhoto", null);
                outputStream = new FileOutputStream(tempFile);
                ByteStreams.copy(imageStream, outputStream);
            } catch (IOException e) {

                e.printStackTrace();
                uploadProgress.error();
                return;
            } finally {
                MiscUtils.closeQuietly(outputStream, imageStream);
            }

<<<<<<< HEAD
//            //TODO make this
//            tempFile = MiscUtils.compressImage(tempFile);
=======
            //TODO make this
            try {
                tempFile = MiscUtils.compressImage(tempFile, 800);
            } catch (IOException e) {
                e.printStackTrace();
            }
>>>>>>> dd72fe1f

            //get the key
            final InputStream keyStream = MiscUtils.useContextFromFragment(reference, context -> {
                try {
                    return context.getAssets().open("key.p12");
                } catch (IOException e) {
                    e.printStackTrace();
                }
                return null;
            }).orNull();

            if (keyStream == null) {
                uploadProgress.error();
                return;
            }

            CloudStorageUtils.uploadFile(tempFile, keyStream, uploadProgress);
        }

        private static final UploadProgress uploadProgress = new UploadProgress() {

            @Override
            public void success(String fileName) {

                //save fileName
                imageId = fileName;
            }

            @Override
            public void error() {

                //mark null (fail)
                imageId = null;
            }

            @Override
            public void progressChanged(MediaHttpUploader uploader) throws IOException {

                switch (uploader.getUploadState()) {

                    case MEDIA_IN_PROGRESS:

                        if (dialogWeakReference == null)
                            return;
                        final ProgressBar progressBar = dialogWeakReference.get();
                        if (progressBar == null)
                            return;
                        progressBar.setProgress((int) (uploader.getProgress() * 100));
                        break;
                }
            }
        };

        //TODO cant be made static :(
        private final Messenger messenger = new Messenger(new Handler(new Handler.Callback() {

            long songs = 0, playLists = 0;
            private final View.OnClickListener proceed = v -> MiscUtils.useFragment(reference, fragment -> {
                fragment.mListener.onAccountCreated();
                return null;
            });

            @Override
            public boolean handleMessage(Message message) {

                if (message == null)
                    return false;

                if (message.what == MusicScanner.FINISHED) {

                    bottomPart2.setVisibility(View.INVISIBLE);
                    bottomPart3.setVisibility(View.VISIBLE);
                    phoneNumber.setText(songs + " songs");
                    next.setOnClickListener(proceed);
                } else if (message.what == MusicScanner.SONGS) {
                    progress.setText("Found " + message.arg1 + " songs");
                    songs = message.arg1 + 1;
                } else if (message.what == MusicScanner.PLAY_LISTS) {

                    progress.setText("Found " + message.arg1 + " playLists");
                    playLists = message.arg1 + 1;
                } else if (message.what == MusicScanner.ALBUM_ARTIST)
                    progress.setText("Creating account");

                return true;
            }
        }));
    }

    @Override
    public void onAttach(Activity activity) {
        super.onAttach(activity);
        try {
            mListener = (SuperInterface) activity;
        } catch (ClassCastException e) {
            throw new ClassCastException(activity.toString()
                    + " must implement OnFragmentInteractionListener");
        }
    }

    @Override
    public void onDetach() {
        super.onDetach();
        mListener = null;
    }
}<|MERGE_RESOLUTION|>--- conflicted
+++ resolved
@@ -1,6 +1,7 @@
 package reach.project.onBoarding;
 
 import android.app.Activity;
+import android.app.ProgressDialog;
 import android.content.Context;
 import android.content.Intent;
 import android.content.SharedPreferences;
@@ -29,7 +30,6 @@
 import com.google.common.base.Optional;
 import com.google.common.base.Predicate;
 import com.google.common.io.ByteStreams;
-import com.localytics.android.Localytics;
 import com.squareup.picasso.Picasso;
 
 import java.io.File;
@@ -37,6 +37,7 @@
 import java.io.FileOutputStream;
 import java.io.IOException;
 import java.io.InputStream;
+import java.io.RandomAccessFile;
 import java.lang.ref.WeakReference;
 
 import reach.backend.entities.userApi.model.MyString;
@@ -51,11 +52,12 @@
 import reach.project.utils.SharedPrefUtils;
 import reach.project.utils.auxiliaryClasses.SuperInterface;
 import reach.project.utils.auxiliaryClasses.UploadProgress;
+import reach.project.utils.auxiliaryClasses.UseContext;
 import reach.project.utils.viewHelpers.CircleTransform;
 
 public class AccountCreation extends Fragment {
 
-    private static Uri imageUri = null;
+    private static File toUpload = null;
     private static String imageId = "hello_world";
     private static WeakReference<AccountCreation> reference = null;
 
@@ -77,6 +79,7 @@
         return fragment;
     }
 
+    private final CircleTransform transform = new CircleTransform();
     private final int IMAGE_PICKER_SELECT = 999;
     private SuperInterface mListener = null;
     private ImageView profilePhotoSelector = null;
@@ -116,7 +119,7 @@
                 imageId = oldData[1];
                 Picasso.with(activity)
                         .load(StaticData.cloudStorageImageBaseUrl + imageId)
-                        .transform(new CircleTransform())
+                        .transform(transform)
                         .fit()
                         .centerCrop()
                         .into(profilePhotoSelector);
@@ -176,22 +179,28 @@
     public void onActivityResult(int requestCode, int resultCode, final Intent data) {
 
         final Activity activity;
-        if ((activity = getActivity()) == null || activity.isFinishing())
+        if ((activity = getActivity()) == null || activity.isFinishing()) {
+
+            Log.i("Ayush", "ACTIVITY NOT FOUND !");
             return;
-
+        }
+
+        final Uri imageUri;
         if (requestCode != IMAGE_PICKER_SELECT || resultCode != Activity.RESULT_OK || (imageUri = data.getData()) == null) {
 
             Toast.makeText(activity, "Failed to set Profile Photo, try again", Toast.LENGTH_SHORT).show();
             return;
         }
 
-        //set image
-        Picasso.with(activity)
-                .load(imageUri)
-                .transform(new CircleTransform())
-                .fit()
-                .centerCrop()
-                .into(profilePhotoSelector);
+        InputStream imageStream;
+        try {
+            imageStream = activity.getContentResolver().openInputStream(imageUri);
+        } catch (FileNotFoundException e) {
+            e.printStackTrace();
+            imageStream = null;
+        }
+
+        new ProcessImage().executeOnExecutor(AsyncTask.THREAD_POOL_EXECUTOR, imageStream);
     }
 
     private static class SaveUserData extends AsyncTask<String, Void, ReachUser> {
@@ -217,23 +226,32 @@
 
             final ReachUser user = new ReachUser();
 
-            if (imageUri != null) { //upload only if image is set
-
-                uploadImage();
-                if (TextUtils.isEmpty(imageId)) {
-
-                    user.setImageId(null);
-                    return user;
+            //get the key
+            if (toUpload != null) {
+
+                final InputStream keyStream = MiscUtils.useContextFromFragment(reference, context -> {
+                    try {
+                        return context.getAssets().open("key.p12");
+                    } catch (IOException e) {
+                        e.printStackTrace();
+                    }
+                    return null;
+                }).orNull();
+
+                if (keyStream != null) {
+                    //try upload
+                    CloudStorageUtils.uploadFile(toUpload, keyStream, uploadProgress);
                 }
             }
 
             final String gcmId;
-            final GoogleCloudMessaging messagingInstance = MiscUtils.useContextFromFragment(reference, GoogleCloudMessaging::getInstance).orNull();
+            final GoogleCloudMessaging messagingInstance = MiscUtils.useContextFromFragment
+                    (reference, (UseContext<GoogleCloudMessaging, Activity>) GoogleCloudMessaging::getInstance).orNull();
 
             if (messagingInstance == null)
                 gcmId = null;
             else
-                gcmId = MiscUtils.autoRetry(() -> messagingInstance.register("528178870551"), Optional.<Predicate<String>>of(TextUtils::isEmpty)).orNull();
+                gcmId = MiscUtils.autoRetry(() -> messagingInstance.register("528178870551"), Optional.of(TextUtils::isEmpty)).orNull();
 
             if (TextUtils.isEmpty(gcmId)) {
                 //TODO fail, TRACK continue
@@ -265,11 +283,8 @@
 
             super.onPostExecute(user);
 
-            if (imageUri != null && TextUtils.isEmpty(user.getImageId())) { //check only if image was selected
-
-                //reset image stuff
-                imageUri = null;
-                imageId = null;
+            if (toUpload != null && TextUtils.isEmpty(user.getImageId())) { //check only if image was selected
+
                 MiscUtils.useFragment(reference, fragment -> {
 
                     Toast.makeText(fragment.getActivity(), "Profile photo could not be uploaded", Toast.LENGTH_SHORT).show();
@@ -277,29 +292,19 @@
                         fragment.profilePhotoSelector.setImageBitmap(null);
                     return null;
                 });
-                return; //user should retry OR continue by clicking again
             }
 
             if (user.getId() == 0) {
-                //retry
+                //TODO TRACK !
+                MiscUtils.useFragment(reference, fragment -> {
+                    fragment.getActivity().finish();
+                    return null;
+                });
                 return;
             }
 
             //set serverId here
             ReachActivity.serverId = user.getId();
-            if (!StaticData.debugMode) {
-
-                AsyncTask.THREAD_POOL_EXECUTOR.execute(() -> {
-
-                    final String locID = Localytics.getCustomerId();
-                    if (TextUtils.isEmpty(locID)) {
-
-                        Localytics.setCustomerId(user.getPhoneNumber());
-                        Localytics.setCustomerFullName(user.getUserName());
-                    }
-                });
-            }
-
             MiscUtils.useContextFromFragment(reference, activity -> {
 
                 SharedPrefUtils.storeReachUser(activity.getSharedPreferences("Reach", Context.MODE_MULTI_PROCESS), user);
@@ -311,75 +316,10 @@
             });
         }
 
-        private static void uploadImage() {
-
-            //get the image stream
-            final InputStream imageStream = MiscUtils.useContextFromFragment(reference, context -> {
-                try {
-                    return context.getContentResolver().openInputStream(imageUri);
-                } catch (FileNotFoundException e) {
-                    e.printStackTrace();
-                }
-                return null;
-            }).orNull();
-
-            if (imageStream == null) {
-
-                uploadProgress.error();
-                return;
-            }
-
-            //copy the file
-            File tempFile;
-            FileOutputStream outputStream = null;
-            try {
-                tempFile = File.createTempFile("profilePhoto", null);
-                outputStream = new FileOutputStream(tempFile);
-                ByteStreams.copy(imageStream, outputStream);
-            } catch (IOException e) {
-
-                e.printStackTrace();
-                uploadProgress.error();
-                return;
-            } finally {
-                MiscUtils.closeQuietly(outputStream, imageStream);
-            }
-
-<<<<<<< HEAD
-//            //TODO make this
-//            tempFile = MiscUtils.compressImage(tempFile);
-=======
-            //TODO make this
-            try {
-                tempFile = MiscUtils.compressImage(tempFile, 800);
-            } catch (IOException e) {
-                e.printStackTrace();
-            }
->>>>>>> dd72fe1f
-
-            //get the key
-            final InputStream keyStream = MiscUtils.useContextFromFragment(reference, context -> {
-                try {
-                    return context.getAssets().open("key.p12");
-                } catch (IOException e) {
-                    e.printStackTrace();
-                }
-                return null;
-            }).orNull();
-
-            if (keyStream == null) {
-                uploadProgress.error();
-                return;
-            }
-
-            CloudStorageUtils.uploadFile(tempFile, keyStream, uploadProgress);
-        }
-
         private static final UploadProgress uploadProgress = new UploadProgress() {
 
             @Override
             public void success(String fileName) {
-
                 //save fileName
                 imageId = fileName;
             }
@@ -387,25 +327,42 @@
             @Override
             public void error() {
 
-                //mark null (fail)
-                imageId = null;
+//                if (dialogWeakReference == null)
+//                    return;
+//                final ProgressBar progressBar = dialogWeakReference.get();
+//                if (progressBar == null)
+//                    return;
+                toUpload = null;
+                MiscUtils.useFragment(reference, fragment -> {
+                    if (fragment.profilePhotoSelector != null)
+                        fragment.profilePhotoSelector.setImageBitmap(null);
+                    return null;
+                });
             }
 
             @Override
             public void progressChanged(MediaHttpUploader uploader) throws IOException {
 
-                switch (uploader.getUploadState()) {
-
-                    case MEDIA_IN_PROGRESS:
-
-                        if (dialogWeakReference == null)
-                            return;
-                        final ProgressBar progressBar = dialogWeakReference.get();
-                        if (progressBar == null)
-                            return;
-                        progressBar.setProgress((int) (uploader.getProgress() * 100));
-                        break;
-                }
+//                switch (uploader.getUploadState()) {
+//
+//                    case INITIATION_STARTED:
+////                    System.out.println("Initiation Started");
+//                        break;
+//                    case INITIATION_COMPLETE:
+////                    System.out.println("Initiation Completed");
+//                        break;
+//                    case MEDIA_IN_PROGRESS:
+//
+//                        if (dialogWeakReference == null)
+//                            return;
+//                        final ProgressBar progressBar = dialogWeakReference.get();
+//                        if (progressBar == null)
+//                            return;
+//                        progressBar.setProgress((int) (uploader.getProgress() * 100));
+//                        break;
+//                    case MEDIA_COMPLETE:
+//                        break;
+//                }
             }
         };
 
@@ -461,4 +418,82 @@
         super.onDetach();
         mListener = null;
     }
+
+    private static final class ProcessImage extends AsyncTask<InputStream, Void, File> {
+
+        @Override
+        protected File doInBackground(InputStream... params) {
+
+            if (params[0] == null)
+                return null;
+
+            File tempFile = null;
+            FileOutputStream outputStream = null;
+            try {
+                tempFile = File.createTempFile("profile_photo", ".tmp");
+                final RandomAccessFile accessFile = new RandomAccessFile(tempFile, "rws");
+                accessFile.setLength(0);
+                accessFile.close();
+                outputStream = new FileOutputStream(tempFile);
+                ByteStreams.copy(params[0], outputStream);
+                outputStream.flush();
+            } catch (IOException e) {
+
+                e.printStackTrace();
+                if (tempFile != null)
+                    //noinspection ResultOfMethodCallIgnored
+                    tempFile.delete();
+                return null;
+            } finally {
+                MiscUtils.closeQuietly(outputStream, params[0]);
+            }
+
+            try {
+                return MiscUtils.compressImage(tempFile);
+            } catch (IOException e) {
+                e.printStackTrace();
+            }
+
+            return null;
+        }
+
+        private ProgressDialog dialog = null;
+
+        @Override
+        protected void onPreExecute() {
+
+            super.onPreExecute();
+            dialog = MiscUtils.useContextFromFragment(reference, (UseContext<ProgressDialog, Activity>) ProgressDialog::new).orNull();
+            if (dialog != null) {
+                dialog.setCancelable(false);
+                dialog.show();
+            }
+        }
+
+        @Override
+        protected void onPostExecute(File file) {
+
+            super.onPostExecute(file);
+            MiscUtils.useFragment(reference, fragment -> {
+
+                final Context context = fragment.getActivity();
+                if (file == null) { //TODO track
+                    toUpload = null;
+                    Toast.makeText(context, "Failed to set Profile Photo, try again", Toast.LENGTH_LONG).show();
+                } else if (fragment.profilePhotoSelector != null) {
+
+                    toUpload = file;
+                    Picasso.with(context)
+                            .load(toUpload)
+                            .fit()
+                            .transform(fragment.transform)
+                            .centerCrop().into(fragment.profilePhotoSelector);
+                }
+                return null;
+            });
+
+            if (dialog != null)
+                dialog.dismiss();
+        }
+    }
 }