--- conflicted
+++ resolved
@@ -174,13 +174,8 @@
                     rootView.findViewById(R.id.nextBtn),
                     (TextView) rootView.findViewById(R.id.telephoneNumber),
                     progress,
-<<<<<<< HEAD
                     MiscUtils.getDeviceId(activity).trim().replace(" ", "-"))
                     .executeOnExecutor(AsyncTask.THREAD_POOL_EXECUTOR, name, phoneNumber);
-=======
-                    SharedPrefUtils.getDeviceId(activity).trim().replace(" ", "-"))
-                    .executeOnExecutor(StaticData.temporaryFix, name, phoneNumber);
->>>>>>> af7f79e3
         });
         return rootView;
     }
@@ -627,7 +622,7 @@
             });
 
             Log.i("Ayush", "Chat authenticated " + chatUUID);
-            final Map<String, Object> userData = new HashMap<>();
+            final Map<String, Object> userData = MiscUtils.getMap(6);
             userData.put("uid", authData.getAuth().get("uid"));
             userData.put("phoneNumber", authData.getAuth().get("phoneNumber"));
             userData.put("userName", authData.getAuth().get("userName"));
