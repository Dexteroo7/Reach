package reach.project.onBoarding;

import android.app.Activity;
import android.content.ContentValues;
import android.content.Context;
import android.content.SharedPreferences;
import android.content.pm.ApplicationInfo;
import android.content.pm.PackageManager;
import android.database.Cursor;
import android.graphics.Bitmap;
import android.graphics.BitmapFactory;
import android.net.Uri;
import android.os.AsyncTask;
import android.os.Bundle;
import android.provider.MediaStore;
import android.support.annotation.NonNull;
import android.support.annotation.Nullable;
import android.support.v4.app.Fragment;
import android.support.v4.content.ContextCompat;
import android.support.v4.util.Pair;
import android.text.TextUtils;
import android.util.Log;
import android.view.LayoutInflater;
import android.view.View;
import android.view.ViewGroup;
import android.widget.LinearLayout;
import android.widget.ProgressBar;
import android.widget.TextView;
import android.widget.Toast;

import com.facebook.drawee.interfaces.DraweeController;
import com.facebook.drawee.view.SimpleDraweeView;
import com.facebook.imagepipeline.common.ResizeOptions;
import com.google.android.gms.analytics.HitBuilders;
import com.google.android.gms.analytics.Tracker;
import com.google.common.collect.ImmutableList;
import com.google.common.hash.Hashing;
import com.google.common.hash.HashingInputStream;

import java.io.FileNotFoundException;
import java.io.IOException;
import java.io.InputStream;
import java.lang.ref.WeakReference;
import java.util.ArrayList;
import java.util.Collections;
import java.util.EnumSet;
import java.util.List;
import java.util.Map;
import java.util.Set;
import java.util.concurrent.ExecutorService;

import okhttp3.CacheControl;
import okhttp3.MediaType;
import okhttp3.Request;
import okhttp3.RequestBody;
import okhttp3.Response;
import okio.BufferedSink;
import reach.project.R;
import reach.project.apps.App;
import reach.project.apps.AppCursorHelper;
import reach.project.core.ReachApplication;
import reach.project.core.StaticData;
import reach.project.music.Song;
import reach.project.music.SongCursorHelper;
import reach.project.music.SongHelper;
import reach.project.music.SongProvider;
import reach.project.utils.ContentType;
import reach.project.utils.FireOnce;
import reach.project.utils.KeyValuePair;
import reach.project.utils.MiscUtils;
import reach.project.utils.SharedPrefUtils;
import reach.project.utils.ancillaryClasses.UseActivityWithResult;
import reach.project.utils.viewHelpers.HandOverMessage;

public class ScanFragment extends Fragment {

    private static final String USER_NAME = "USER_NAME";
    private static final String OLD_USER_ID = "OLD_USER_ID";
    private static final String COVER_PHOTO_ID = "COVER_PHOTO_ID";
    private static final String PROFILE_PHOTO_ID = "PROFILE_PHOTO_ID";
    private static final String COVER_PHOTO_URI = "COVER_PHOTO_URI";
    private static final String PROFILE_PHOTO_URI = "PROFILE_PHOTO_URI";

    private static final ResizeOptions PROFILE_PHOTO_RESIZE = new ResizeOptions(150, 150);
    private static final ResizeOptions COVER_PHOTO_RESIZE = new ResizeOptions(500, 300);

    @Nullable
    private static WeakReference<ScanFragment> reference = null;
    private SplashInterface mListener;

    public static ScanFragment newInstance(String name,
                                           long oldUserId,
                                           String oldProfilePicId,
                                           String oldCoverPicId,
                                           Uri newProfilePicUri,
                                           Uri newCoverPicUri) {

        final Bundle args;
        final ScanFragment fragment;

        reference = new WeakReference<>(fragment = new ScanFragment());
        fragment.setArguments(args = new Bundle());

        args.putString(USER_NAME, name);
        args.putLong(OLD_USER_ID, oldUserId);
        args.putString(PROFILE_PHOTO_ID, oldProfilePicId);
        args.putString(COVER_PHOTO_ID, oldCoverPicId);
        args.putParcelable(PROFILE_PHOTO_URI, newProfilePicUri);
        args.putParcelable(COVER_PHOTO_URI, newCoverPicUri);
        return fragment;
    }

    private final ExecutorService accountUploader = MiscUtils.getRejectionExecutor();

    public View onCreateView(LayoutInflater inflater, ViewGroup container,
                             Bundle savedInstanceState) {

        final Activity activity = getActivity();
        final SharedPreferences sharedPreferences = activity.getSharedPreferences("Reach", Context.MODE_PRIVATE);
        final String phoneNumber = SharedPrefUtils.getPhoneNumber(sharedPreferences);
        final Bundle arguments = getArguments();
        final String userName = arguments.getString(USER_NAME);
        final String coverPicId = arguments.getParcelable(COVER_PHOTO_ID);
        final Uri profilePicUri = arguments.getParcelable(PROFILE_PHOTO_URI);
        // Inflate the layout for this fragment
        final View rootView = inflater.inflate(R.layout.fragment_scan, container, false);
        rootView.findViewById(R.id.countContainer).setVisibility(View.INVISIBLE);
        rootView.findViewById(R.id.countContainer).setVisibility(View.INVISIBLE);
        ((TextView) rootView.findViewById(R.id.userName)).setText(userName);
        final SimpleDraweeView coverPic = (SimpleDraweeView) rootView.findViewById(R.id.coverPic);
        final SimpleDraweeView profilePic = (SimpleDraweeView) rootView.findViewById(R.id.profilePic);

        if (coverPicId != null) {

            final DraweeController draweeController = MiscUtils.getControllerResize(coverPic.getController(), Uri.parse(StaticData.CLOUD_STORAGE_IMAGE_BASE_URL + coverPicId), COVER_PHOTO_RESIZE);
            coverPic.setController(draweeController);
        }

        if (profilePicUri != null) {

            final DraweeController draweeController = MiscUtils.getControllerResize(profilePic.getController(), profilePicUri, PROFILE_PHOTO_RESIZE);
            profilePic.setController(draweeController);
        }

        final PackageManager packageManager = activity.getPackageManager();
        final String packageName = activity.getPackageName();
        final int versionCode;
        try {
            versionCode = packageManager.getPackageInfo(packageName, 0).versionCode;
        } catch (PackageManager.NameNotFoundException e) {
            throw new RuntimeException(e); //let the app crash
        }

        //TODO read this info in bulk to reduce disk I/O on UI thread.....
        final String code = sharedPreferences.getString("code", "");
        final String utm_source = sharedPreferences.getString("utm_source", "");
        final String utm_medium = sharedPreferences.getString("utm_medium", "");
        final String utm_campaign = sharedPreferences.getString("utm_campaign", "");
        final String utm_content = sharedPreferences.getString("utm_content", "");
        final String utm_term = sharedPreferences.getString("utm_term", "");

        final List<KeyValuePair> utm = new ArrayList<>();
        if (!TextUtils.isEmpty(utm_source))
            utm.add(new KeyValuePair.Builder().key("utm_source").value(utm_source).build());
        if (!TextUtils.isEmpty(utm_medium))
            utm.add(new KeyValuePair.Builder().key("utm_medium").value(utm_medium).build());
        if (!TextUtils.isEmpty(utm_campaign))
            utm.add(new KeyValuePair.Builder().key("utm_campaign").value(utm_campaign).build());
        if (!TextUtils.isEmpty(utm_content))
            utm.add(new KeyValuePair.Builder().key("utm_content").value(utm_content).build());
        if (!TextUtils.isEmpty(utm_term))
            utm.add(new KeyValuePair.Builder().key("utm_term").value(utm_term).build());
        if (!TextUtils.isEmpty(code))
            utm.add(new KeyValuePair.Builder().key("code").value(code).build());

        final OnboardingData onboardingData = new OnboardingData.Builder()
                .version(versionCode)
                .deviceId(MiscUtils.getDeviceId(activity).trim().replace(" ", "-"))
                .userName(userName)
                .coverPicUri(coverPicId)
                .phoneNumber(phoneNumber)
                .emailId(SharedPrefUtils.getEmailId(sharedPreferences))
                .promoCode("hello_world")
                .utmPairs(utm).build();

        new SaveUserData()
                .executeOnExecutor(accountUploader,

                        rootView.findViewById(R.id.sendButton), //0
                        rootView.findViewById(R.id.scanCount), //1
                        rootView.findViewById(R.id.totalSongs), //2
                        rootView.findViewById(R.id.totalApps), //3
                        rootView.findViewById(R.id.scanProgress), //4
                        rootView.findViewById(R.id.scan1), //5
                        rootView.findViewById(R.id.scan2), //6
                        onboardingData,//7
                        arguments.getLong(OLD_USER_ID, 0), //8
                        profilePicUri,//9
                        rootView.findViewById(R.id.indeterminateProgress)); //10

        return rootView;
    }

    private static class SaveUserData extends AsyncTask<Object, Void, Long> {

        private TextView finishOnBoarding;
        private TextView scanCount;
        private TextView musicCount;
        private TextView appCount;
        private ProgressBar scanProgress;
        private LinearLayout switchLayout1, switchLayout2;
        private ProgressBar indeterminateProgress;

        private int totalMusic = 0;
        private int totalApps = 0;
        private int totalExpected = 0;

        //call back for counting songs
        final HandOverMessage<Integer> songProcessCounter = message -> {
            totalMusic = message;
            publishProgress();
        };

        //call back for counting apps
        final HandOverMessage<Integer> appProcessCounter = message -> {
            totalApps = message;
            publishProgress();
        };

        @Override
        protected Long doInBackground(Object... objects) {

            this.finishOnBoarding = (TextView) objects[0];
            this.scanCount = (TextView) objects[1];
            this.musicCount = (TextView) objects[2];
            this.appCount = (TextView) objects[3];
            this.scanProgress = (ProgressBar) objects[4];
            this.switchLayout1 = (LinearLayout) objects[5];
            this.switchLayout2 = (LinearLayout) objects[6];

            final OnboardingData onboardingData = (OnboardingData) objects[7];
            final long olderUserId = (long) objects[8];
            final Uri profilePhotoUri = (Uri) objects[9];
            this.indeterminateProgress = (ProgressBar) objects[10];

            //get song cursor
            final Cursor musicCursor = MiscUtils.useContextFromFragment(reference, activity -> {
                return activity.getContentResolver().query(
                        MediaStore.Audio.Media.EXTERNAL_CONTENT_URI,
                        SongCursorHelper.ANDROID_SONG_HELPER.getProjection(), null, null, null);
            }).orNull();

            //get installedApps
            final List<ApplicationInfo> installedApps = MiscUtils.useContextFromFragment(reference, activity -> {
                return MiscUtils.getInstalledApps(activity.getPackageManager());
            }).or(Collections.emptyList());

            //get total file count
            Log.i("Ayush", "Scanning  " + (musicCursor != null ? musicCursor.getCount() : 0) + " songs");
            Log.i("Ayush", "Scanning  " + installedApps.size() + " apps");
            totalExpected = (musicCursor != null ? musicCursor.getCount() : 0) + installedApps.size();
            publishProgress();

            //genres get filled here
            final Set<String> genres = MiscUtils.getSet(100);

            //get the song builders
<<<<<<< HEAD
            final List<Song> deviceSongs = MiscUtils.useContextFromFragment(reference, activity -> {
                Map<String, EnumSet<ContentType.State>> musicEnumSetMap = AccountCreation.OLD_STATES.get(ContentType.MUSIC);
                if (musicEnumSetMap == null)
                    musicEnumSetMap = Collections.emptyMap();
                return SongCursorHelper.getSongs(
                        musicCursor,
                        olderUserId,
                        activity.getContentResolver(),
                        genres,
                        musicEnumSetMap,
                        songProcessCounter);
            }).or(Collections.emptyList());

            //get the app builders
            final List<App> deviceApps = MiscUtils.useContextFromFragment(reference, activity -> {
                Map<String, EnumSet<ContentType.State>> appEnumSetMap = AccountCreation.OLD_STATES.get(ContentType.APP);
                if (appEnumSetMap == null)
                    appEnumSetMap = Collections.emptyMap();
                return AppCursorHelper.getApps(
                        installedApps,
                        activity.getPackageManager(),
                        appProcessCounter,
                        appEnumSetMap);
=======
            final List<Song> deviceSongs = MiscUtils.useContextFromFragment(reference, new UseActivityWithResult<Activity, List<Song>>() {
                @Override
                public List<Song> work(@NonNull Activity activity) {
                    return SongCursorHelper.getSongs(
                            musicCursor,
                            olderUserId,
                            activity.getContentResolver(),
                            genres,
                            AccountCreation.OLD_STATES.get(ContentType.MUSIC),
                            songProcessCounter);
                }
            }).or(Collections.emptyList());

            //get the app builders
            final List<App> deviceApps = MiscUtils.useContextFromFragment(reference, new UseActivityWithResult<Activity, List<App>>() {
                @Override
                public List<App> work(@NonNull Activity activity) {
                    return AppCursorHelper.getApps(
                            installedApps,
                            activity.getPackageManager(),
                            appProcessCounter,
                            AccountCreation.OLD_STATES.get(ContentType.APP));
                }
>>>>>>> 1772bcf0
            }).or(Collections.emptyList());

            /*totalMusic = totalApps = totalExpected;*/
            totalExpected = totalApps + totalMusic;
            publishProgress();

            //we will post this
            final AccountCreationData accountCreationData = new AccountCreationData.Builder()
                    .onboardingData(onboardingData)
                    .apps(deviceApps)
                    .songs(deviceSongs)
                    .genres(ImmutableList.copyOf(genres)).build();

            final byte[] toPost = MiscUtils.compressProto(accountCreationData);
            Log.i("Ayush",
                    "Found, Songs:" + accountCreationData.songs.size() +
                            " Apps:" + accountCreationData.apps.size() +
                            " kBs:" + toPost.length / 1024);

            final Pair<String, Bitmap> imageHashBitmapPair = getImageHashBitmapPair(profilePhotoUri);

            final RequestBody requestBody = new RequestBody() {
                @Override
                public MediaType contentType() {
                    return MediaType.parse("application/octet-stream");
                }

                @Override
                public void writeTo(BufferedSink sink) throws IOException {

                    //write count of accountCreationData bytes
                    sink.writeInt(toPost.length);
                    //write accountCreationData
                    sink.write(toPost);
                    if (imageHashBitmapPair != null) {
                        //write image hash
                        sink.writeUtf8(imageHashBitmapPair.first);
                        //write image
                        imageHashBitmapPair.second.compress(Bitmap.CompressFormat.WEBP, 80, sink.outputStream());
                    }
                }
            };

            final Request request = new Request.Builder()
                    .cacheControl(CacheControl.FORCE_NETWORK)
                    .url("https://1-dot-client-module-dot-able-door-616.appspot.com/client-module/onBoarding/createAccount")
                    .post(requestBody)
                    .build();

            final long serverId;
            try {
                final Response response = ReachApplication.OK_HTTP_CLIENT.newCall(request).execute();
                if (response.isSuccessful()) {

                    final String serverIdString = response.body().string();
                    Log.i("Ayush", "Got response string " + serverIdString);
                    serverId = Long.parseLong(serverIdString);
                } else {
                    Log.i("Ayush", response.code() + " " + response.message());
                    return 0L; //fail
                }
            } catch (IOException e) {
                e.printStackTrace();
                return 0L; //fail
            }

            final ContentValues[] contentValues = new ContentValues[deviceSongs.size()];
            for (int index = 0; index < deviceSongs.size(); index++)
                contentValues[index] = SongHelper.contentValuesCreator(deviceSongs.get(index), serverId);

            MiscUtils.useContextFromFragment(reference, activity -> {

                //save the songs
                final int count = activity.getContentResolver().bulkInsert(
                        SongProvider.CONTENT_URI,
                        contentValues);
                Log.i("Ayush", "Inserted " + count + " songs");

                //store the user details
                final SharedPreferences preferences = activity.getSharedPreferences("Reach", Context.MODE_PRIVATE);
                Map<String, Boolean> visibilityMap = MiscUtils.getMap(100);
                for (App app : deviceApps)
                    visibilityMap.put(app.packageName, app.visible);
                SharedPrefUtils.overWritePackageVisibility(preferences, visibilityMap);
                SharedPrefUtils.storeReachUser(
                        preferences,
                        accountCreationData.onboardingData,
                        "",
                        imageHashBitmapPair != null ? imageHashBitmapPair.first : "",
                        serverId);

                //sync up contacts
                FireOnce.contactSync(
                        new WeakReference<>(activity),
                        serverId,
                        onboardingData.phoneNumber);

                //sync up gcmId
                FireOnce.checkGCM(
                        new WeakReference<>(activity),
                        serverId);

            });

            Log.i("Ayush", "Id received = " + serverId);
            return serverId;
        }

        @Override
        protected void onPostExecute(final Long userId) {

            super.onPostExecute(userId);
            final long serverId = userId == null ? 0 : userId;
            Log.i("Ayush", "Final Id " + serverId);

            //set serverId here
            MiscUtils.useContextAndFragment(reference, (activity, fragment) -> {

                final Tracker tracker = ((ReachApplication) activity.getApplication()).getTracker();
                tracker.setScreenName(AccountCreation.class.getPackage().getName());
                if (serverId > 0) {

                    tracker.set("&uid", serverId + "");
                    tracker.send(new HitBuilders.ScreenViewBuilder().setCustomDimension(1, serverId + "").build());

                    indeterminateProgress.setVisibility(View.INVISIBLE);

                    finishOnBoarding.setText("MANAGE PRIVACY");
                    finishOnBoarding.setTextColor(ContextCompat.getColor(activity, R.color.reach_color));
                    finishOnBoarding.setOnClickListener(PROCEED);
                    finishOnBoarding.setVisibility(View.VISIBLE);
                } else {

                    indeterminateProgress.setVisibility(View.INVISIBLE);
                    tracker.send(new HitBuilders.EventBuilder()
                            .setCategory("SEVERE ERROR, account creation failed")
                            .setAction("User Id - " + serverId)
                            .setValue(1)
                            .build());

                    Toast.makeText(activity, "Network error", Toast.LENGTH_SHORT).show();
                    activity.finish();
                }
            });
        }

        @Override
        protected void onProgressUpdate(Void... values) {

            super.onProgressUpdate(values);

            final int currentTotal = totalApps + totalMusic;

            scanCount.setText(currentTotal + "");
            musicCount.setText(totalMusic + "");
            appCount.setText(totalApps + "");

            if (totalExpected > currentTotal)
                scanProgress.setProgress((currentTotal * 100) / totalExpected);
            else {
                switchLayout1.setVisibility(View.INVISIBLE);
                switchLayout2.setVisibility(View.VISIBLE);
                scanProgress.setProgress(100);
                indeterminateProgress.setVisibility(View.VISIBLE);
            }//error case
        }
    }

    private static final View.OnClickListener PROCEED = v -> MiscUtils.useFragment(reference, fragment -> {

        //mListener
        fragment.mListener.onOpenPrivacySettings();
        /*final Activity activity = fragment.getActivity();
        final Intent intent = new Intent(activity, ReachActivity.class);
        intent.setAction(ReachActivity.OPEN_MY_PROFILE_APPS_FIRST);
        activity.startActivity(intent);
        activity.finish();*/
    });

    private static Pair<String, Bitmap> getImageHashBitmapPair(@Nullable Uri profilePhotoUri) {

        //if its a network uri then obviously not new
        final boolean isProfileUriNew = profilePhotoUri != null && !profilePhotoUri.toString().startsWith("http");
        if (isProfileUriNew) {

            final InputStream optionsStream = MiscUtils.useContextFromFragment(reference, activity -> {
                try {
                    return activity.getContentResolver().openInputStream(profilePhotoUri);
                } catch (FileNotFoundException e) {
                    e.printStackTrace();
                    return null;
                }
            }).orNull();

            final InputStream decodeStream = MiscUtils.useContextFromFragment(reference, activity -> {
                try {
                    return activity.getContentResolver().openInputStream(profilePhotoUri);
                } catch (FileNotFoundException e) {
                    e.printStackTrace();
                    return null;
                }
            }).orNull();

            if (optionsStream == null || decodeStream == null)
                return null;

            //first calculate the original size
            final BitmapFactory.Options options = MiscUtils.getRequiredOptions(optionsStream);
            if (options.outHeight == 0 || options.outWidth == 0)
                return null; //failed
            MiscUtils.closeQuietly(optionsStream);

            //resize and calculate the hash as well
            final HashingInputStream hashingInputStream = new HashingInputStream(
                    Hashing.md5(), decodeStream);
            final Bitmap resizedBitmap = BitmapFactory.decodeStream(hashingInputStream, null, options);
            MiscUtils.closeQuietly(decodeStream, hashingInputStream);
            final String imageHash = hashingInputStream.hash().toString();

            return new Pair<>(imageHash, resizedBitmap);

        } else
            return null;
    }

    @Override
    public void onAttach(Context context) {
        super.onAttach(context);
        try {
            mListener = (SplashInterface) context;
        } catch (ClassCastException e) {
            throw new ClassCastException(context.toString()
                 + " must implement SplashInterface");
        }
    }

    @Override
    public void onDetach() {
        super.onDetach();
        mListener = null;
    }

}<|MERGE_RESOLUTION|>--- conflicted
+++ resolved
@@ -265,7 +265,6 @@
             final Set<String> genres = MiscUtils.getSet(100);
 
             //get the song builders
-<<<<<<< HEAD
             final List<Song> deviceSongs = MiscUtils.useContextFromFragment(reference, activity -> {
                 Map<String, EnumSet<ContentType.State>> musicEnumSetMap = AccountCreation.OLD_STATES.get(ContentType.MUSIC);
                 if (musicEnumSetMap == null)
@@ -289,31 +288,6 @@
                         activity.getPackageManager(),
                         appProcessCounter,
                         appEnumSetMap);
-=======
-            final List<Song> deviceSongs = MiscUtils.useContextFromFragment(reference, new UseActivityWithResult<Activity, List<Song>>() {
-                @Override
-                public List<Song> work(@NonNull Activity activity) {
-                    return SongCursorHelper.getSongs(
-                            musicCursor,
-                            olderUserId,
-                            activity.getContentResolver(),
-                            genres,
-                            AccountCreation.OLD_STATES.get(ContentType.MUSIC),
-                            songProcessCounter);
-                }
-            }).or(Collections.emptyList());
-
-            //get the app builders
-            final List<App> deviceApps = MiscUtils.useContextFromFragment(reference, new UseActivityWithResult<Activity, List<App>>() {
-                @Override
-                public List<App> work(@NonNull Activity activity) {
-                    return AppCursorHelper.getApps(
-                            installedApps,
-                            activity.getPackageManager(),
-                            appProcessCounter,
-                            AccountCreation.OLD_STATES.get(ContentType.APP));
-                }
->>>>>>> 1772bcf0
             }).or(Collections.emptyList());
 
             /*totalMusic = totalApps = totalExpected;*/
