package reach.project.reachProcess.reachService;

import android.app.Notification;
import android.app.PendingIntent;
import android.app.Service;
import android.content.Context;
import android.content.Intent;
import android.content.SharedPreferences;
import android.database.Cursor;
import android.net.Uri;
import android.net.wifi.WifiManager;
import android.os.IBinder;
import android.os.PowerManager;
import android.support.annotation.NonNull;
import android.support.v4.app.NotificationCompat;
import android.text.TextUtils;
import android.util.Log;
import android.widget.RemoteViews;

import com.google.android.gms.analytics.HitBuilders;
import com.google.common.base.Optional;
import com.google.common.util.concurrent.ListenableFutureTask;
import com.google.common.util.concurrent.ListeningExecutorService;
import com.google.common.util.concurrent.MoreExecutors;
import com.google.gson.Gson;
import com.google.gson.JsonSyntaxException;

import java.io.IOException;
import java.io.InputStream;
import java.lang.ref.WeakReference;
import java.util.HashSet;
import java.util.Random;
import java.util.Stack;
import java.util.concurrent.ExecutorService;
import java.util.concurrent.Executors;
import java.util.concurrent.Future;
import java.util.concurrent.Semaphore;

import reach.project.R;
import reach.project.core.ReachActivity;
import reach.project.core.ReachApplication;
import reach.project.core.StaticData;
import reach.project.utils.auxiliaryClasses.ReachDatabase;
import reach.project.database.contentProvider.ReachDatabaseProvider;
import reach.project.database.contentProvider.ReachFriendsProvider;
import reach.project.database.contentProvider.ReachSongProvider;
import reach.project.database.sql.ReachDatabaseHelper;
import reach.project.database.sql.ReachFriendsHelper;
import reach.project.database.sql.ReachSongHelper;
import reach.project.reachProcess.auxiliaryClasses.MusicData;
import reach.project.reachProcess.auxiliaryClasses.ReachTask;
import reach.project.utils.SharedPrefUtils;

/**
 * Created by Dexter on 14-05-2015.
 */
public class ProcessManager extends Service implements
        MusicHandler.MusicHandlerInterface,
        NetworkHandler.NetworkHandlerInterface {

    private enum NotificationState {
        Network,
        Music,
        Both,
        Dead
    }

    //////////////////////////////////
    private NotificationState notificationState = NotificationState.Dead;
    //////////////////////////////////
    //no confirmation
    public static final String REPLY_PRIMARY_PROGRESS = "reach.project.reachProcess.reachService.ProcessManager.REPLY_PRIMARY_PROGRESS";
    public static final String REPLY_SECONDARY_PROGRESS = "reach.project.reachProcess.reachService.ProcessManager.REPLY_SECONDARY_PROGRESS";
    //confirmation
    public static final String REPLY_LATEST_MUSIC = "reach.project.reachProcess.reachService.ProcessManager.REPLY_LATEST_MUSIC";
    public static final String REPLY_DURATION = "reach.project.reachProcess.reachService.ProcessManager.REPLY_DURATION";
    public static final String REPLY_PAUSED = "reach.project.reachProcess.reachService.ProcessManager.REPLY_PAUSED";
    public static final String REPLY_UN_PAUSED = "reach.project.reachProcess.reachService.ProcessManager.REPLY_UN_PAUSED";
    public static final String REPLY_MUSIC_DEAD = "reach.project.reachProcess.reachService.ProcessManager.REPLY_MUSIC_DEAD";
    public static final String REPLY_ERROR = "reach.project.reachProcess.reachService.ProcessManager.REPLY_ERROR";

    private void sendMessage(Context context, Optional<?> message, String action) {

        final Intent intent = new Intent(context, ReachActivity.PlayerUpdateListener.class);
        intent.setAction(action);
        if (message.isPresent()) {
            if (message.get() instanceof String)
                intent.putExtra("message", (String) message.get());
            else if (message.get() instanceof MusicData)
                intent.putExtra("message", (MusicData) message.get());
        }
        context.sendBroadcast(intent);
    }

    private void updatePrimaryProgress(Context context, short progress, int position, String action) {

        final Intent intent = new Intent(context, ReachActivity.PlayerUpdateListener.class);
        intent.setAction(action);
        intent.putExtra("progress", progress);
        intent.putExtra("position", position);
        context.sendBroadcast(intent);
    }

    private void updateSecondaryProgress(Context context, short progress, String action) {

        final Intent intent = new Intent(context, ReachActivity.PlayerUpdateListener.class);
        intent.setAction(action);
        intent.putExtra("progress", progress);
        context.sendBroadcast(intent);
    }

    public static void submitNetworkRequest(@NonNull Context context, @NonNull String message) {
        helper(context, Optional.of(message), NetworkHandler.ACTION_NETWORK_MESSAGE);
    }

    public static void submitMusicRequest(@NonNull Context context, @NonNull Optional<?> message, @NonNull String action) {
        helper(context, message, action);
    }

    private static void helper(@NonNull Context context, @NonNull Optional<?> message, @NonNull String action) {

        final Intent intent = new Intent(context, ProcessManager.class);
        intent.setAction(action);
        if (message.isPresent()) {
            if (message.get() instanceof String)
                intent.putExtra("message", (String) message.get());
            else if (message.get() instanceof MusicData)
                intent.putExtra("message", (MusicData) message.get());
        }
        context.startService(intent);
    }
    //////////////////////////////////
    /**
     * Pi = ith parent_thread
     * Cij = jth child_thread of ith parent_thread
     * *******************************************
     * P1 : Music_Player //explicitly killed by user
     * C11 : HttpHandler
     * C12 : HttpReader
     * C13 : HttpWriter
     * P2 : Network_Controller //auto-start, self kill, user can also kill it
     * C21 : LanHandler
     * P3 : Communicator
     */

    /**
     * Sanitize pattern :
     * close() : close will signal the 'Runnable', either parent or child to kill itself,
     * basically stop the infinite while loop. In the next loop cycle, the break will happen.
     * Once loop breaks sanitize() happens. close() is ALWAYS called by the parent. It basically
     * toggles an atomic boolean and thread-safety is assured.
     * <p/>
     * sanitize() : sanitize resets the global data of the current Runnable and calls
     * 'close()' of any child Runnable. By reset I mean, close all closeables, clear stuff etc.
     * The complete global space needs to be purged. Cleaning thread-local space might also be necessary.
     * sanitize() is strictly private. Always called ar start and end of run()
     */

    public static WeakReference<ProcessManager> reference;

    private final Random random = new Random();
    private final ExecutorService fixedPool = Executors.newFixedThreadPool(8); //buffer of 1 thread
    private final ListeningExecutorService sameThreadExecutor = MoreExecutors.sameThreadExecutor();
    private final Semaphore killCheck = new Semaphore(2, true); //fixed 2 parents
    private final NetworkHandler networkHandler = new NetworkHandler(this);
    private final MusicHandler musicHandler = new MusicHandler(this);

    private void close() {

        networkHandler.close();
        musicHandler.close();
        musicStack.clear();
        if (musicFuture != null)
            musicFuture.cancel(true);
        if (networkFuture != null)
            networkFuture.cancel(true);
        if (wakeLock != null && wakeLock.isHeld())
            wakeLock.release();
        if (reference != null) {
            reference.clear();
            reference = null;
        }

        fixedPool.shutdownNow();
        stopSelf();
        Log.i("Downloader", "KILLING SERVICE !!!");
    }

    private final class MusicId {
        final long id;
        final byte type;

        private MusicId(long id, byte type) {
            this.id = id;
            this.type = type;
        }
    }

    private final Stack<MusicId> musicStack = new Stack<>(); //id, type, push only when in shuffle mode
    private Future<?> musicFuture, networkFuture;
    private PowerManager.WakeLock wakeLock = null;
    private static long serverId;

    private void closeCursor(Optional<Cursor> cursor) {
        if (cursor.isPresent())
            cursor.get().close();
    }

    private void pushSongToStack(MusicData musicData) {

        if (!musicStack.isEmpty() &&
                musicStack.peek().id == musicData.getId() &&
                musicStack.peek().type == musicData.getType()) return;
        musicStack.push(new MusicId(musicData.getId(), musicData.getType()));
    }

    private Optional<MusicData> shufflePrevious() {

        if (musicStack.isEmpty())
            return previousSong(musicHandler.getCurrentSong());
        final MusicId currentSong = musicStack.pop(); //ignore current song !
        if (musicStack.isEmpty()) {
            musicStack.push(currentSong);
            return previousSong(musicHandler.getCurrentSong());
        }
        final MusicId lastSong = musicStack.pop(); //ignore current song !
        final Cursor cursor;
        if (lastSong.type == 0)
            cursor = getContentResolver().query(
                    Uri.parse(ReachDatabaseProvider.CONTENT_URI + "/" + lastSong.id),
                    StaticData.DOWNLOADED_PARTIAL,
                    ReachDatabaseHelper.COLUMN_ID + " = ? and " +
                            ReachDatabaseHelper.COLUMN_PROCESSED + " > ?",
                    new String[]{lastSong.id + "", "0"}, null);
        else
            cursor = getContentResolver().query(
                    ReachSongProvider.CONTENT_URI,
                    StaticData.DISK_PARTIAL,
                    ReachSongHelper.COLUMN_USER_ID + " = ? and " +
                            ReachSongHelper.COLUMN_SONG_ID + " = ?",
                    new String[]{serverId + "", lastSong.id + ""}, null);
        if (cursor != null)
            cursor.moveToFirst();
        return playFromCursor(Optional.fromNullable(cursor), lastSong.type);
    }

    private Optional<MusicData> shuffleNext(long id, byte type) {

        final Cursor reachSongCursor, myLibraryCursor;
        if (type == 0) {
            reachSongCursor = getContentResolver().query(
                    ReachDatabaseProvider.CONTENT_URI,
                    StaticData.DOWNLOADED_PARTIAL,
                    ReachDatabaseHelper.COLUMN_ID + " != ? and " +
                            ReachDatabaseHelper.COLUMN_PROCESSED + " > ?", //all except that id
                    new String[]{id + "", "0"}, null);
            myLibraryCursor = getMyLibraryCursor();
        } else {
            reachSongCursor = getReachDatabaseCursor();
            myLibraryCursor = getContentResolver().query(
                    ReachSongProvider.CONTENT_URI,
                    StaticData.DISK_PARTIAL,
                    ReachSongHelper.COLUMN_USER_ID + " = ? and " +
                            ReachSongHelper.COLUMN_SONG_ID + " != ?",
                    new String[]{serverId + "", id + ""}, null);
        }

        if (reachSongCursor == null || !reachSongCursor.moveToFirst()) {
            closeCursor(Optional.fromNullable(reachSongCursor));
            return playFromCursor(chooseRandomFromCursor(myLibraryCursor), (byte) 1);
        }
        if (myLibraryCursor == null || !myLibraryCursor.moveToFirst()) {
            closeCursor(Optional.fromNullable(myLibraryCursor));
            return playFromCursor(chooseRandomFromCursor(reachSongCursor), (byte) 0);
        }

        final int reachCount = reachSongCursor.getCount();
        final int myLibraryCount = myLibraryCursor.getCount();
        final int chosenPosition = random.nextInt(reachCount + myLibraryCount); //0-index
        if (reachCount > chosenPosition && reachSongCursor.move(chosenPosition)) {
            closeCursor(Optional.of(myLibraryCursor));
            return playFromCursor(Optional.of(reachSongCursor), (byte) 0);
        } else if (myLibraryCount > chosenPosition - reachCount && myLibraryCursor.move(chosenPosition - reachCount)) {
            closeCursor(Optional.of(reachSongCursor));
            return playFromCursor(Optional.of(myLibraryCursor), (byte) 1);
        }
        //random position failed
        else if (reachCount > myLibraryCount) {
            closeCursor(Optional.of(myLibraryCursor));
            return playFromCursor(chooseRandomFromCursor(reachSongCursor), (byte) 0);
        } else {
            closeCursor(Optional.of(reachSongCursor));
            return playFromCursor(chooseRandomFromCursor(myLibraryCursor), (byte) 1);
        }
    }

    private synchronized int getTotalDownloads() {
        return getContentResolver().query(
                ReachDatabaseProvider.CONTENT_URI,
                new String[]{ReachDatabaseHelper.COLUMN_ID},
                ReachDatabaseHelper.COLUMN_OPERATION_KIND + " = ? and " +
                        ReachDatabaseHelper.COLUMN_STATUS + " = ?",
                new String[]{"0", ReachDatabase.RELAY + ""}, null).getCount();
    }

    //RETURN'S TOTAL NUMBER OF PEOPLE WHO ARE UPLOADING
    private synchronized int getTotalUploads() {
        return getContentResolver().query(
                ReachDatabaseProvider.CONTENT_URI,
                new String[]{ReachDatabaseHelper.COLUMN_ID},
                ReachDatabaseHelper.COLUMN_OPERATION_KIND + " = ? and " +
                        ReachDatabaseHelper.COLUMN_STATUS + " = ?",
                new String[]{"1", ReachDatabase.RELAY + ""}, null).getCount();
    }

    private String generateNotificationText(int totalDownloads, int totalUploads) {

        if (totalDownloads > 0 && totalUploads == 0) {
            //only download
            final Cursor songNameCursor = getContentResolver().query(
                    ReachDatabaseProvider.CONTENT_URI,
                    new String[]{ReachDatabaseHelper.COLUMN_DISPLAY_NAME},
                    ReachDatabaseHelper.COLUMN_OPERATION_KIND + " = ? and " +
                            ReachDatabaseHelper.COLUMN_STATUS + " = ?",
                    new String[]{"0", ReachDatabase.RELAY + ""},
                    ReachDatabaseHelper.COLUMN_ADDED + " DESC");

            if (songNameCursor == null)
                return totalDownloads + " songs are being downloaded";
            if (!songNameCursor.moveToFirst()) {
                songNameCursor.close();
                return totalDownloads + " songs are being downloaded";
            }
            final String name = songNameCursor.getString(0);
            songNameCursor.close();
            if (totalDownloads == 1)
                return "Downloading " + name;
            if (totalDownloads == 2)
                return "Downloading " + name + " and 1 other song";
            return "Downloading " + name + " and " + (totalDownloads - 1) + " other songs";

        } else if (totalUploads > 0 && totalDownloads == 0) {
            //only upload
            final Cursor receiverIdCursor = getContentResolver().query(
                    ReachDatabaseProvider.CONTENT_URI,
                    new String[]{ReachDatabaseHelper.COLUMN_RECEIVER_ID},
                    ReachDatabaseHelper.COLUMN_OPERATION_KIND + " = ? and " +
                            ReachDatabaseHelper.COLUMN_STATUS + " = ?",
                    new String[]{"1", ReachDatabase.RELAY + ""}, null);

            if (receiverIdCursor == null)
                return totalUploads + " songs are being uploaded";
            final int count = receiverIdCursor.getCount();
            if (count == 0)
                return totalUploads + " songs are being uploaded";
            final HashSet<Long> receiverIds = new HashSet<>(count);
            while (receiverIdCursor.moveToNext())
                receiverIds.add(receiverIdCursor.getLong(0));
            receiverIdCursor.close();

            final Cursor getUserNameCursor = getContentResolver().query(
                    ReachFriendsProvider.CONTENT_URI,
                    new String[]{ReachFriendsHelper.COLUMN_USER_NAME},
                    ReachFriendsHelper.COLUMN_ID + " = ?",
                    new String[]{receiverIds.iterator().next() + ""}, null);
            if (getUserNameCursor == null)
                return totalUploads + " songs are being uploaded";
            if (!getUserNameCursor.moveToFirst()) {
                getUserNameCursor.close();
                return totalUploads + " songs are being uploaded";
            }
            final String name = getUserNameCursor.getString(0);
            final int people = receiverIds.size();
            receiverIds.clear();
            getUserNameCursor.close();

            if (people == 1)
                return name + " is downloading " + totalUploads + " songs from you";
            if (receiverIds.size() == 2)
                return name + " and 1 other person are downloading " + totalUploads + " songs from you";
            else
                return name + " and " + (people - 1) + " other people are downloading " + totalUploads + " songs from you";
        } else if (totalDownloads > 0 && totalUploads > 0) {
            //both
            return "Downloading " + totalDownloads + " songs and uploading " + totalUploads + " songs";
        }
        return null;
    }

    private void notificationNetwork() {

        final int totalDownloads = getTotalDownloads();
        final int totalUploads = getTotalUploads();
        if (totalDownloads == 0 && totalUploads == 0)
            return;

        Log.i("Downloader", "NOTIFICATION NETWORK !");
        final RemoteViews remoteViews = new RemoteViews(getPackageName(), R.layout.notification_updown);
        remoteViews.setTextViewText(R.id.NupCount, totalUploads + "");
        remoteViews.setTextViewText(R.id.NdownCount, totalDownloads + "");
        remoteViews.setTextViewText(R.id.NsongNamePlaying, generateNotificationText(totalDownloads, totalUploads));

        final Intent foreGround = new Intent(this, ReachActivity.class);
        if (totalUploads == 0)
            foreGround.putExtra("openPlayer", true);
        foreGround.setFlags(Intent.FLAG_ACTIVITY_REORDER_TO_FRONT);
        final NotificationCompat.Builder note = new NotificationCompat.Builder(this)
                .setSmallIcon(R.drawable.ic_icon_notif)
                .setContentTitle("Playing music")
                .setPriority(NotificationCompat.PRIORITY_MAX)
                .setContent(remoteViews)
                .setOnlyAlertOnce(true)
                .setContentIntent(PendingIntent.getActivity(this, 0, foreGround, PendingIntent.FLAG_CANCEL_CURRENT));
        startForeground(StaticData.MUSIC_PLAYER, note.build());
    }

    private void notificationMusic() {

        final Optional<MusicData> currentSong = musicHandler.getCurrentSong();
        final boolean paused = musicHandler.isPaused();
        if (!currentSong.isPresent())
            return;

        final RemoteViews remoteViews = new RemoteViews(getPackageName(), R.layout.notification_player);
        remoteViews.setOnClickPendingIntent(R.id.Npause_play, PendingIntent.getService(this, 0, new Intent(MusicHandler.ACTION_PLAY_PAUSE, null, this, ProcessManager.class), 0));
        remoteViews.setOnClickPendingIntent(R.id.NcloseButton, PendingIntent.getService(this, 0, new Intent(MusicHandler.ACTION_KILL, null, this, ProcessManager.class), 0));
        remoteViews.setOnClickPendingIntent(R.id.NprevTrack, PendingIntent.getService(this, 0, new Intent(MusicHandler.ACTION_PREVIOUS, null, this, ProcessManager.class), 0));
        remoteViews.setOnClickPendingIntent(R.id.NnextTrack, PendingIntent.getService(this, 0, new Intent(MusicHandler.ACTION_NEXT, null, this, ProcessManager.class), 0));
        remoteViews.setTextViewText(R.id.NsongNamePlaying, currentSong.get().getDisplayName());
        remoteViews.setTextViewText(R.id.NartistName, currentSong.get().getArtistName());
        if (paused)
            remoteViews.setImageViewResource(R.id.Npause_play, R.drawable.play_white_selector);
        else
            remoteViews.setImageViewResource(R.id.Npause_play, R.drawable.pause_white_selector);

        final Intent foreGround = new Intent(this, ReachActivity.class);
        foreGround.putExtra("openPlayer", true);
        foreGround.setFlags(Intent.FLAG_ACTIVITY_REORDER_TO_FRONT);
        final NotificationCompat.Builder note = new NotificationCompat.Builder(this);
        Notification notification = note
                .setSmallIcon(R.drawable.ic_icon_notif)
                .setContentTitle("Playing music")
                .setPriority(NotificationCompat.PRIORITY_MAX)
                .setContent(remoteViews)
                .setOnlyAlertOnce(true)
                .setContentIntent(PendingIntent.getActivity(this, 0, foreGround, PendingIntent.FLAG_CANCEL_CURRENT))
                .build();
        startForeground(StaticData.MUSIC_PLAYER, notification);
    }

    private void notificationBoth() {

        final Optional<MusicData> currentSong = musicHandler.getCurrentSong();
        final int totalDownloads = getTotalDownloads();
        final int totalUploads = getTotalUploads();

        if (!currentSong.isPresent() && (totalDownloads > 0 || totalUploads > 0)) {
            notificationNetwork();
            return;
        } else if (currentSong.isPresent() && totalDownloads == 0 && totalUploads == 0) {
            notificationMusic();
            return;
        } else if (!currentSong.isPresent() && totalDownloads == 0 && totalUploads == 0)
            return;

        final boolean paused = musicHandler.isPaused();
        final RemoteViews remoteViews = new RemoteViews(getPackageName(), R.layout.notification_both);
        remoteViews.setOnClickPendingIntent(R.id.Npause_play, PendingIntent.getService(this, 0, new Intent(MusicHandler.ACTION_PLAY_PAUSE, null, this, ProcessManager.class), 0));
        remoteViews.setOnClickPendingIntent(R.id.NcloseButton, PendingIntent.getService(this, 0, new Intent(MusicHandler.ACTION_KILL, null, this, ProcessManager.class), 0));
        remoteViews.setOnClickPendingIntent(R.id.NprevTrack, PendingIntent.getService(this, 0, new Intent(MusicHandler.ACTION_PREVIOUS, null, this, ProcessManager.class), 0));
        remoteViews.setOnClickPendingIntent(R.id.NnextTrack, PendingIntent.getService(this, 0, new Intent(MusicHandler.ACTION_NEXT, null, this, ProcessManager.class), 0));
        remoteViews.setTextViewText(R.id.NsongNamePlaying, currentSong.get().getDisplayName());
        remoteViews.setTextViewText(R.id.NartistName, currentSong.get().getArtistName());
        remoteViews.setTextViewText(R.id.NupCount, totalUploads + "");
        remoteViews.setTextViewText(R.id.NdownCount, totalDownloads + "");
        if (paused)
            remoteViews.setImageViewResource(R.id.Npause_play, R.drawable.play_white_selector);
        else
            remoteViews.setImageViewResource(R.id.Npause_play, R.drawable.pause_white_selector);

        final Intent foreGround = new Intent(this, ReachActivity.class);
        if (totalUploads == 0)
            foreGround.putExtra("openPlayer", true);
        foreGround.setFlags(Intent.FLAG_ACTIVITY_REORDER_TO_FRONT);
        final NotificationCompat.Builder note = new NotificationCompat.Builder(this)
                .setSmallIcon(R.drawable.ic_icon_notif)
                .setContentTitle("Playing music")
                .setPriority(NotificationCompat.PRIORITY_MAX)
                .setContent(remoteViews)
                .setOnlyAlertOnce(true)
                .setContentIntent(PendingIntent.getActivity(this, 0, foreGround, PendingIntent.FLAG_CANCEL_CURRENT));
        startForeground(StaticData.MUSIC_PLAYER, note.build());
    }

    @Override
    public void updateNetworkDetails() {

        switch (notificationState) {

            case Network:
                notificationNetwork();
                break;
            case Music:
                notificationState = NotificationState.Both;
                notificationBoth();
                break;
            case Both:
                notificationBoth();
                break;
            case Dead:
                notificationState = NotificationState.Network;
                notificationNetwork();
                break;
        }
    }

    @Override
    public void updateSongDetails(MusicData musicData) {
        //insert music player into notification
        Log.i("Downloader", "UPDATING SONG DETAILS");
        sendMessage(this, Optional.of(musicData), REPLY_LATEST_MUSIC);

        final String toSend = new Gson().toJson(musicData, MusicData.class);
<<<<<<< HEAD
        SharedPrefUtils.storeLastPlayed(getSharedPreferences("reach_process", MODE_MULTI_PROCESS).edit(), toSend);

=======
        SharedPrefUtils.storeLastPlayed(getSharedPreferences("reach_process", MODE_MULTI_PROCESS), toSend);
>>>>>>> 25793b11
        switch (notificationState) {

            case Network:
                notificationState = NotificationState.Both;
                notificationBoth();
                break;
            case Music:
                notificationMusic();
                break;
            case Both:
                notificationBoth();
                break;
            case Dead:
                notificationState = NotificationState.Music;
                notificationMusic();
                break;
        }
    }

    @Override
    public void removeNetwork() {

        networkHandler.close();
        switch (notificationState) {

            case Network:
                notificationState = NotificationState.Dead;
                stopForeground(true);
                break;
            case Music:
//                notificationMusic();
                break;
            case Both:
                notificationState = NotificationState.Music;
                notificationMusic();
                break;
            case Dead:
                notificationState = NotificationState.Dead;
                stopForeground(true);
                break;
        }
    }

    @Override
    public void downloadFail(String songName) {
        if (!StaticData.debugMode) {
            ((ReachApplication) getApplication()).getTracker().send(new HitBuilders.EventBuilder()
                    .setCategory("Download Fail")
//                    .setAction("user - " + reachDatabase.getSenderId() + " sending song to " + reachDatabase.getReceiverId() + " timedOut " + reachDatabase.getLogicalClock())
                    .setAction("user Name - " + SharedPrefUtils.getUserName(getSharedPreferences("Reach", Context.MODE_MULTI_PROCESS)))
                    .setLabel("Song - " + songName)
                    .setValue(1)
                    .build());
        }
    }

    @Override
    public void updateDuration(String formattedDuration) {
        sendMessage(this, Optional.of(formattedDuration), REPLY_DURATION);
    }

    @Override
    public void paused() {
        if (notificationState == NotificationState.Music)
            notificationMusic();
        else if (notificationState == NotificationState.Both)
            notificationBoth();
        sendMessage(this, Optional.absent(), REPLY_PAUSED);
    }

    @Override
    public void unPaused() {
        if (notificationState == NotificationState.Music)
            notificationMusic();
        else if (notificationState == NotificationState.Both)
            notificationBoth();
        sendMessage(this, Optional.absent(), REPLY_UN_PAUSED);
    }

    @Override
    public void musicPlayerDead() {

        musicHandler.close();
        sendMessage(this, Optional.absent(), REPLY_MUSIC_DEAD);
        Log.i("Downloader", "Sent music player dead");
        switch (notificationState) {

            case Network:
//                notificationNetwork();
                break;
            case Music:
                notificationState = NotificationState.Dead;
                stopForeground(true);
                break;
            case Both:
                notificationState = NotificationState.Network;
                notificationNetwork();
                break;
            case Dead:
                notificationState = NotificationState.Dead;
                stopForeground(true);
                break;
        }
    }

    @Override
    public void onCreate() {
        super.onCreate();
        serverId = SharedPrefUtils.getServerId(getSharedPreferences());
        (wakeLock = ((PowerManager) getSystemService(POWER_SERVICE))
                .newWakeLock(PowerManager.PARTIAL_WAKE_LOCK, "MyWakelockTag")).acquire();
        // Make sure the media player will acquire a wake-lock while playing. If we don't do
        // that, the CPU might go to sleep while the song is playing, causing playback to stop.
        // Remember that to use this, we have to declare the android.permission.WAKE_LOCK
        // permission in AndroidManifest.xml.
        reference = new WeakReference<>(this);
    }

    @Override
    public void onDestroy() {
        close();
        super.onDestroy();
    }

    private Future<?> submitParent(final ReachTask parent) {

//        Log.i("Downloader", "Fixed pool has " + fixedPool.getActiveCount() + " active threads !");
//        Log.i("Downloader", "Fixed pool has " + fixedPool.getQueue().size() + " queued threads !");

        /**
         * We acquire a permit, signalling that a parent
         * thread is starting. Also prevents duplicate parents
         */
        Log.i("Downloader", "Acquiring permit " + killCheck.availablePermits());
        try {
            killCheck.acquire();
        } catch (InterruptedException e) {
            //This should not happen
            e.printStackTrace();
            close();
            return null;
        }

        return fixedPool.submit(makeParentTask(parent));
    }

    private ListenableFutureTask makeParentTask(final ReachTask task) {

        final ListenableFutureTask toSubmit = ListenableFutureTask.create(task, null);
        toSubmit.addListener(new Runnable() {
            @Override
            public void run() {

                try {
                    toSubmit.get();
                } catch (InterruptedException e) {
                    e.printStackTrace();
                    close();
                } catch (Throwable e) {
                    e.printStackTrace();
                } finally {
                    killCheck.release();
                    Log.i("Downloader", "DEATH CHECK " + killCheck.availablePermits());
                    if (killCheck.availablePermits() == 2)
                        //No parent is active !
                        close();
                }
            }
        }, sameThreadExecutor);
        return toSubmit;
    }

    @Override
    public final IBinder onBind(Intent intent) {
        throw new UnsupportedOperationException("Not yet implemented");
    }


    @Override
    public final int onStartCommand(Intent intent, int flags, int startId) {
        /**
         * 1) music requests are immediately serviced
         * 2) lan and network requests are queued
         */
        switch (intent.getAction()) {

            case NetworkHandler.ACTION_NETWORK_MESSAGE: {
                Log.i("Downloader", "ACTION_NETWORK_MESSAGE");
                if (networkFuture == null || networkFuture.isCancelled() || networkFuture.isDone()) {
                    Log.i("Downloader", "Starting network handler");
                    networkFuture = submitParent(networkHandler);
                }
                Log.i("Downloader", "submitting network request " +
                        networkHandler.submitMessage(intent.getStringExtra("message")));
                break;
            }
            case NetworkHandler.ACTION_NETWORK_LOST: {
                Log.i("Downloader", "ACTION_NETWORK_LOST");
                networkHandler.close(); //kill the network handler
                break;
            }
            case MusicHandler.ACTION_NEW_SONG: {
                Log.i("Downloader", "ACTION_NEW_SONG");
                musicHandler.userUnPause();
                MusicData data;
                try {
                    data = intent.getParcelableExtra("message");
                } catch (IllegalStateException | JsonSyntaxException e) {
                    e.printStackTrace();
                    data = null;
                }
                pushNextSong(Optional.fromNullable(data));
                break;
            }
            case MusicHandler.ACTION_NEXT: {
                Log.i("Downloader", "ACTION_NEXT");
                musicHandler.userUnPause();
                final Optional<MusicData> currentSong = musicHandler.getCurrentSong();
                final boolean shuffle = SharedPrefUtils.getShuffle(getSharedPreferences());
                if (shuffle && currentSong.isPresent())
                    pushNextSong(shuffleNext(currentSong.get().getId(), currentSong.get().getType()));
                else pushNextSong(nextSong(musicHandler.getCurrentSong(), false));
                break;
            }
            case MusicHandler.ACTION_PREVIOUS: {
                Log.i("Downloader", "ACTION_PREVIOUS");
                musicHandler.userUnPause();
                final boolean shuffle = SharedPrefUtils.getShuffle(getSharedPreferences());
                if (shuffle)
                    pushNextSong(shufflePrevious());
                else pushNextSong(previousSong(musicHandler.getCurrentSong()));
                break;
            }
            case MusicHandler.ACTION_PLAY_PAUSE: {
                Log.i("Downloader", "ACTION_PLAY_PAUSE");
                if (!musicHandler.processPlayPause())
                    break;
                final Optional<MusicData> history = Optional.fromNullable((MusicData) intent.getParcelableExtra("message"));
                if (history.isPresent())
                    pushNextSong(history);
                else {
                    final Optional<MusicData> currentSong = musicHandler.getCurrentSong();
                    final boolean shuffle = SharedPrefUtils.getShuffle(getSharedPreferences());
                    final boolean repeat = SharedPrefUtils.getRepeat(getSharedPreferences());
                    if (repeat && currentSong.isPresent())
                        pushNextSong(currentSong);
                    else if (shuffle && currentSong.isPresent())
                        pushNextSong(shuffleNext(currentSong.get().getId(), currentSong.get().getType()));
                    else pushNextSong(nextSong(musicHandler.getCurrentSong(), false));
                }
                break;
            }
            case MusicHandler.ACTION_SEEK: {
                Log.i("Downloader", "ACTION_SEEK");
                //if returned true means seek is ok
                if (musicHandler.processSeek(Short.parseShort(intent.getStringExtra("message"))))
                    break;
                final Optional<MusicData> currentSong = musicHandler.getCurrentSong();
                final boolean shuffle = SharedPrefUtils.getShuffle(getSharedPreferences());
                final boolean repeat = SharedPrefUtils.getRepeat(getSharedPreferences());
                if (repeat && currentSong.isPresent())
                    pushNextSong(currentSong);
                else if (shuffle && currentSong.isPresent())
                    pushNextSong(shuffleNext(currentSong.get().getId(), currentSong.get().getType()));
                else pushNextSong(nextSong(musicHandler.getCurrentSong(), false));
                break;
            }
            case MusicHandler.ACTION_KILL: {

                musicStack.clear();
                musicHandler.close();
                break;
            }
            default:
                Log.i("Downloader", "Illegal intent");
        }
        //messenger .send request serviced
        return START_NOT_STICKY;
    }

    //////////////////////////////////
    private Cursor getReachDatabaseCursor() {
        return getContentResolver().query(
                ReachDatabaseProvider.CONTENT_URI,
                StaticData.DOWNLOADED_PARTIAL,
                ReachDatabaseHelper.COLUMN_OPERATION_KIND + " = ? and " +
                        ReachDatabaseHelper.COLUMN_PROCESSED + " > ?",
                new String[]{"0", "0"},
                ReachDatabaseHelper.COLUMN_ADDED + " DESC");
    }

    private Cursor getMyLibraryCursor() {
        return getContentResolver().query(
                ReachSongProvider.CONTENT_URI,
                StaticData.DISK_PARTIAL,
                ReachSongHelper.COLUMN_USER_ID + " = ?",
                new String[]{serverId + ""},
                ReachSongHelper.COLUMN_DISPLAY_NAME + " ASC");
    }

    private Optional<MusicData> playFromCursor(Optional<Cursor> cursor, byte type) {

        if (!cursor.isPresent())
            return Optional.absent();

        final MusicData musicData;
        final Cursor cu = cursor.get();

        if (cu.getCount() == 0 || cu.getColumnCount() == 0)
            return Optional.absent();

        if (type == 0) {

            final long senderId = cu.getLong(2);
            final String artistName;
            final long duration;
            final Cursor artistCursor = getContentResolver().query(
                    ReachSongProvider.CONTENT_URI,
                    new String[]{ReachSongHelper.COLUMN_ID,
                            ReachSongHelper.COLUMN_USER_ID,
                            ReachSongHelper.COLUMN_SONG_ID,
                            ReachSongHelper.COLUMN_ARTIST,
                            ReachSongHelper.COLUMN_DURATION},
                    ReachSongHelper.COLUMN_USER_ID + " = ? and " +
                            ReachSongHelper.COLUMN_SONG_ID + " = ?",
                    new String[]{senderId + "", cu.getLong(7) + ""}, null);
            if (artistCursor == null) {
                artistName = "";
                duration = 0;
            } else if (!artistCursor.moveToFirst()) {
                artistName = "";
                duration = 0;
                artistCursor.close();
            } else {
                artistName = artistCursor.getString(3);
                duration = artistCursor.getLong(4);
                artistCursor.close();
            }
            final boolean liked;
            liked = cu.getString(6).equals("true");
            musicData = new MusicData(
                    cu.getString(5), cu.getString(4),
                    artistName, cu.getLong(0),
                    cu.getLong(1), senderId,
                    cu.getLong(3), type,
                    liked, duration);

        } else {

            musicData = new MusicData(
                    cu.getString(4), cu.getString(3),
                    cu.getString(0), cu.getLong(1),
                    cu.getLong(2), serverId,
                    cu.getLong(2), type,
                    false, cu.getLong(6));
        }
        cu.close();
        return Optional.of(musicData);
    }

    private Optional<Cursor> chooseRandomFromCursor(Cursor cursor) {

        if (cursor == null)
            return Optional.absent();
        final int count = cursor.getCount();
        if (count <= 0) {
            cursor.close();
            return Optional.absent();
        }
        if (cursor.move(random.nextInt(count)) || cursor.moveToFirst())
            return Optional.of(cursor);
        cursor.close();
        return Optional.absent();
    }

    @Override
    public synchronized void pushNextSong(Optional<MusicData> musicData) {

        if (!musicData.isPresent()) {
            Log.i("Downloader", "music not found");
            return;
        }

        final MusicData data = musicData.get();
        if (data.getProcessed() < 1 || TextUtils.isEmpty(data.getPath()) || data.getPath().equals("hello_world"))
            return;
        if (musicFuture == null || musicFuture.isCancelled() || musicFuture.isDone())
            musicFuture = submitParent(musicHandler);

        musicHandler.passNewSong(musicData.get());
        pushSongToStack(musicData.get());
    }

    private boolean positionCursor(Cursor cursor, long id, int index) {

//        int position = 0;
        while (cursor.moveToNext()) {
            if (cursor.getLong(index) == id) {
//                Log.i("Downloader", "CORRECT position found ! " + position);
//                position++;
                return true;
            }
        }
        return false;
    }

    private Optional<MusicData> previousSong(Optional<MusicData> currentSong) {

        if (!currentSong.isPresent())
            return nextSong(currentSong, false);

        if (currentSong.get().getType() == 0) {

            final Cursor reachDatabaseCursor = getReachDatabaseCursor();
            if (reachDatabaseCursor == null ||
                    !positionCursor(reachDatabaseCursor, currentSong.get().getId(), 0) ||
                    !reachDatabaseCursor.moveToPrevious()) {

                final Cursor myLibraryCursor = getMyLibraryCursor();
                if (myLibraryCursor != null)
                    myLibraryCursor.moveToLast();
                closeCursor(Optional.fromNullable(reachDatabaseCursor));
                return playFromCursor(Optional.fromNullable(myLibraryCursor), (byte) 1);
            }
            return playFromCursor(Optional.of(reachDatabaseCursor), (byte) 0);
        } else {

            final Cursor myLibraryCursor = getMyLibraryCursor();
            if (myLibraryCursor == null ||
                    !positionCursor(myLibraryCursor, currentSong.get().getId(), 1) ||
                    !myLibraryCursor.moveToPrevious()) {

                final Cursor reachDatabaseCursor = getReachDatabaseCursor();
                if (reachDatabaseCursor != null)
                    reachDatabaseCursor.moveToLast();
                closeCursor(Optional.fromNullable(myLibraryCursor));
                return playFromCursor(Optional.fromNullable(reachDatabaseCursor), (byte) 0);
            }
            return playFromCursor(Optional.of(myLibraryCursor), (byte) 1);
        }
    }

    @Override
    public Optional<MusicData> nextSong(Optional<MusicData> currentSong, boolean automatic) {

        if (!currentSong.isPresent())
            return shuffleNext(0, (byte) 0); //if no current song shuffleNext
        if (SharedPrefUtils.getRepeat(getSharedPreferences()) && currentSong.isPresent() && automatic)
            return currentSong;

        if (currentSong.get().getType() == 0) {

            final Cursor reachDatabaseCursor = getReachDatabaseCursor();
            if (reachDatabaseCursor == null ||
                    !positionCursor(reachDatabaseCursor, currentSong.get().getId(), 0) ||
                    !reachDatabaseCursor.moveToNext()) {
                final Cursor myLibraryCursor = getMyLibraryCursor();
                if (myLibraryCursor != null)
                    myLibraryCursor.moveToFirst();
                closeCursor(Optional.fromNullable(reachDatabaseCursor));
                return playFromCursor(Optional.fromNullable(myLibraryCursor), (byte) 1);
            }
            return playFromCursor(Optional.of(reachDatabaseCursor), (byte) 0);
        } else {

            final Cursor myLibraryCursor = getMyLibraryCursor();
            if (myLibraryCursor == null ||
                    !positionCursor(myLibraryCursor, currentSong.get().getId(), 1) ||
                    !myLibraryCursor.moveToNext()) {
                final Cursor reachDatabaseCursor = getReachDatabaseCursor();
                if (reachDatabaseCursor != null)
                    reachDatabaseCursor.moveToFirst();
                closeCursor(Optional.fromNullable(myLibraryCursor));
                return playFromCursor(Optional.fromNullable(reachDatabaseCursor), (byte) 0);
            }
            return playFromCursor(Optional.of(myLibraryCursor), (byte) 1);
        }
    }

    @Override
    public void errorReport(String songName, String missType) {

//        pushNextSong(nextSong(Optional.<MusicData>absent(), false));
        sendMessage(this, Optional.absent(), REPLY_ERROR);
        if (!StaticData.debugMode) {
            ((ReachApplication) getApplication()).getTracker().send(new HitBuilders.EventBuilder()
                    .setCategory(missType)
                    .setAction("user Name - " + SharedPrefUtils.getUserName(getSharedPreferences("Reach", Context.MODE_MULTI_PROCESS)))
                    .setLabel("Song - " + songName)
                    .setValue(1)
                    .build());
        }
    }

    @Override
    public void updateSecondaryProgress(short percent) {
        Log.i("Downloader", "Progress " + percent);
        updateSecondaryProgress(this, percent, REPLY_SECONDARY_PROGRESS);
    }

    @Override
    public void updatePrimaryProgress(short percent, int progress) {
        updatePrimaryProgress(this, percent, progress, REPLY_PRIMARY_PROGRESS);
    }

    @Override
    public Context getContext() {
        return this;
    }

    @Override
    public WifiManager getWifiManager() {
        return (WifiManager) getSystemService(Context.WIFI_SERVICE);
    }

    @Override
    public SharedPreferences getSharedPreferences() {
        return getSharedPreferences("Reach", MODE_MULTI_PROCESS);
    }

    public static InputStream getSERStream(String name) throws IOException {

        final ProcessManager manager = reference.get();
        if (manager == null)
            return null;

        return manager.getAssets().open(name);
    }
}<|MERGE_RESOLUTION|>--- conflicted
+++ resolved
@@ -521,12 +521,8 @@
         sendMessage(this, Optional.of(musicData), REPLY_LATEST_MUSIC);
 
         final String toSend = new Gson().toJson(musicData, MusicData.class);
-<<<<<<< HEAD
-        SharedPrefUtils.storeLastPlayed(getSharedPreferences("reach_process", MODE_MULTI_PROCESS).edit(), toSend);
-
-=======
         SharedPrefUtils.storeLastPlayed(getSharedPreferences("reach_process", MODE_MULTI_PROCESS), toSend);
->>>>>>> 25793b11
+
         switch (notificationState) {
 
             case Network:
