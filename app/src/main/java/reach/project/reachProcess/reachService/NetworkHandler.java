--- conflicted
+++ resolved
@@ -1216,10 +1216,6 @@
 
             builder.setDisplayName(cursor.getString(1));
             builder.setActualName(cursor.getString(2));
-<<<<<<< HEAD
-            builder.setAlbumArtData(new byte[0]);
-=======
->>>>>>> 00ef50ac
             builder.setDuration(cursor.getLong(5));
 
             final String filePath = cursor.getString(3);
