--- conflicted
+++ resolved
@@ -1549,25 +1549,11 @@
 
             Log.i("Downloader", message + "TOAST");
 
-<<<<<<< HEAD
             ((ReachApplication) handlerInterface.getApplication()).track(
                     Optional.of(message),
                     Optional.of("ServerId " + id),
                     Optional.absent(),
                     1);
-
-//            ((ReachApplication) handlerInterface.getApplication()).getTracker().send(new HitBuilders.EventBuilder()
-//                    .setCategory(message)
-//                    .setAction("ServerId " + id)
-//                    .setValue(1)
-//                    .build());
-=======
-            ((ReachApplication) handlerInterface.getApplication()).getTracker().send(new HitBuilders.EventBuilder()
-                    .setCategory(message)
-                    .setAction("ServerId " + id)
-                    .setValue(1)
-                    .build());
->>>>>>> af7f79e3
         }
 
         /**
