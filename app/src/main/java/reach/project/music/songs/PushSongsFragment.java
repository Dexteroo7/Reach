package reach.project.music.songs;

import android.app.Activity;
import android.content.Context;
import android.database.Cursor;
import android.graphics.Typeface;
import android.os.Bundle;
import android.support.v4.app.Fragment;
import android.support.v4.app.LoaderManager;
import android.support.v4.content.ContextCompat;
import android.support.v4.content.CursorLoader;
import android.support.v4.content.Loader;
import android.support.v7.widget.SearchView;
import android.support.v7.widget.Toolbar;
import android.text.TextUtils;
import android.util.Log;
import android.util.SparseBooleanArray;
import android.util.TypedValue;
import android.view.LayoutInflater;
import android.view.View;
import android.view.ViewGroup;
import android.view.inputmethod.InputMethodManager;
import android.widget.AdapterView;
import android.widget.ImageView;
import android.widget.ListView;
import android.widget.TextView;
import android.widget.Toast;

import com.commonsware.cwac.merge.MergeAdapter;

import java.lang.ref.WeakReference;
import java.util.HashSet;

import reach.project.R;
import reach.project.core.StaticData;
import reach.project.uploadDownload.ReachDatabase;
import reach.project.uploadDownload.ReachDatabaseHelper;
import reach.project.uploadDownload.ReachDatabaseProvider;
import reach.project.utils.MiscUtils;
import reach.project.utils.SharedPrefUtils;
import reach.project.utils.auxiliaryClasses.SuperInterface;

public class PushSongsFragment extends Fragment implements LoaderManager.LoaderCallbacks<Cursor>,
        SearchView.OnQueryTextListener, SearchView.OnCloseListener, PushSongAdapter.IsItemSelected {

    private MergeAdapter combinedAdapter = null;
    private PushSongAdapter myLibraryAdapter = null;
    private PushSongAdapter downloadedAdapter = null;
    private TextView emptyDownload = null, emptyMyLibrary = null;

    private String selectionDownloader, selectionMyLibrary, mCurFilter;
    private String[] selectionArgumentsDownloader;
    private String[] selectionArgumentsMyLibrary;

    private ListView pushLibraryList;
    private SearchView searchView;
    private Toolbar toolbar;

    private SuperInterface mListener;
    private long serverId;

    private static WeakReference<PushSongsFragment> reference = null;

    public static PushSongsFragment newInstance() {

        PushSongsFragment fragment;
        if (reference == null || (fragment = reference.get()) == null)
            reference = new WeakReference<>(fragment = new PushSongsFragment());
        return fragment;
    }

    @Override
    public Loader<Cursor> onCreateLoader(int id, Bundle bundle) {

        if (id == StaticData.PUSH_MY_LIBRARY_LOADER) {

            return new CursorLoader(getActivity(),
                    ReachSongProvider.CONTENT_URI,
                    myLibraryAdapter.getProjectionMyLibrary(),
                    selectionMyLibrary,
                    selectionArgumentsMyLibrary,
                    ReachSongHelper.COLUMN_DISPLAY_NAME + " ASC");
        } else if (id == StaticData.PUSH_DOWNLOADED_LOADER) {

            return new CursorLoader(getActivity(),
                    ReachDatabaseProvider.CONTENT_URI,
                    downloadedAdapter.getProjectionDownloaded(),
                    selectionDownloader,
                    selectionArgumentsDownloader,
                    ReachDatabaseHelper.COLUMN_DISPLAY_NAME + " ASC");
        }

        return null;
    }

    @Override
    public void onLoadFinished(Loader<Cursor> cursorLoader, Cursor cursor) {

        if (cursorLoader.getId() == StaticData.PUSH_MY_LIBRARY_LOADER && cursor != null && !cursor.isClosed()) {

            myLibraryAdapter.swapCursor(cursor);
            final int count = cursor.getCount();
            if (count == 0 && pushLibraryList != null)
                combinedAdapter.setActive(emptyMyLibrary, true);
            else
                combinedAdapter.setActive(emptyMyLibrary, false);
        } else if (cursorLoader.getId() == StaticData.PUSH_DOWNLOADED_LOADER && cursor != null && !cursor.isClosed()) {

            downloadedAdapter.swapCursor(cursor);
            final int count = cursor.getCount();
            if (count == 0 && pushLibraryList != null)
                combinedAdapter.setActive(emptyDownload, true);
            else
                combinedAdapter.setActive(emptyDownload, false);
        }
    }

    @Override
    public void onLoaderReset(Loader<Cursor> cursorLoader) {

        if (cursorLoader.getId() == StaticData.PUSH_MY_LIBRARY_LOADER)
            myLibraryAdapter.swapCursor(null);
        else if (cursorLoader.getId() == StaticData.PUSH_DOWNLOADED_LOADER)
            downloadedAdapter.swapCursor(null);
    }

    @Override
    public void onDestroyView() {

        LocalUtils.selectedList.clear();
        LocalUtils.booleanArray.clear();

        toolbar.setSubtitle("");

        selectionMyLibrary = null;
        selectionDownloader = null;
        selectionArgumentsMyLibrary = null;
        selectionArgumentsDownloader = null;

        getLoaderManager().destroyLoader(StaticData.PUSH_MY_LIBRARY_LOADER);
        if (myLibraryAdapter != null && myLibraryAdapter.getCursor() != null && !myLibraryAdapter.getCursor().isClosed())
            myLibraryAdapter.getCursor().close();

        getLoaderManager().destroyLoader(StaticData.PUSH_DOWNLOADED_LOADER);
        if (downloadedAdapter != null && downloadedAdapter.getCursor() != null && !downloadedAdapter.getCursor().isClosed())
            downloadedAdapter.getCursor().close();

        myLibraryAdapter = null;
        downloadedAdapter = null;

        pushLibraryList = null;
        if (searchView != null) {

            searchView.setOnQueryTextListener(null);
            searchView.setOnCloseListener(null);
            searchView.setQuery(null, false);
            ((InputMethodManager) getActivity().getSystemService(Context.INPUT_METHOD_SERVICE))
                    .hideSoftInputFromWindow(searchView.getWindowToken(), 0);
        }

        searchView = null;
        toolbar = null;

        super.onDestroyView();
    }

    @Override
    public View onCreateView(LayoutInflater inflater, ViewGroup container,
                             Bundle savedInstanceState) {

        final Activity activity = getActivity();
        serverId = SharedPrefUtils.getServerId(activity.getSharedPreferences("Reach", Context.MODE_PRIVATE));

        final View rootView = inflater.inflate(R.layout.fragment_privacy, container, false);
        pushLibraryList = (ListView) rootView.findViewById(R.id.privacyList);
        pushLibraryList.setOnItemClickListener(LocalUtils.listener);

        toolbar = ((Toolbar) rootView.findViewById(R.id.privacyToolbar));
        toolbar.setTitle("Share Music");
        toolbar.setSubtitle("Select upto 5 Songs");
        toolbar.inflateMenu(R.menu.push_songs_menu);
        toolbar.setOnMenuItemClickListener(item -> {
            if (LocalUtils.selectedList.size() == 0)
                Toast.makeText(activity, "Please select some songs first", Toast.LENGTH_SHORT).show();
            else
                mListener.onPushNext(LocalUtils.selectedList);
            return true;
        });

        toolbar.setNavigationIcon(R.drawable.abc_ic_ab_back_mtrl_am_alpha);
        toolbar.setNavigationOnClickListener(v -> activity.onBackPressed());
        searchView = (SearchView) toolbar.getMenu().findItem(R.id.search_button).getActionView();
        searchView.setOnQueryTextListener(this);
        searchView.setOnCloseListener(this);

        selectionMyLibrary = ReachSongHelper.COLUMN_USER_ID + " = ? and " +
                ReachSongHelper.COLUMN_VISIBILITY + " = ?";
        selectionArgumentsMyLibrary = new String[]{serverId + "", "1"};

        selectionDownloader = ReachDatabaseHelper.COLUMN_RECEIVER_ID + " = ? and " +
                ReachDatabaseHelper.COLUMN_VISIBILITY + " = ? and " +
                ReachDatabaseHelper.COLUMN_STATUS + " = ?";
        selectionArgumentsDownloader = new String[]{serverId + "", "1", ReachDatabase.FINISHED + ""};

        loadAdapter();
        return rootView;
    }

    @Override
    public boolean onClose() {

<<<<<<< HEAD
        searchView.setQuery(null, true);
        searchView.clearFocus();

        selectionMyLibrary = ReachSongHelper.COLUMN_USER_ID + " = ? and " +
                ReachSongHelper.COLUMN_VISIBILITY + " = ?";
        selectionArgumentsMyLibrary = new String[]{serverId + "", "1"};
        getLoaderManager().restartLoader(StaticData.PUSH_MY_LIBRARY_LOADER, null, this);

        selectionDownloader = ReachSongHelper.COLUMN_USER_ID + " = ? and " +
                ReachSongHelper.COLUMN_VISIBILITY + " = ? and " +
                ReachDatabaseHelper.COLUMN_STATUS + " = ?";
        selectionArgumentsDownloader = new String[]{serverId + "", "1", ReachDatabase.FINISHED + ""};
        getLoaderManager().restartLoader(StaticData.PUSH_DOWNLOADED_LOADER, null, this);

=======
//        searchView.setQuery(null, true);
//        searchView.clearFocus();
//
//        selectionMyLibrary = ReachSongHelper.COLUMN_USER_ID + " = ? and " +
//                ReachSongHelper.COLUMN_VISIBILITY + " = ?";
//        selectionArgumentsMyLibrary = new String[]{serverId + "", 1 + ""};
//        getLoaderManager().restartLoader(StaticData.PUSH_MY_LIBRARY_LOADER, null, this);
//
//        selectionDownloader = ReachSongHelper.COLUMN_USER_ID + " = ? and " +
//                ReachSongHelper.COLUMN_VISIBILITY + " = ? and " +
//                ReachDatabaseHelper.COLUMN_STATUS + " = ?";
//        selectionArgumentsDownloader = new String[]{serverId + "", "1", ReachDatabase.FINISHED + ""};
//        getLoaderManager().restartLoader(StaticData.PUSH_DOWNLOADED_LOADER, null, this);
        if (searchView != null) {
            searchView.setQuery(null, true);
            searchView.clearFocus();
        }
        onQueryTextChange(null);
>>>>>>> ffb7c392
        return false;
    }

    @Override
    public boolean onQueryTextSubmit(String query) {
        return true;
    }

    @Override
    public boolean onQueryTextChange(String newText) {

        if (searchView == null)
            return false;
        // Called when the action bar search text has changed.  Update
        // the search filter, and restart the loader to do a new query
        // with this filter.
        final String newFilter = !TextUtils.isEmpty(newText) ? newText : null;
        // Don't do anything if the filter hasn't actually changed.
        // Prevents restarting the loader when restoring state.
        if (mCurFilter == null && newFilter == null) {
            return true;
        }
        if (mCurFilter != null && mCurFilter.equals(newFilter)) {
            return true;
        }
        mCurFilter = newFilter;

        if (TextUtils.isEmpty(newText)) {

            selectionMyLibrary = ReachSongHelper.COLUMN_USER_ID + " = ? and " +
                    ReachSongHelper.COLUMN_VISIBILITY + " = ?";
            selectionArgumentsMyLibrary = new String[]{serverId + "", "1"};

            selectionDownloader = ReachDatabaseHelper.COLUMN_RECEIVER_ID + " = ? and " +
                    ReachDatabaseHelper.COLUMN_VISIBILITY + " = ? and " +
                    ReachDatabaseHelper.COLUMN_STATUS + " = ?";
            selectionArgumentsDownloader = new String[]{serverId + "", "1", ReachDatabase.FINISHED + ""};
        } else {

            selectionMyLibrary = ReachSongHelper.COLUMN_USER_ID + " = ? and " +
                    ReachSongHelper.COLUMN_VISIBILITY + " = ? and " +
                    ReachSongHelper.COLUMN_DISPLAY_NAME + " LIKE ?";
            selectionArgumentsMyLibrary = new String[]{serverId + "", "1", "%" + mCurFilter + "%"};

            selectionDownloader = ReachDatabaseHelper.COLUMN_RECEIVER_ID + " = ? and " +
                    ReachDatabaseHelper.COLUMN_VISIBILITY + " = ? and " +
                    ReachDatabaseHelper.COLUMN_STATUS + " = ? and " +
                    ReachDatabaseHelper.COLUMN_DISPLAY_NAME + " LIKE ?";
            selectionArgumentsDownloader = new String[]{serverId + "", "1", ReachDatabase.FINISHED + "", "%" + mCurFilter + "%"};
        }

        getLoaderManager().restartLoader(StaticData.PUSH_MY_LIBRARY_LOADER, null, this);
        getLoaderManager().restartLoader(StaticData.PUSH_DOWNLOADED_LOADER, null, this);
        Log.i("Downloader", "SEARCH SUBMITTED !");
        return true;
    }

    @Override
    public void onAttach(Context context) {

        super.onAttach(context);
        try {
            mListener = (SuperInterface) context;
        } catch (ClassCastException e) {
            throw new ClassCastException(context.toString()
                    + " must implement OnNextListener");
        }
    }

    private void loadAdapter() {

        /**
         * Set up adapter for Music player
         */
        if (reference == null)
            return;

        final Context context = reference.get().getContext();
        combinedAdapter = new MergeAdapter();

        combinedAdapter.addView(LocalUtils.getDownloadedTextView(context));
        combinedAdapter.addView(emptyDownload = LocalUtils.getEmptyDownload(context), false);
        combinedAdapter.addAdapter(downloadedAdapter = new PushSongAdapter(context, R.layout.pushlibrary_item, null, 0, this));

        combinedAdapter.addView(LocalUtils.getMyLibraryTextView(context));
        combinedAdapter.addView(emptyMyLibrary = LocalUtils.getEmptyLibrary(context), false);
        combinedAdapter.addAdapter(myLibraryAdapter = new PushSongAdapter(context, R.layout.pushlibrary_item, null, 0, this));

        pushLibraryList.setAdapter(combinedAdapter);
        getLoaderManager().initLoader(StaticData.PUSH_MY_LIBRARY_LOADER, null, this);
        getLoaderManager().initLoader(StaticData.PUSH_DOWNLOADED_LOADER, null, this);
    }

    @Override
    public boolean isSelected(int hashCode) {
        return LocalUtils.booleanArray.get(hashCode, false);
    }

    private enum LocalUtils {
        ;

        public static TextView getDownloadedTextView(Context context) {

            final TextView textView = new TextView(context);
            textView.setText("Downloaded");
            textView.setTextColor(ContextCompat.getColor(context, R.color.darkgrey));
            textView.setTextSize(TypedValue.COMPLEX_UNIT_SP, 18f);
            textView.setTypeface(textView.getTypeface(), Typeface.BOLD);
            textView.setPadding(MiscUtils.dpToPx(15), MiscUtils.dpToPx(10), 0, 0);
            return textView;
        }

        public static TextView getMyLibraryTextView(Context context) {

            final TextView textView = new TextView(context);
            textView.setText("My Songs");
            textView.setTextColor(ContextCompat.getColor(context, R.color.darkgrey));
            textView.setTextSize(TypedValue.COMPLEX_UNIT_SP, 18f);
            textView.setTypeface(textView.getTypeface(), Typeface.BOLD);
            textView.setPadding(MiscUtils.dpToPx(15), MiscUtils.dpToPx(10), 0, 0);
            return textView;
        }

        public static TextView getEmptyDownload(Context context) {

            final TextView emptyTV1 = new TextView(context);
            emptyTV1.setText("No downloaded songs");
            emptyTV1.setTextColor(ContextCompat.getColor(context, R.color.darkgrey));
            emptyTV1.setTextSize(TypedValue.COMPLEX_UNIT_SP, 16f);
            emptyTV1.setPadding(MiscUtils.dpToPx(15), MiscUtils.dpToPx(10), 0, 0);
            return emptyTV1;
        }

        public static TextView getEmptyLibrary(Context context) {

            final TextView emptyTV2 = new TextView(context);
            emptyTV2.setText("No Music on your phone");
            emptyTV2.setTextColor(ContextCompat.getColor(context, R.color.darkgrey));
            emptyTV2.setTextSize(TypedValue.COMPLEX_UNIT_SP, 16f);
            emptyTV2.setPadding(MiscUtils.dpToPx(15), MiscUtils.dpToPx(10), 0, 0);
            return emptyTV2;
        }

        public static final HashSet<TransferSong> selectedList = new HashSet<>();
        public static final SparseBooleanArray booleanArray = new SparseBooleanArray();

        public static final AdapterView.OnItemClickListener listener = (parent, view, position, id) -> {

            final MergeAdapter adapter = (MergeAdapter) parent.getAdapter();

            final ImageView toggle = (ImageView) view.findViewById(R.id.listToggle);
            final Cursor songCursor = (Cursor) adapter.getItem(position);

            //create transfer song object
            final TransferSong transferSong = new TransferSong(
                    songCursor.getLong(7), //size of song
                    songCursor.getLong(1), //songId
                    songCursor.getLong(5), //duration
                    songCursor.getString(2), //displayName
                    songCursor.getString(3), //actualName
                    songCursor.getString(4), //artistName
                    songCursor.getString(6), //album
                    songCursor.getString(8), //genre
                    songCursor.getBlob(9)); //albumArtData
            final int hashCode = transferSong.hashCode();

            if (!booleanArray.get(hashCode, false)) {

                if (selectedList.size() < 5) {

                    booleanArray.append(hashCode, true);
                    selectedList.add(transferSong);
                    toggle.setBackgroundResource(R.drawable.circular_background_dark);
                    toggle.setImageResource(R.drawable.check_white);
                    final int pad = MiscUtils.dpToPx(5);
                    toggle.setPadding(pad, pad, pad, pad);
                } else
                    Toast.makeText(view.getContext(), "Maximum 5 Songs allowed", Toast.LENGTH_SHORT).show();
            } else {

                booleanArray.put(hashCode, false);
                selectedList.remove(transferSong);
                toggle.setBackgroundResource(0);
                toggle.setImageResource(R.drawable.add_grey);
                toggle.setPadding(0, 0, 0, 0);
            }
        };
    }
}<|MERGE_RESOLUTION|>--- conflicted
+++ resolved
@@ -209,22 +209,6 @@
     @Override
     public boolean onClose() {
 
-<<<<<<< HEAD
-        searchView.setQuery(null, true);
-        searchView.clearFocus();
-
-        selectionMyLibrary = ReachSongHelper.COLUMN_USER_ID + " = ? and " +
-                ReachSongHelper.COLUMN_VISIBILITY + " = ?";
-        selectionArgumentsMyLibrary = new String[]{serverId + "", "1"};
-        getLoaderManager().restartLoader(StaticData.PUSH_MY_LIBRARY_LOADER, null, this);
-
-        selectionDownloader = ReachSongHelper.COLUMN_USER_ID + " = ? and " +
-                ReachSongHelper.COLUMN_VISIBILITY + " = ? and " +
-                ReachDatabaseHelper.COLUMN_STATUS + " = ?";
-        selectionArgumentsDownloader = new String[]{serverId + "", "1", ReachDatabase.FINISHED + ""};
-        getLoaderManager().restartLoader(StaticData.PUSH_DOWNLOADED_LOADER, null, this);
-
-=======
 //        searchView.setQuery(null, true);
 //        searchView.clearFocus();
 //
@@ -243,7 +227,6 @@
             searchView.clearFocus();
         }
         onQueryTextChange(null);
->>>>>>> ffb7c392
         return false;
     }
 
