package reach.project.core;

import android.app.Application;
import android.graphics.Bitmap;
import android.os.Build;
import android.support.annotation.NonNull;
import android.support.annotation.Nullable;

import com.facebook.common.memory.MemoryTrimType;
import com.facebook.common.memory.MemoryTrimmable;
import com.facebook.common.memory.MemoryTrimmableRegistry;
import com.facebook.drawee.backends.pipeline.Fresco;
import com.facebook.imagepipeline.core.ImagePipelineConfig;
import com.google.android.gms.analytics.GoogleAnalytics;
import com.google.android.gms.analytics.HitBuilders;
import com.google.android.gms.analytics.Tracker;
import com.google.common.base.Optional;
import com.squareup.okhttp.OkHttpClient;

import java.security.KeyManagementException;
import java.security.NoSuchAlgorithmException;
import java.security.cert.CertificateException;
import java.util.HashSet;
import java.util.Iterator;
import java.util.Set;
import java.util.concurrent.TimeUnit;

import javax.net.ssl.SSLContext;
import javax.net.ssl.SSLSocketFactory;
import javax.net.ssl.TrustManager;
import javax.net.ssl.X509TrustManager;

import reach.project.R;

/**
 * Created by ashish on 23/3/15.
 */
public class ReachApplication extends Application implements MemoryTrimmableRegistry {

    public static final OkHttpClient OK_HTTP_CLIENT = new OkHttpClient();

    static {

        // Create a trust manager that does not validate certificate chains
        final TrustManager[] trustAllCerts = new TrustManager[]{

                new X509TrustManager() {
                    @Override
                    public void checkClientTrusted(java.security.cert.X509Certificate[] chain, String authType) throws CertificateException {
                    }

                    @Override
                    public void checkServerTrusted(java.security.cert.X509Certificate[] chain, String authType) throws CertificateException {
                    }

                    @Override
                    public java.security.cert.X509Certificate[] getAcceptedIssuers() {
                        return null;
                    }
                }
        };

        /////////////////ignore ssl errors
        try {
            // Install the all-trusting trust manager
            final SSLContext sslContext = SSLContext.getInstance("SSL");
            sslContext.init(null, trustAllCerts, new java.security.SecureRandom());
            // Create an ssl socket factory with our all-trusting manager
            final SSLSocketFactory sslSocketFactory = sslContext.getSocketFactory();
            OK_HTTP_CLIENT.setSslSocketFactory(sslSocketFactory);
        } catch (NoSuchAlgorithmException | KeyManagementException ignored) {
            //ignore !!
        }

        OK_HTTP_CLIENT.setHostnameVerifier((hostname, session) -> true);
        /////////////////no http response cache
        OK_HTTP_CLIENT.setCache(null);
        /////////////////redirects and retries
        OK_HTTP_CLIENT.setFollowRedirects(true);
        OK_HTTP_CLIENT.setRetryOnConnectionFailure(true);
        OK_HTTP_CLIENT.setFollowSslRedirects(true);
        /////////////////double the timeouts
        final long connectionTimeOut = OK_HTTP_CLIENT.getConnectTimeout();
        final long readTimeOut = OK_HTTP_CLIENT.getReadTimeout();
        final long writeTimeOut = OK_HTTP_CLIENT.getWriteTimeout();
        OK_HTTP_CLIENT.setConnectTimeout(connectionTimeOut * 2, TimeUnit.MILLISECONDS);
        OK_HTTP_CLIENT.setReadTimeout(readTimeOut * 2, TimeUnit.MILLISECONDS);
        OK_HTTP_CLIENT.setWriteTimeout(writeTimeOut * 2, TimeUnit.MILLISECONDS);
    }

    private static final HitBuilders.EventBuilder EVENT_BUILDER = new HitBuilders.EventBuilder();
    private static final HitBuilders.ScreenViewBuilder SCREEN_VIEW_BUILDER = new HitBuilders.ScreenViewBuilder();

    public synchronized void sendScreenView(Optional<String> screenName) {

        final Tracker tracker = getTracker();
        tracker.setScreenName(screenName.isPresent() ? screenName.get() : "");
        tracker.send(SCREEN_VIEW_BUILDER.build());
    }

    public synchronized void track(@NonNull Optional<String> category,
                                   @NonNull Optional<String> action,
                                   @NonNull Optional<String> label,
                                   int value) {

        //set values
        if (category.isPresent())
            EVENT_BUILDER.setCategory(category.get());

        if (action.isPresent())
            EVENT_BUILDER.setAction(action.get());

        if (label.isPresent())
            EVENT_BUILDER.setLabel(label.get());

        if (value > 0)
            EVENT_BUILDER.setValue(value);

        //send track
        getTracker().send(EVENT_BUILDER.build());

        //reset
        EVENT_BUILDER.setCategory(null);
        EVENT_BUILDER.setAction(null);
        EVENT_BUILDER.setLabel(null);
    }

    @Nullable
    private Tracker mTracker = null;

    @NonNull
    synchronized public Tracker getTracker() {

        if (mTracker == null) {

            final GoogleAnalytics analytics = GoogleAnalytics.getInstance(this);
            mTracker = analytics.newTracker(R.xml.global_tracker);
        }
        return mTracker;
    }

    @Override
    public void onCreate() {

        super.onCreate();
        //initialize bug tracking
//        Crittercism.initialize(this, "552eac3c8172e25e67906922");
        //initialize fresco
        final ImagePipelineConfig.Builder configBuilder = ImagePipelineConfig.newBuilder(this)
<<<<<<< HEAD
=======

>>>>>>> 4bb80972
                .setDecodeFileDescriptorEnabled(true)
                .setDecodeMemoryFileEnabled(true)
                .setResizeAndRotateEnabledForNetwork(true)
                .setWebpSupportEnabled(true)
                .setBitmapsConfig(Bitmap.Config.RGB_565)
                .setMemoryTrimmableRegistry(this);

        if (Build.VERSION.SDK_INT != 19)
            configBuilder.setDownsampleEnabled(true);

        Fresco.initialize(this, configBuilder.build());
    }

    @Override
    public void onLowMemory() {

        super.onLowMemory();
        Fresco.getImagePipeline().clearMemoryCaches();
    }

    @Override
    public void onTrimMemory(int level) {

        super.onTrimMemory(level);
        final Iterator<MemoryTrimmable> iterator = trimmables.iterator();
        while (iterator.hasNext()) {

            final MemoryTrimmable trimmable = iterator.next();
            if (trimmable == null) {
                iterator.remove();
                continue;
            }

            switch (level) {

                case TRIM_MEMORY_BACKGROUND:
                    trimmable.trim(MemoryTrimType.OnAppBackgrounded);
                    break;
                case TRIM_MEMORY_COMPLETE:
                    trimmable.trim(MemoryTrimType.OnCloseToDalvikHeapLimit);
                    break;
                case TRIM_MEMORY_MODERATE:
                    trimmable.trim(MemoryTrimType.OnSystemLowMemoryWhileAppInBackground);
                    break;
                case TRIM_MEMORY_RUNNING_CRITICAL:
                    trimmable.trim(MemoryTrimType.OnCloseToDalvikHeapLimit);
                    break;
                case TRIM_MEMORY_RUNNING_LOW:
                    trimmable.trim(MemoryTrimType.OnSystemLowMemoryWhileAppInForeground);
                    break;
                case TRIM_MEMORY_RUNNING_MODERATE:
                    trimmable.trim(MemoryTrimType.OnSystemLowMemoryWhileAppInForeground);
                    break;
                case TRIM_MEMORY_UI_HIDDEN:
                    trimmable.trim(MemoryTrimType.OnAppBackgrounded);
                    break;
            }
        }
    }

    private final Set<MemoryTrimmable> trimmables = new HashSet<>();

    @Override
    public void registerMemoryTrimmable(MemoryTrimmable trimmable) {
        trimmables.add(trimmable);
    }

    @Override
    public void unregisterMemoryTrimmable(MemoryTrimmable trimmable) {
        trimmables.remove(trimmable);
    }
}<|MERGE_RESOLUTION|>--- conflicted
+++ resolved
@@ -6,6 +6,7 @@
 import android.support.annotation.NonNull;
 import android.support.annotation.Nullable;
 
+import com.crittercism.app.Crittercism;
 import com.facebook.common.memory.MemoryTrimType;
 import com.facebook.common.memory.MemoryTrimmable;
 import com.facebook.common.memory.MemoryTrimmableRegistry;
@@ -144,13 +145,9 @@
 
         super.onCreate();
         //initialize bug tracking
-//        Crittercism.initialize(this, "552eac3c8172e25e67906922");
+        Crittercism.initialize(this, "552eac3c8172e25e67906922");
         //initialize fresco
         final ImagePipelineConfig.Builder configBuilder = ImagePipelineConfig.newBuilder(this)
-<<<<<<< HEAD
-=======
-
->>>>>>> 4bb80972
                 .setDecodeFileDescriptorEnabled(true)
                 .setDecodeMemoryFileEnabled(true)
                 .setResizeAndRotateEnabledForNetwork(true)
