--- conflicted
+++ resolved
@@ -3,7 +3,7 @@
 import android.app.Application;
 import android.content.Context;
 import android.support.annotation.NonNull;
-import android.support.multidex.MultiDex;
+//import android.support.multidex.MultiDex;
 
 import com.facebook.drawee.backends.pipeline.Fresco;
 import com.facebook.imagepipeline.backends.okhttp.OkHttpImagePipelineConfigFactory;
@@ -14,6 +14,7 @@
 import com.google.android.gms.analytics.HitBuilders;
 import com.google.android.gms.analytics.Tracker;
 import com.google.common.base.Optional;
+import com.squareup.okhttp.ConnectionPool;
 import com.squareup.okhttp.OkHttpClient;
 
 import java.security.KeyManagementException;
@@ -69,6 +70,7 @@
         } catch (NoSuchAlgorithmException | KeyManagementException ignored) {
             //ignore !!
         }
+
         okHttpClient.setHostnameVerifier((hostname, session) -> true);
         /////////////////no http response cache
         okHttpClient.setCache(null);
@@ -85,11 +87,6 @@
         okHttpClient.setWriteTimeout(writeTimeOut * 2, TimeUnit.MILLISECONDS);
     }
 
-<<<<<<< HEAD
-    private static final HitBuilders.EventBuilder builder = new HitBuilders.EventBuilder();
-
-=======
->>>>>>> af7f79e3
     private Tracker mTracker;
     private static final HitBuilders.EventBuilder builder = new HitBuilders.EventBuilder();
     private static final HitBuilders.ScreenViewBuilder screenViewBuilder = new HitBuilders.ScreenViewBuilder();
@@ -159,27 +156,23 @@
         super.onCreate();
         //initialize firebase
         Firebase.setAndroidContext(this);
-<<<<<<< HEAD
-        Firebase.getDefaultConfig().setPersistenceEnabled(true);
+        try {
+            Firebase.getDefaultConfig().setPersistenceEnabled(true);
+        } catch (FirebaseException ignored) {
+        }
         //initialize fresco
         final ImagePipelineConfig config = OkHttpImagePipelineConfigFactory.newBuilder(this, okHttpClient)
                 .setDownsampleEnabled(true)
                 .setResizeAndRotateEnabledForNetwork(true)
                 .build();
+
         Fresco.initialize(this, config);
     }
 
-    @Override
-    protected void attachBaseContext(Context base) {
-        super.attachBaseContext(base);
-        ////meant for release
-        MultiDex.install(this);
-    }
-=======
-        try {
-            Firebase.getDefaultConfig().setPersistenceEnabled(true);
-        } catch (FirebaseException ignored) {
-        }
-    }
->>>>>>> af7f79e3
+//    @Override
+//    protected void attachBaseContext(Context base) {
+//        super.attachBaseContext(base);
+//        ////meant for release
+//        MultiDex.install(this);
+//    }
 }