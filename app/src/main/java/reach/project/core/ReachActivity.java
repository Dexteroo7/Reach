--- conflicted
+++ resolved
@@ -263,15 +263,8 @@
         } catch (JSONException ignored) {
         }
 
-<<<<<<< HEAD
-        //initialize bug tracking
-        Crittercism.initialize(this, "552eac3c8172e25e67906922");
         Crittercism.setUsername(SharedPrefUtils.getUserName(preferences) + " - " +
                 SharedPrefUtils.getPhoneNumber(preferences));
-=======
-//        Crittercism.setUsername(SharedPrefUtils.getUserName(preferences) + " - " +
-//                SharedPrefUtils.getPhoneNumber(preferences));
->>>>>>> 4bb80972
 
         ////////////////////////////////////////
 
