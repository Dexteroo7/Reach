--- conflicted
+++ resolved
@@ -56,7 +56,6 @@
 import android.widget.TextView;
 import android.widget.Toast;
 
-import com.appsflyer.AppsFlyerLib;
 import com.commonsware.cwac.merge.MergeAdapter;
 import com.crittercism.app.Crittercism;
 import com.google.android.gms.analytics.HitBuilders;
@@ -67,7 +66,6 @@
 import com.google.common.base.Predicate;
 import com.google.gson.Gson;
 import com.google.gson.reflect.TypeToken;
-import com.localytics.android.Localytics;
 import com.sothree.slidinguppanel.SlidingUpPanelLayout;
 import com.sothree.slidinguppanel.SlidingUpPanelLayout.PanelState;
 import com.squareup.picasso.Picasso;
@@ -75,11 +73,10 @@
 import java.io.IOException;
 import java.lang.ref.WeakReference;
 import java.net.URL;
+import java.security.SecureRandom;
 import java.util.ArrayList;
-import java.util.HashMap;
 import java.util.HashSet;
 import java.util.List;
-import java.util.Map;
 import java.util.Scanner;
 import java.util.UUID;
 
@@ -87,41 +84,42 @@
 import reach.backend.entities.userApi.model.MyString;
 import reach.backend.entities.userApi.model.OldUserContainerNew;
 import reach.project.R;
-import reach.project.music.songs.ReachMusicAdapter;
-import reach.project.uploadDownload.ReachQueueAdapter;
+import reach.project.coreViews.EditProfileFragment;
+import reach.project.coreViews.FeedbackFragment;
+import reach.project.coreViews.InviteFragment;
+import reach.project.coreViews.PromoCodeDialog;
+import reach.project.coreViews.UpdateFragment;
+import reach.project.coreViews.UserMusicLibrary;
 import reach.project.friends.ContactsChooserFragment;
 import reach.project.friends.ContactsListFragment;
-import reach.project.coreViews.EditProfileFragment;
-import reach.project.coreViews.FeedbackFragment;
+import reach.project.friends.ReachFriendsHelper;
+import reach.project.music.AlbumArtData;
+import reach.project.music.songs.MusicListFragment;
+import reach.project.music.songs.PrivacyFragment;
+import reach.project.music.songs.PushContainer;
+import reach.project.music.songs.PushSongsFragment;
+import reach.project.music.songs.ReachMusicAdapter;
+import reach.project.music.songs.ReachSongHelper;
+import reach.project.music.songs.ReachSongProvider;
+import reach.project.music.songs.TransferSong;
 import reach.project.notificationCentre.FriendRequestFragment;
-import reach.project.coreViews.InviteFragment;
 import reach.project.notificationCentre.NotificationFragment;
-import reach.project.music.songs.PrivacyFragment;
-import reach.project.coreViews.PromoCodeDialog;
-import reach.project.music.songs.PushSongsFragment;
-import reach.project.coreViews.UpdateFragment;
-import reach.project.uploadDownload.UploadHistory;
-import reach.project.uploadDownload.ReachDatabaseProvider;
-import reach.project.music.songs.ReachSongProvider;
-import reach.project.uploadDownload.ReachDatabaseHelper;
-import reach.project.friends.ReachFriendsHelper;
-import reach.project.music.songs.ReachSongHelper;
 import reach.project.onBoarding.AccountCreation;
 import reach.project.onBoarding.NumberVerification;
 import reach.project.reachProcess.auxiliaryClasses.Connection;
 import reach.project.reachProcess.auxiliaryClasses.MusicData;
 import reach.project.reachProcess.reachService.MusicHandler;
 import reach.project.reachProcess.reachService.ProcessManager;
-import reach.project.music.songs.MusicListFragment;
-import reach.project.coreViews.UserMusicLibrary;
+import reach.project.uploadDownload.ReachDatabase;
+import reach.project.uploadDownload.ReachDatabaseHelper;
+import reach.project.uploadDownload.ReachDatabaseProvider;
+import reach.project.uploadDownload.ReachQueueAdapter;
+import reach.project.uploadDownload.UploadHistory;
 import reach.project.utils.MiscUtils;
 import reach.project.utils.MusicScanner;
 import reach.project.utils.SharedPrefUtils;
 import reach.project.utils.StringCompress;
 import reach.project.utils.auxiliaryClasses.SuperInterface;
-import reach.project.music.songs.PushContainer;
-import reach.project.uploadDownload.ReachDatabase;
-import reach.project.music.songs.TransferSong;
 import reach.project.utils.viewHelpers.CustomViewPager;
 import reach.project.utils.viewHelpers.ViewPagerReusable;
 
@@ -135,6 +133,7 @@
     public static long serverId = 0;
 
     private static WeakReference<ReachActivity> reference = null;
+    private static SecureRandom secureRandom = new SecureRandom();
 
     /**
      * Fragment managing the behaviors, interactions and presentation of the navigation drawer.
@@ -179,7 +178,6 @@
 
     private final SlidingUpPanelLayout.PanelSlideListener slideListener = new SlidingUpPanelLayout.PanelSlideListener() {
 
-
         String actionBarTitle = "Reach", actionBarSubtitle = "";
         Drawable actionBarIcon;
 
@@ -283,11 +281,9 @@
     };
 
 
-    private View.OnClickListener navHeaderClickListener = v -> onOpenProfile();
-
-    private View.OnClickListener footerClickListener = v -> startActivity(new Intent(Intent.ACTION_VIEW, Uri.parse("market://details?id=reach.project")));
-
-    private NavigationView.OnNavigationItemSelectedListener navigationItemSelectedListener = new NavigationView.OnNavigationItemSelectedListener() {
+    private final View.OnClickListener navHeaderClickListener = v -> onOpenProfile();
+
+    private final NavigationView.OnNavigationItemSelectedListener navigationItemSelectedListener = new NavigationView.OnNavigationItemSelectedListener() {
         @Override
         public boolean onNavigationItemSelected(MenuItem menuItem) {
             //Closing drawer on item click
@@ -581,7 +577,6 @@
         }
     }
 
-
     @Override
     public void onPushNext(HashSet<TransferSong> songsList) {
         if (isFinishing())
@@ -704,11 +699,11 @@
         });
         final String path = SharedPrefUtils.getImageId(sharedPreferences);
         if (!TextUtils.isEmpty(path) && !path.equals("hello_world"))
-            Picasso.with(ReachActivity.this).load(StaticData.cloudStorageImageBaseUrl + path)
-                    .into((ImageView) findViewById(R.id.userImageNav));
+            Picasso.with(ReachActivity.this).load(StaticData.cloudStorageImageBaseUrl + path).fit().into((ImageView) findViewById(R.id.userImageNav));
         ((TextView) findViewById(R.id.userNameNav))
                 .setText(SharedPrefUtils.getUserName(sharedPreferences));
         ////////////////////
+        //TODO update count
         final Cursor countCursor = getContentResolver().query(
                 ReachSongProvider.CONTENT_URI,
                 ReachSongHelper.projection,
@@ -906,7 +901,7 @@
         fragmentManager.addOnBackStackChangedListener(this);
 
         findViewById(R.id.userImageNav).setOnClickListener(navHeaderClickListener);
-        findViewById(R.id.footer).setOnClickListener(footerClickListener);
+        findViewById(R.id.footer).setOnClickListener(LocalUtils.footerClickListener);
         findViewById(R.id.fwdBtn).setOnClickListener(LocalUtils.nextClick);
         findViewById(R.id.rwdBtn).setOnClickListener(LocalUtils.previousClick);
 
@@ -964,20 +959,6 @@
         final Tracker tracker = ((ReachApplication) getApplication()).getTracker();
         tracker.setScreenName("reach.project.core.ReachActivity");
         tracker.send(new HitBuilders.ScreenViewBuilder().build());
-
-        //initialize AppsFlyer
-        AppsFlyerLib.setAppsFlyerKey("JSwfk37zArmeNLNCd4grKR");
-        AppsFlyerLib.sendTracking(this);
-
-        //initialize Localytics
-        AsyncTask.SERIAL_EXECUTOR.execute(() -> {
-
-            final String locID = Localytics.getCustomerId();
-            if (locID == null || TextUtils.isEmpty(locID)) {
-                Localytics.setCustomerId(phoneNumber);
-                Localytics.setCustomerFullName(userName);
-            }
-        });
 
         //first check playServices
         if (!LocalUtils.checkPlayServices(this)) {
@@ -1019,7 +1000,6 @@
 
     private void loadAdapter() {
 
-<<<<<<< HEAD
         /**
          * Set up adapter for Music player
          */
@@ -1038,38 +1018,6 @@
         queueListView.setAdapter(combinedAdapter);
         getLoaderManager().initLoader(StaticData.MY_LIBRARY_LOADER, null, this);
         getLoaderManager().initLoader(StaticData.DOWNLOAD_LOADER, null, this);
-=======
-        @Override
-        protected ReachActivity doInBackground(ReachActivity... params) {
-
-            /**
-             * Set up adapter for Music player
-             */
-            combinedAdapter = new MergeAdapter();
-            //combinedAdapter.addView(LocalUtils.getDownloadedTextView(params[0]));
-            emptyTV1 = LocalUtils.getEmptyDownload(params[0]);
-            combinedAdapter.addView(emptyTV1, false);
-            combinedAdapter.addAdapter(queueAdapter = new ReachQueueAdapter(params[0], null, 0));
-            queueAdapter.getSwipeLayoutResourceId(0);
-            combinedAdapter.addView(LocalUtils.getMyLibraryTExtView(params[0]));
-            emptyTV2 = LocalUtils.getEmptyLibrary(params[0]);
-            combinedAdapter.addView(emptyTV2, false);
-            combinedAdapter.addAdapter(musicAdapter = new ReachMusicAdapter(params[0], R.layout.my_musiclist_item, null, 0,
-                    ReachMusicAdapter.PLAYER));
-            return params[0];
-        }
-
-        @Override
-        protected void onPostExecute(ReachActivity activity) {
-
-            super.onPostExecute(activity);
-            if (combinedAdapter == null)
-                return;
-            queueListView.setAdapter(combinedAdapter);
-            getLoaderManager().initLoader(StaticData.MY_LIBRARY_LOADER, null, activity);
-            getLoaderManager().initLoader(StaticData.DOWNLOAD_LOADER, null, activity);
-        }
->>>>>>> dd72fe1f
     }
 
     private void lastSong() {
@@ -1091,29 +1039,8 @@
             pausePlayMinimized.setImageResource(R.drawable.play_white_selector);
         }
 
-<<<<<<< HEAD
         shuffleBtn.setSelected(toSend[1]);
         repeatBtn.setSelected(toSend[2]);
-=======
-        @Override
-        protected void onPostExecute(Boolean[] booleans) {
-
-            super.onPostExecute(booleans);
-
-            if (booleans[0] && currentPlaying!=null) {
-                //last song is present
-                songNameMinimized.setText(currentPlaying.getDisplayName());
-                songNameMaximized.setText(currentPlaying.getDisplayName());
-                artistName.setText(currentPlaying.getArtistName());
-                songDuration.setText(MiscUtils.combinationFormatter(currentPlaying.getDuration()));
-                pausePlayMaximized.setImageResource(R.drawable.play_white_selector);
-                pausePlayMinimized.setImageResource(R.drawable.play_white_selector);
-            }
-
-            shuffleBtn.setSelected(booleans[1]);
-            repeatBtn.setSelected(booleans[2]);
-        }
->>>>>>> dd72fe1f
     }
 
     private synchronized void processIntent(Intent intent) {
@@ -1166,7 +1093,10 @@
                                 ReachFriendsHelper.ONLINE_REQUEST_GRANTED + "",
                                 pushContainer.getNetworkType(),
                                 transferSong.getArtistName(),
-                                transferSong.getDuration());
+                                transferSong.getDuration(),
+                                transferSong.getAlbumName(),
+                                transferSong.getGenre(),
+                                transferSong.getAlbumArtData());
                     }
                     new LocalUtils.RefreshOperations().executeOnExecutor(AsyncTask.THREAD_POOL_EXECUTOR);
                 }
@@ -1181,7 +1111,6 @@
 
     @Override
     public Loader<Cursor> onCreateLoader(int id, Bundle args) {
-
 
         if (id == StaticData.DOWNLOAD_LOADER) {
 
@@ -1239,23 +1168,28 @@
     @Override
     public void addSongToQueue(long songId, long senderId, long size,
                                String displayName, String actualName,
-                               boolean multiple, String userName,
-                               String onlineStatus, String networkType,
-                               String artistName, long duration) {
+                               boolean multiple, String userName, String onlineStatus,
+                               String networkType, String artistName, long duration,
+                               String albumName, String genre, byte[] albumArtData) {
 
         final ContentResolver contentResolver = getContentResolver();
         if (contentResolver == null)
             return;
+
+        /**
+         * DISPLAY_NAME, ACTUAL_NAME, SIZE & DURATION all can not be same, effectively its a hash
+         */
 
         final Cursor cursor;
         if (multiple)
             cursor = contentResolver.query(
                     ReachDatabaseProvider.CONTENT_URI,
                     new String[]{ReachDatabaseHelper.COLUMN_ID},
-                    ReachDatabaseHelper.COLUMN_SONG_ID + " = ? and " +
-                            ReachDatabaseHelper.COLUMN_SENDER_ID + " = ? and " +
-                            ReachDatabaseHelper.COLUMN_RECEIVER_ID + " = ?",
-                    new String[]{songId + "", senderId + "", serverId + ""},
+                    ReachDatabaseHelper.COLUMN_DISPLAY_NAME + " = ? and " +
+                            ReachDatabaseHelper.COLUMN_ACTUAL_NAME + " = ? and " +
+                            ReachDatabaseHelper.COLUMN_SIZE + " = ? and " +
+                            ReachDatabaseHelper.COLUMN_DURATION + " = ?",
+                    new String[]{displayName, actualName, size + "", duration + ""},
                     null);
         else
             //this cursor can be used to play if entry exists
@@ -1274,14 +1208,15 @@
 
                     },
 
-                    ReachDatabaseHelper.COLUMN_SONG_ID + " = ? and " +
-                            ReachDatabaseHelper.COLUMN_SENDER_ID + " = ? and " +
-                            ReachDatabaseHelper.COLUMN_RECEIVER_ID + " = ? and " +
-                        ReachDatabaseHelper.COLUMN_SIZE + " = ?",
-                    new String[]{songId + "", senderId + "", serverId + "", size + ""},
+                    ReachDatabaseHelper.COLUMN_DISPLAY_NAME + " = ? and " +
+                            ReachDatabaseHelper.COLUMN_ACTUAL_NAME + " = ? and " +
+                            ReachDatabaseHelper.COLUMN_SIZE + " = ? and " +
+                            ReachDatabaseHelper.COLUMN_DURATION + " = ?",
+                    new String[]{displayName, actualName, size + "", duration + ""},
                     null);
 
         if (cursor != null) {
+
             if (cursor.moveToFirst()) {
 
                 //song already found
@@ -1333,6 +1268,7 @@
         reachDatabase.setLength(size);
         reachDatabase.setProcessed(0);
         reachDatabase.setAdded(System.currentTimeMillis());
+        reachDatabase.setUniqueId(secureRandom.nextInt(Integer.MAX_VALUE));
 
         reachDatabase.setDuration(duration);
         reachDatabase.setLogicalClock((short) 0);
@@ -1340,6 +1276,22 @@
 
         reachDatabase.setLastActive(0);
         reachDatabase.setReference(0);
+
+        reachDatabase.setAlbumName(albumName);
+        reachDatabase.setGenre(genre);
+
+        if (albumArtData == null || albumArtData.length == 0) {
+
+            final AlbumArtData.Builder builder = new AlbumArtData.Builder();
+            builder.duration(duration);
+            builder.artist(artistName);
+            builder.release(albumName);
+            builder.title(displayName);
+            albumArtData = builder.build().toByteArray();
+        }
+
+        reachDatabase.setAlbumArtData(albumArtData);
+        reachDatabase.setVisibility((short) 1);
 
         //We call bulk starter always
         final String[] splitter = contentResolver.insert(ReachDatabaseProvider.CONTENT_URI,
@@ -1358,16 +1310,11 @@
 
         if (!StaticData.debugMode) {
             ((ReachApplication) getApplication()).getTracker().send(new HitBuilders.EventBuilder()
-                    .setCategory("Transaction - Add Song")
+                    .setCategory("Transaction - Add SongBrainz")
                     .setAction("User Name - " + SharedPrefUtils.getUserName(getSharedPreferences("Reach", Context.MODE_MULTI_PROCESS)))
-                    .setLabel("Song - " + reachDatabase.getDisplayName() + ", From - " + reachDatabase.getSenderId())
+                    .setLabel("SongBrainz - " + reachDatabase.getDisplayName() + ", From - " + reachDatabase.getSenderId())
                     .setValue(1)
                     .build());
-            Map<String, String> tagValues = new HashMap<>();
-            tagValues.put("User Name", SharedPrefUtils.getUserName(getSharedPreferences("Reach", Context.MODE_MULTI_PROCESS)));
-            tagValues.put("From", String.valueOf(reachDatabase.getSenderId()));
-            tagValues.put("Song", reachDatabase.getDisplayName());
-            Localytics.tagEvent("Transaction - Add Song", tagValues);
         }
     }
 
@@ -1566,6 +1513,9 @@
             }
         };
 
+        private static final View.OnClickListener footerClickListener =
+                v -> v.getContext().startActivity(new Intent(Intent.ACTION_VIEW, Uri.parse("market://details?id=reach.project")));
+
         public static TextView getMyLibraryTExtView(Context context) {
             final TextView textView = new TextView(context);
             textView.setText("My Songs");
@@ -1671,6 +1621,7 @@
             }
         }
 
+        //TODO optimize database fetch !
         public static class RefreshOperations extends AsyncTask<Void, Void, Void> {
 
             /**
