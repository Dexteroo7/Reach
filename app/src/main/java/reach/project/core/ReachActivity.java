package reach.project.core;

import android.annotation.SuppressLint;
import android.app.Activity;
import android.app.LoaderManager;
import android.content.BroadcastReceiver;
import android.content.ComponentName;
import android.content.ContentProviderOperation;
import android.content.ContentResolver;
import android.content.ContentValues;
import android.content.Context;
import android.content.CursorLoader;
import android.content.Intent;
import android.content.Loader;
import android.content.OperationApplicationException;
import android.content.SharedPreferences;
import android.content.pm.PackageManager;
import android.database.Cursor;
import android.graphics.Typeface;
import android.net.ConnectivityManager;
import android.net.NetworkInfo;
import android.net.Uri;
import android.os.AsyncTask;
import android.os.Bundle;
import android.os.Handler;
import android.os.RemoteException;
import android.support.design.widget.NavigationView;
import android.support.design.widget.TabLayout;
import android.support.v4.app.Fragment;
import android.support.v4.app.FragmentManager;
import android.support.v4.view.GravityCompat;
import android.support.v4.widget.DrawerLayout;
import android.support.v4.widget.SwipeRefreshLayout;
import android.support.v7.app.AppCompatActivity;
import android.support.v7.widget.SearchView;
import android.support.v7.widget.SwitchCompat;
import android.support.v7.widget.Toolbar;
import android.text.TextUtils;
import android.util.Base64;
import android.util.Log;
import android.util.TypedValue;
import android.view.Gravity;
import android.view.MenuItem;
import android.view.View;
import android.view.WindowManager;
import android.view.inputmethod.InputMethodManager;
import android.widget.AbsListView;
import android.widget.AdapterView;
import android.widget.FrameLayout;
import android.widget.ImageButton;
import android.widget.ImageView;
import android.widget.ListView;
import android.widget.SeekBar;
import android.widget.TextView;
import android.widget.Toast;

import com.commonsware.cwac.merge.MergeAdapter;
import com.crittercism.app.Crittercism;
import com.google.android.gms.analytics.HitBuilders;
import com.google.android.gms.analytics.Tracker;
import com.google.android.gms.common.ConnectionResult;
import com.google.android.gms.common.GooglePlayServicesUtil;
import com.google.common.base.Optional;
import com.google.common.base.Predicate;
import com.google.gson.Gson;
import com.google.gson.reflect.TypeToken;
import com.sothree.slidinguppanel.SlidingUpPanelLayout;
import com.sothree.slidinguppanel.SlidingUpPanelLayout.PanelState;
import com.squareup.picasso.Picasso;

import java.io.IOException;
import java.lang.ref.WeakReference;
import java.net.URL;
import java.security.SecureRandom;
import java.util.ArrayList;
import java.util.HashSet;
import java.util.List;
import java.util.Scanner;
import java.util.UUID;

import reach.backend.entities.messaging.model.MyBoolean;
import reach.backend.entities.userApi.model.MyString;
import reach.backend.entities.userApi.model.OldUserContainerNew;
import reach.project.R;
<<<<<<< HEAD
=======
import reach.project.adapter.ReachMusicAdapter;
import reach.project.adapter.ReachQueueAdapter;
import reach.project.coreViews.ContactsChooserFragment;
>>>>>>> 2cc86276
import reach.project.coreViews.EditProfileFragment;
import reach.project.coreViews.FeedbackFragment;
import reach.project.coreViews.InviteFragment;
<<<<<<< HEAD
=======
import reach.project.coreViews.MyReachFragment;
import reach.project.coreViews.NotificationFragment;
import reach.project.coreViews.PrivacyFragment;
>>>>>>> 2cc86276
import reach.project.coreViews.PromoCodeDialog;
import reach.project.coreViews.UpdateFragment;
import reach.project.coreViews.UserMusicLibrary;
import reach.project.friends.ContactsChooserFragment;
import reach.project.friends.ContactsListFragment;
import reach.project.friends.ReachFriendsHelper;
import reach.project.music.AlbumArtData;
import reach.project.music.songs.MusicListFragment;
import reach.project.music.songs.PrivacyFragment;
import reach.project.music.songs.PushContainer;
import reach.project.music.songs.PushSongsFragment;
import reach.project.music.songs.ReachMusicAdapter;
import reach.project.music.songs.ReachSongHelper;
import reach.project.music.songs.ReachSongProvider;
import reach.project.music.songs.TransferSong;
import reach.project.notificationCentre.FriendRequestFragment;
import reach.project.notificationCentre.NotificationFragment;
import reach.project.onBoarding.AccountCreation;
import reach.project.onBoarding.NumberVerification;
import reach.project.reachProcess.auxiliaryClasses.Connection;
import reach.project.reachProcess.auxiliaryClasses.MusicData;
import reach.project.reachProcess.reachService.MusicHandler;
import reach.project.reachProcess.reachService.ProcessManager;
import reach.project.uploadDownload.ReachDatabase;
import reach.project.uploadDownload.ReachDatabaseHelper;
import reach.project.uploadDownload.ReachDatabaseProvider;
import reach.project.uploadDownload.ReachQueueAdapter;
import reach.project.uploadDownload.UploadHistory;
import reach.project.utils.MiscUtils;
import reach.project.utils.MusicScanner;
import reach.project.utils.SharedPrefUtils;
import reach.project.utils.StringCompress;
<<<<<<< HEAD
import reach.project.utils.auxiliaryClasses.SuperInterface;
import reach.project.utils.viewHelpers.CustomViewPager;
import reach.project.utils.viewHelpers.ViewPagerReusable;
=======
import reach.project.utils.auxiliaryClasses.PushContainer;
import reach.project.utils.auxiliaryClasses.ReachDatabase;
import reach.project.utils.auxiliaryClasses.SuperInterface;
import reach.project.utils.auxiliaryClasses.TransferSong;
import reach.project.viewHelpers.CustomViewPager;
import reach.project.viewHelpers.ViewPagerReusable;
>>>>>>> 2cc86276

public class ReachActivity extends AppCompatActivity implements
        SuperInterface,
        FragmentManager.OnBackStackChangedListener,
        LoaderManager.LoaderCallbacks<Cursor>,
        SearchView.OnQueryTextListener,
        SearchView.OnCloseListener {

    public static long serverId = 0;

    private static WeakReference<ReachActivity> reference = null;
    private static SecureRandom secureRandom = new SecureRandom();

    /**
     * Fragment managing the behaviors, interactions and presentation of the navigation drawer.
     */

    private SharedPreferences preferences;
    private FragmentManager fragmentManager;
    private DrawerLayout mDrawerLayout;
    private SearchView searchView;

    private ReachQueueAdapter queueAdapter = null;
    private ReachMusicAdapter musicAdapter = null;

    private String selectionDownloader, selectionMyLibrary, mCurFilter;
    private String[] selectionArgumentsDownloader;
    private String[] selectionArgumentsMyLibrary;
    private SlidingUpPanelLayout slidingUpPanelLayout;
    private Toolbar toolbar;
    //private int topPadding;
    //private FrameLayout containerFrame;
    private TextView emptyTV1, emptyTV2;
    ////////////////////////////////////////
    private static MusicData currentPlaying;

    ////////////////////////////////////////
    private TextView songNameMinimized, songNameMaximized, artistName, songDuration;
    private TextView playerPos;
    private SeekBar progressBarMaximized;
    private SeekBar progressBarMinimized;
    private ListView queueListView;
    private ImageView shuffleBtn, repeatBtn, pausePlayMaximized, likeButton; //fullscreen
    private CustomViewPager viewPager;

    private MergeAdapter combinedAdapter = null;

    private ImageButton pausePlayMinimized; //small
    private SwipeRefreshLayout downloadRefresh;

    private final SwipeRefreshLayout.OnRefreshListener refreshListener = () ->
            new LocalUtils.RefreshOperations().executeOnExecutor(AsyncTask.THREAD_POOL_EXECUTOR);

    private final SlidingUpPanelLayout.PanelSlideListener slideListener = new SlidingUpPanelLayout.PanelSlideListener() {

<<<<<<< HEAD
        String actionBarTitle = "Reach", actionBarSubtitle = "";
        Drawable actionBarIcon;

=======
>>>>>>> 2cc86276
        @Override
        public void onPanelSlide(View view, float v) {

            if (v > 0.99f) {
                findViewById(R.id.playerShadow).setVisibility(View.GONE);
                findViewById(R.id.player).setVisibility(View.GONE);
            } else if (v < 0.99f) {
                findViewById(R.id.playerShadow).setVisibility(View.VISIBLE);
                findViewById(R.id.player).setVisibility(View.VISIBLE);
            }
            findViewById(R.id.player).setAlpha(1f - v);
            findViewById(R.id.toolbarLayout).setAlpha(v);
        }

        @Override
        public void onPanelCollapsed(View view) {
            if (fragmentManager.getBackStackEntryCount() == 0)
                toggleDrawer(false);
        }

        @Override
        public void onPanelExpanded(View view) {

            /*final Menu mToolbarMenu = mToolbar.getMenu();
            for (int i = 0; i < mToolbarMenu.size(); i++)
                mToolbarMenu.getItem(i).setVisible(false);
            mToolbar.inflateMenu(R.menu.player_menu);
            searchView = (SearchView) mToolbar.getMenu().findItem(R.id.player_search).getActionView();
            searchView.setOnQueryTextListener(ReachActivity.this);
            searchView.setOnCloseListener(ReachActivity.this);

            if (actionBar.getTitle() != null && !actionBar.getTitle().equals("My Library")) {

                actionBarTitle = (String) actionBar.getTitle();
                actionBarSubtitle = (String) actionBar.getSubtitle();
                actionBarIcon = mToolbar.getLogo();
                actionBar.setHomeAsUpIndicator(R.drawable.abc_ic_ab_back_mtrl_am_alpha);
                actionBar.setTitle("My Library");
                actionBar.setSubtitle("");
                actionBar.setIcon(0);
            }*/

            if (fragmentManager.getBackStackEntryCount() == 0)
                toggleDrawer(true);
        }

        @Override
        public void onPanelAnchored(View view) {
        }

        @Override
        public void onPanelHidden(View view) {
        }
    };


    private final AbsListView.OnScrollListener scrollListener = new AbsListView.OnScrollListener() {

        @Override
        public void onScrollStateChanged(AbsListView absListView, int i) {
        }

        @Override
        public void onScroll(AbsListView view, int firstVisibleItem, int visibleItemCount, int totalItemCount) {

            boolean enable = false;
            if (view.getChildCount() > 0) {
                final boolean firstItemVisible = view.getFirstVisiblePosition() == 0;
                final boolean topOfFirstItemVisible = view.getChildAt(0).getTop() == 0;
                enable = firstItemVisible && topOfFirstItemVisible;
            }

            downloadRefresh.setEnabled(enable);
        }
    };


    private final View.OnClickListener navHeaderClickListener = v -> onOpenProfile();

    private final NavigationView.OnNavigationItemSelectedListener navigationItemSelectedListener = new NavigationView.OnNavigationItemSelectedListener() {
        @Override
        public boolean onNavigationItemSelected(MenuItem menuItem) {
            //Closing drawer on item click
            mDrawerLayout.closeDrawers();

            //Check to see which item was being clicked and perform appropriate action
            switch (menuItem.getItemId()) {

                case R.id.navigation_item_1:
                    fragmentManager
                            .beginTransaction()
                            .addToBackStack(null)
                            .replace(R.id.container, PrivacyFragment.newInstance(false), "privacy_fragment").commit();
                    return true;
                case R.id.navigation_item_2:
                    PromoCodeDialog promoCodeDialog = PromoCodeDialog.newInstance();
                    if (promoCodeDialog.isAdded())
                        promoCodeDialog.dismiss();
                    promoCodeDialog.show(fragmentManager, "promo_dialog");
                    return true;
                case R.id.navigation_item_3:
                    fragmentManager
                            .beginTransaction()
                            .addToBackStack(null)
                            .replace(R.id.container, InviteFragment.newInstance(), "invite_fragment").commit();
                    return true;
                case R.id.navigation_item_4:
                    fragmentManager
                            .beginTransaction()
                            .addToBackStack(null)
                            .replace(R.id.container, UploadHistory.newUploadInstance(), "upload_history").commit();
                    return true;
                case R.id.navigation_item_5:
                    fragmentManager
                            .beginTransaction()
                            .addToBackStack(null)
                            .replace(R.id.container, FeedbackFragment.newInstance(), "feedback_fragment").commit();
                    return true;
                default:
                    return true;

            }
        }
    };

    @Override
    protected void onDestroy() {

        super.onDestroy();

        if (reference != null)
            reference.clear();
        reference = null;

        if (searchView != null) {
            searchView.setOnQueryTextListener(null);
            searchView.setOnCloseListener(null);
            searchView.setQuery(null, false);
        }
        searchView = null;

        getLoaderManager().destroyLoader(StaticData.DOWNLOAD_LOADER);
        getLoaderManager().destroyLoader(StaticData.MY_LIBRARY_LOADER);
        if (queueAdapter != null &&
                queueAdapter.getCursor() != null &&
                !queueAdapter.getCursor().isClosed())
            queueAdapter.getCursor().close();
        if (musicAdapter != null &&
                musicAdapter.getCursor() != null &&
                !musicAdapter.getCursor().isClosed())
            musicAdapter.getCursor().close();

        combinedAdapter = null;
        queueAdapter = null;
        musicAdapter = null;
        mDrawerLayout = null;
        slidingUpPanelLayout = null;
        currentPlaying = null;
        songNameMinimized = songNameMaximized = artistName = songDuration = playerPos = null;
        progressBarMinimized = progressBarMaximized = null;
        queueListView = null;
        shuffleBtn = repeatBtn = pausePlayMaximized = null;
        pausePlayMinimized = null;
        downloadRefresh = null;
    }

    @Override
    protected void onPause() {

        super.onPause();

        final PackageManager packageManager;
        if ((packageManager = getPackageManager()) == null)
            return;
        packageManager.setComponentEnabledSetting(
                new ComponentName(this, PlayerUpdateListener.class),
                PackageManager.COMPONENT_ENABLED_STATE_DISABLED,
                PackageManager.DONT_KILL_APP);
    }

    @Override
    protected void onResume() {

        //TODO onResume is called twice sometimes
        currentPlaying = SharedPrefUtils.getLastPlayed(getSharedPreferences("reach_process", MODE_MULTI_PROCESS)).orNull();

        final PackageManager packageManager;
        if ((packageManager = getPackageManager()) == null)
            return;

        packageManager.setComponentEnabledSetting(
                new ComponentName(this, PlayerUpdateListener.class),
                PackageManager.COMPONENT_ENABLED_STATE_ENABLED,
                PackageManager.DONT_KILL_APP);

        super.onResume();
    }

    @Override
    protected void onPostResume() {

        Log.i("Ayush", "Called onResume");
        processIntent(getIntent());
        super.onPostResume();
    }

    @Override
    protected void onSaveInstanceState(Bundle outState) {
        super.onSaveInstanceState(outState);
    }

    @Override
    public void onOpenProfile() {
        if (isFinishing())
            return;
        try {
            fragmentManager.beginTransaction()
                    .addToBackStack(null).replace(R.id.container, EditProfileFragment.newInstance(), "edit_profile_fragment").commit();
        } catch (IllegalStateException ignored) {
            finish();
        }
    }

    private void addNotificationDrawer() {

        viewPager = (CustomViewPager) findViewById(R.id.notifViewPager);
        viewPager.setAdapter(new ViewPagerReusable(
                fragmentManager,
                new String[]{"Requests", "Notifications"},
                new Fragment[]{
                        FriendRequestFragment.newInstance(serverId),
                        NotificationFragment.newInstance(serverId)}));
        viewPager.setPagingEnabled(false);

        final TabLayout slidingTabLayout = (TabLayout) findViewById(R.id.sliding_tabs);
        slidingTabLayout.post(() -> slidingTabLayout.setupWithViewPager(viewPager));
    }

    @Override
    public void onOpenNotificationDrawer() {

        if (mDrawerLayout == null)
            return;
        if (!mDrawerLayout.isDrawerOpen(GravityCompat.END))
            mDrawerLayout.openDrawer(GravityCompat.END);
        else
            mDrawerLayout.closeDrawer(GravityCompat.END);
    }

    @Override
    public void onOpenNavigationDrawer() {
        if (mDrawerLayout == null)
            return;
        if (!mDrawerLayout.isDrawerOpen(GravityCompat.START))
            mDrawerLayout.openDrawer(GravityCompat.START);
        else
            mDrawerLayout.closeDrawer(GravityCompat.START);
    }

    @Override
    public void onAccountCreated() {

        if (isFinishing())
            return;

//        if (!StaticData.debugMode) {
//            // Crittercism
//            Crittercism.initialize(this, "552eac3c8172e25e67906922");
//            Crittercism.setUsername(userName + " " + phoneNumber);
//            //  Get tracker
//            final Tracker t = ((ReachApplication) activity.getApplication()).getTracker();
//            t.setScreenName("reach.project.core.ReachActivity");
//            t.send(new HitBuilders.ScreenViewBuilder().build());
//        }

        try {
            //containerFrame.setPadding(0, topPadding, 0, 0);
            //slidingUpPanelLayout.getChildAt(0).setPadding(0, topPadding, 0, 0);
            fragmentManager.beginTransaction()
                    .setCustomAnimations(R.anim.slide_in_right, R.anim.slide_out_left, R.anim.slide_in_left, R.anim.slide_out_right)
                    .replace(R.id.container, PrivacyFragment.newInstance(true), "privacy_fragment").commit();
        } catch (IllegalStateException ignored) {
            finish();
        }
    }

    @Override
    public void startNumberVerification() {

        if (isFinishing())
            return;
        try {
            Log.i("Downloader", "Start number verification");
            fragmentManager.beginTransaction()
                    .replace(R.id.container, NumberVerification.newInstance(), "number_verification").commit();
        } catch (IllegalStateException ignored) {
            finish();
        }
    }

    @Override
    public void closeDrawers() {
        if (mDrawerLayout != null)
            mDrawerLayout.closeDrawers();
    }

    @Override
    public void onBackPressed() {

        if (isFinishing())
            return;
        try {
            if (mDrawerLayout.isDrawerOpen(Gravity.RIGHT))
                mDrawerLayout.closeDrawer(Gravity.RIGHT);
            else if (mDrawerLayout.isDrawerOpen(Gravity.LEFT))
                mDrawerLayout.closeDrawer(Gravity.LEFT);
            else if (slidingUpPanelLayout != null &&
                    slidingUpPanelLayout.getPanelState() == PanelState.EXPANDED) {
                slidingUpPanelLayout.setPanelState(PanelState.COLLAPSED);
            } else
                super.onBackPressed();
        } catch (IllegalStateException ignored) {
            finish();
        }
    }

    @Override
    public void onPrivacyDone() {
        if (isFinishing())
            return;
        try {

            serverId = SharedPrefUtils.getServerId(preferences);
            selectionArgumentsMyLibrary = new String[]{serverId + ""};
            slidingUpPanelLayout.getChildAt(0).setPadding(0, 0, 0, MiscUtils.dpToPx(60));

            //load fragment
            fragmentManager.beginTransaction()
                    .setCustomAnimations(R.anim.slide_in_right, R.anim.slide_out_left, R.anim.slide_in_left, R.anim.slide_out_right)
                    .replace(R.id.container, MyReachFragment.newInstance(), "my_reach").commit();
            //load notification drawer
            addNotificationDrawer();
            //load adapters
            loadAdapter();

        } catch (IllegalStateException ignored) {
            finish();
        }
    }

    @Override
    public void onPushNext(HashSet<TransferSong> songsList) {
        if (isFinishing())
            return;
        try {
            fragmentManager.beginTransaction()
                    .setCustomAnimations(R.anim.slide_in_right, R.anim.slide_out_left, R.anim.slide_in_left, R.anim.slide_out_right)
                    .addToBackStack(null).replace(R.id.container, ContactsChooserFragment.newInstance(songsList), "contacts_chooser").commit();
        } catch (IllegalStateException ignored) {
            finish();
        }
    }

    @Override
    public void onOpenInvitePage() {
        if (isFinishing())
            return;
        try {
            fragmentManager.beginTransaction()
                    .addToBackStack(null)
                    .replace(R.id.container, InviteFragment.newInstance(), "invite_fragment").commit();
        } catch (IllegalStateException ignored) {
        }
    }

    @Override
    public void onOpenLibrary(long id) {
        if (isFinishing())
            return;
        try {
            fragmentManager.beginTransaction()
                    .setCustomAnimations(R.anim.slide_in_right, R.anim.slide_out_left, R.anim.slide_in_left, R.anim.slide_out_right)
                    .addToBackStack(null).replace(R.id.container, UserMusicLibrary.newInstance(id), "user_library " + id).commit();
        } catch (IllegalStateException ignored) {
            finish();
        }
    }

    @Override
    public void onOpenPushLibrary() {
        if (isFinishing())
            return;
        try {
            fragmentManager.beginTransaction()
                    .addToBackStack(null).replace(R.id.container, PushSongsFragment.newInstance(), "push_library").commit();
        } catch (IllegalStateException ignored) {
            finish();
        }
    }

    @Override
    public void toggleDrawer(boolean lock) {
        if (mDrawerLayout != null)
            if (lock)
                mDrawerLayout.setDrawerLockMode(DrawerLayout.LOCK_MODE_LOCKED_CLOSED);
            else
                mDrawerLayout.setDrawerLockMode(DrawerLayout.LOCK_MODE_UNLOCKED);
    }

    @Override
    public void toggleSliding(final boolean show) {

        new Handler().post(() -> {

            if (slidingUpPanelLayout != null) {
                if (show) {
                    slidingUpPanelLayout.getChildAt(1).setVisibility(View.VISIBLE);
                    slidingUpPanelLayout.setPanelHeight(MiscUtils.dpToPx(63));
                    slidingUpPanelLayout.setPanelState(PanelState.COLLAPSED);
                } else {
                    slidingUpPanelLayout.getChildAt(1).setVisibility(View.GONE);
                    slidingUpPanelLayout.setPanelHeight(MiscUtils.dpToPx(0));
                    slidingUpPanelLayout.setPanelState(PanelState.HIDDEN);
                }
            }
        });
    }

    @Override
    public void anchorFooter() {
        if (slidingUpPanelLayout == null)
            return;
        slidingUpPanelLayout.setPanelState(PanelState.EXPANDED);
    }

    @Override
    public void setUpNavigationViews() {

        final SharedPreferences sharedPreferences = getSharedPreferences("Reach", Context.MODE_MULTI_PROCESS);
        final SwitchCompat netToggle = (SwitchCompat) findViewById(R.id.netToggle);
        if (SharedPrefUtils.getMobileData(sharedPreferences))
            netToggle.setChecked(true);
        else
            netToggle.setChecked(false);

        netToggle.setOnCheckedChangeListener((buttonView, isChecked) -> {

            if (isChecked)
                SharedPrefUtils.setDataOn(sharedPreferences);
            else {
                SharedPrefUtils.setDataOff(sharedPreferences);
                ////////////////////purge all upload operations, but retain paused operations
                //TODO
                getContentResolver().delete(
                        ReachDatabaseProvider.CONTENT_URI,
                        ReachDatabaseHelper.COLUMN_OPERATION_KIND + " = ? and " +
                                ReachDatabaseHelper.COLUMN_STATUS + " != ?",
                        new String[]{1 + "", ReachDatabase.PAUSED_BY_USER + ""});
            }
        });
        final String path = SharedPrefUtils.getImageId(sharedPreferences);
        if (!TextUtils.isEmpty(path) && !path.equals("hello_world"))
            Picasso.with(ReachActivity.this).load(StaticData.cloudStorageImageBaseUrl + path).fit().into((ImageView) findViewById(R.id.userImageNav));
        ((TextView) findViewById(R.id.userNameNav))
                .setText(SharedPrefUtils.getUserName(sharedPreferences));
        ////////////////////
        //TODO update count
        final Cursor countCursor = getContentResolver().query(
                ReachSongProvider.CONTENT_URI,
                ReachSongHelper.projection,
                ReachSongHelper.COLUMN_USER_ID + " = ?",
                new String[]{SharedPrefUtils.getServerId(sharedPreferences) + ""},
                null);
        if (countCursor == null) return;
        if (!countCursor.moveToFirst()) {
            countCursor.close();
            return;
        }
        final long count = countCursor.getCount();
        countCursor.close();
        ((TextView) findViewById(R.id.numberOfSongsNav)).setText(count + " Songs");
    }

    @Override
    public void startAccountCreation(Optional<OldUserContainerNew> container) {

        if (isFinishing())
            return;
        try {
            fragmentManager.beginTransaction()
                    .setCustomAnimations(R.anim.slide_in_right, R.anim.slide_out_left, R.anim.slide_in_left, R.anim.slide_out_right)
                    .replace(R.id.container, AccountCreation.newInstance(container), "account_creation").commit();
        } catch (IllegalStateException ignored) {
            finish();
        }
    }

    @Override
    public void startMusicListFragment(long id, String albumName, String artistName, String playListName, int type) {

        if (isFinishing())
            return;
        try {
            fragmentManager.beginTransaction()
                    .setCustomAnimations(R.anim.slide_in_right, R.anim.slide_out_left, R.anim.slide_in_left, R.anim.slide_out_right)
                    .addToBackStack(null)
                    .replace(R.id.container, MusicListFragment.newTypeInstance(id, albumName, artistName, playListName, type), "now_playing")
                    .commit();
        } catch (IllegalStateException ignored) {
            finish();
        }
    }

    @Override
    public void onBackStackChanged() {
        if (fragmentManager.getBackStackEntryCount() > 0) {
            if (searchView != null)
                ((InputMethodManager) getSystemService(Context.INPUT_METHOD_SERVICE))
                        .hideSoftInputFromWindow(searchView.getWindowToken(), 0);
            if (mDrawerLayout != null)
                mDrawerLayout.setDrawerLockMode(DrawerLayout.LOCK_MODE_LOCKED_CLOSED, Gravity.LEFT);
        } else
            toggleDrawer(false);
    }

    @Override
    public boolean onClose() {

        searchView.setQuery(null, true);
        searchView.clearFocus();
        selectionDownloader = ReachDatabaseHelper.COLUMN_OPERATION_KIND + " = ?";
        selectionMyLibrary = ReachSongHelper.COLUMN_USER_ID + " = ?";
        selectionArgumentsDownloader = new String[]{0 + ""};
        selectionArgumentsMyLibrary = new String[]{serverId + ""};
        getLoaderManager().restartLoader(StaticData.DOWNLOAD_LOADER, null, this);
        getLoaderManager().restartLoader(StaticData.MY_LIBRARY_LOADER, null, this);
        return false;
    }

    @Override
    public boolean onQueryTextSubmit(String query) {
        return false;
    }

    @Override
    public boolean onQueryTextChange(String newText) {
        if (searchView == null)
            return false;

        // Called when the action bar search text has changed.  Update
        // the search filter, and restart the loader to do a new query
        // with this filter.
        final String newFilter = !TextUtils.isEmpty(newText) ? newText : null;
        // Don't do anything if the filter hasn't actually changed.
        // Prevents restarting the loader when restoring state.
        if (mCurFilter == null && newFilter == null) {
            return true;
        }
        if (mCurFilter != null && mCurFilter.equals(newFilter)) {
            return true;
        }
        mCurFilter = newFilter;

        if (TextUtils.isEmpty(newText)) {

            selectionDownloader = ReachDatabaseHelper.COLUMN_OPERATION_KIND + " = ?";
            selectionMyLibrary = ReachSongHelper.COLUMN_USER_ID + " = ?";
            selectionArgumentsDownloader = new String[]{0 + ""};
            selectionArgumentsMyLibrary = new String[]{serverId + ""};
        } else {

            selectionDownloader = ReachDatabaseHelper.COLUMN_OPERATION_KIND + " = ? and (" +
                    ReachDatabaseHelper.COLUMN_ACTUAL_NAME + " LIKE ? or " +
                    ReachDatabaseHelper.COLUMN_DISPLAY_NAME + " LIKE ?)";
            selectionMyLibrary = ReachSongHelper.COLUMN_USER_ID + " = ? and (" +
                    ReachDatabaseHelper.COLUMN_ACTUAL_NAME + " LIKE ? or " +
                    ReachDatabaseHelper.COLUMN_DISPLAY_NAME + " LIKE ?)";
            selectionArgumentsDownloader = new String[]{"0",
                    "%" + mCurFilter + "%",
                    "%" + mCurFilter + "%"};
            selectionArgumentsMyLibrary = new String[]{serverId + "",
                    "%" + mCurFilter + "%",
                    "%" + mCurFilter + "%"};
        }
        getLoaderManager().restartLoader(StaticData.DOWNLOAD_LOADER, null, this);
        getLoaderManager().restartLoader(StaticData.MY_LIBRARY_LOADER, null, this);
        Log.i("Downloader", "SEARCH SUBMITTED !");
        return true;
    }

    @Override
    protected void onNewIntent(Intent intent) {

        Log.d("Ayush", "Received new Intent");
        processIntent(intent);
        super.onNewIntent(intent);
    }

    @SuppressLint("RtlHardcoded")
    @Override
    protected void onCreate(Bundle savedInstanceState) {

        preferences = getSharedPreferences("Reach", MODE_MULTI_PROCESS);
        fragmentManager = getSupportFragmentManager();
        reference = new WeakReference<>(this);
        serverId = SharedPrefUtils.getServerId(preferences);

        super.onCreate(savedInstanceState);
        setContentView(R.layout.activity_my);

        slidingUpPanelLayout = (SlidingUpPanelLayout) findViewById(R.id.sliding_layout);

        toolbar = (Toolbar) findViewById(R.id.playerToolbar);
        toolbar.setTitle("My Library");
        toolbar.setNavigationOnClickListener(v -> onBackPressed());
        toolbar.inflateMenu(R.menu.player_menu);
        searchView = (SearchView) toolbar.getMenu().findItem(R.id.player_search).getActionView();
        searchView.setOnQueryTextListener(ReachActivity.this);
        searchView.setOnCloseListener(ReachActivity.this);

        mDrawerLayout = (DrawerLayout) findViewById(R.id.drawer_layout);
        searchView = new SearchView(this);
        toggleDrawer(true);

        //small
        toggleSliding(false);
//        containerFrame = (FrameLayout) findViewById(R.id.containerFrame);
//        topPadding = containerFrame.getPaddingTop();
//        containerFrame.setPadding(0, 0, 0, 0);
        //navigation-drawer
        // set a custom shadow that overlays the main content when the drawer opens
        mDrawerLayout.setDrawerShadow(R.drawable.drawer_shadow, Gravity.LEFT);

        progressBarMinimized = (SeekBar) findViewById(R.id.progressBar);
        songNameMinimized = (TextView) findViewById(R.id.songNamePlaying);
        pausePlayMinimized = (ImageButton) findViewById(R.id.pause_play);
        //full-screen
        progressBarMaximized = (SeekBar) findViewById(R.id.playerProgress);
        songNameMaximized = (TextView) findViewById(R.id.songTitle);
        artistName = (TextView) findViewById(R.id.artistName);
        playerPos = (TextView) findViewById(R.id.playerPos);
        songDuration = (TextView) findViewById(R.id.songDuration);
        shuffleBtn = (ImageView) findViewById(R.id.shuffleBtn);
        repeatBtn = (ImageView) findViewById(R.id.repeatBtn);
        pausePlayMaximized = (ImageView) findViewById(R.id.playBtn);
        likeButton = (ImageView) findViewById(R.id.likeBtn);
        //reachQueue
        queueListView = (ListView) findViewById(R.id.queueListView);
        downloadRefresh = (SwipeRefreshLayout) findViewById(R.id.downloadRefresh);

        final NavigationView mNavigationView = (NavigationView) findViewById(R.id.navigation_view);
        final View navListView = mNavigationView.getChildAt(0);
        final FrameLayout.LayoutParams frameLayoutParams = (FrameLayout.LayoutParams) navListView.getLayoutParams();
        frameLayoutParams.setMargins(0, 0, 0, MiscUtils.dpToPx(50));
        navListView.setLayoutParams(frameLayoutParams);

        mNavigationView.setNavigationItemSelectedListener(navigationItemSelectedListener);
        fragmentManager.addOnBackStackChangedListener(this);

        findViewById(R.id.userImageNav).setOnClickListener(navHeaderClickListener);
        findViewById(R.id.footer).setOnClickListener(LocalUtils.footerClickListener);
        findViewById(R.id.fwdBtn).setOnClickListener(LocalUtils.nextClick);
        findViewById(R.id.rwdBtn).setOnClickListener(LocalUtils.previousClick);

        pausePlayMaximized.setOnClickListener(LocalUtils.pauseClick);
        pausePlayMinimized.setOnClickListener(LocalUtils.pauseClick);
        queueListView.setOnItemClickListener(LocalUtils.myLibraryClickListener);
        queueListView.setOnScrollListener(scrollListener);
        downloadRefresh.setColorSchemeColors(getResources().getColor(R.color.reach_color), getResources().getColor(R.color.reach_grey));
        downloadRefresh.setOnRefreshListener(refreshListener);
        shuffleBtn.setOnClickListener(LocalUtils.shuffleClick);
        repeatBtn.setOnClickListener(LocalUtils.repeatClick);
        searchView.setOnQueryTextListener(this);
        searchView.setOnCloseListener(this);
        likeButton.setOnClickListener(LocalUtils.likeButtonClick);

        slidingUpPanelLayout.setPanelSlideListener(slideListener);
        progressBarMaximized.setOnSeekBarChangeListener(LocalUtils.playerSeekListener);
        progressBarMinimized.setOnSeekBarChangeListener(LocalUtils.playerSeekListener);

        selectionDownloader = ReachDatabaseHelper.COLUMN_OPERATION_KIND + " = ?";
        selectionMyLibrary = ReachSongHelper.COLUMN_USER_ID + " = ?";
        selectionArgumentsDownloader = new String[]{"0"};
        selectionArgumentsMyLibrary = new String[]{serverId + ""};

        //accountCreation ? numberVerification ? contactListFragment ? and other stuff
        loadFragment();
    }

    private void loadFragment() {

        final boolean networkPresent;
        final NetworkInfo networkInfo =
                ((ConnectivityManager) getSystemService(Context.CONNECTIVITY_SERVICE)).getActiveNetworkInfo();
        if (networkInfo == null || !networkInfo.isConnected()) {
            // There are no active networks.
            Toast.makeText(this, "No active networks detected", Toast.LENGTH_SHORT).show();
            networkPresent = false;
        } else
            networkPresent = true;

        if (networkPresent) //check for update
            new LocalUtils.CheckUpdate().executeOnExecutor(AsyncTask.THREAD_POOL_EXECUTOR);

        //fetch username and phoneNumber
        final String userName = SharedPrefUtils.getUserName(preferences);
        final String phoneNumber = SharedPrefUtils.getUserNumber(preferences);

        //initialize bug tracking
        if (!StaticData.debugMode) {
            Crittercism.initialize(this, "552eac3c8172e25e67906922");
            Crittercism.setUsername(userName + " " + phoneNumber);
        }

        //initialize GA tracker
        final Tracker tracker = ((ReachApplication) getApplication()).getTracker();
        tracker.setScreenName("reach.project.core.ReachActivity");
        tracker.send(new HitBuilders.ScreenViewBuilder().build());

        //first check playServices
        if (!LocalUtils.checkPlayServices(this)) {
            tracker.send(new HitBuilders.EventBuilder("Play Services screwup", userName + " " + phoneNumber + " screwed up").build());
            return; //fail
        }

        if (serverId == 0 || TextUtils.isEmpty(phoneNumber)) {

            startNumberVerification();
            toggleSliding(false);
        } else if (TextUtils.isEmpty(userName)) {

            startAccountCreation(Optional.<OldUserContainerNew>absent());
            toggleSliding(false);
        } else {

            try {

                //containerFrame.setPadding(0, topPadding, 0, 0);
                slidingUpPanelLayout.getChildAt(0).setPadding(0, 0, 0, MiscUtils.dpToPx(60));
                fragmentManager.beginTransaction()
                        .setCustomAnimations(R.anim.slide_in_right, R.anim.slide_out_left, R.anim.slide_in_left, R.anim.slide_out_right)
                        .replace(R.id.container, MyReachFragment.newInstance(), "my_reach").commit();
                //load notification drawer
                addNotificationDrawer();
                //load adapters
                loadAdapter();
                //load last song
                lastSong();
                //some stuff
                if (networkPresent)
                    AsyncTask.SERIAL_EXECUTOR.execute(LocalUtils.networkOps);

            } catch (IllegalStateException ignored) {
            }
        }
    }

    private void loadAdapter() {

        /**
         * Set up adapter for Music player
         */
        combinedAdapter = new MergeAdapter();
        //combinedAdapter.addView(LocalUtils.getDownloadedTextView(params[0]));
        emptyTV1 = LocalUtils.getEmptyDownload(this);
        combinedAdapter.addView(emptyTV1, false);
        combinedAdapter.addAdapter(queueAdapter = new ReachQueueAdapter(this, null, 0));
        queueAdapter.getSwipeLayoutResourceId(0);
        combinedAdapter.addView(LocalUtils.getMyLibraryTExtView(this));
        emptyTV2 = LocalUtils.getEmptyLibrary(this);
        combinedAdapter.addView(emptyTV2, false);
        combinedAdapter.addAdapter(musicAdapter = new ReachMusicAdapter(this, R.layout.my_musiclist_item, null, 0,
                ReachMusicAdapter.PLAYER));

        queueListView.setAdapter(combinedAdapter);
        getLoaderManager().initLoader(StaticData.MY_LIBRARY_LOADER, null, this);
        getLoaderManager().initLoader(StaticData.DOWNLOAD_LOADER, null, this);
    }

    private void lastSong() {

        final Boolean[] toSend = new Boolean[]{false, false, false};
        currentPlaying = SharedPrefUtils.getLastPlayed(getSharedPreferences("reach_process", MODE_MULTI_PROCESS)).orNull();

        toSend[0] = (currentPlaying != null);
        toSend[1] = SharedPrefUtils.getShuffle(preferences);
        toSend[2] = SharedPrefUtils.getRepeat(preferences);

        if (toSend[0]) {
            //last song is present
            songNameMinimized.setText(currentPlaying.getDisplayName());
            songNameMaximized.setText(currentPlaying.getDisplayName());
            artistName.setText(currentPlaying.getArtistName());
            songDuration.setText(MiscUtils.combinationFormatter(currentPlaying.getDuration()));
            pausePlayMaximized.setImageResource(R.drawable.play_white_selector);
            pausePlayMinimized.setImageResource(R.drawable.play_white_selector);
        }

        shuffleBtn.setSelected(toSend[1]);
        repeatBtn.setSelected(toSend[2]);
    }

    private synchronized void processIntent(Intent intent) {

        if (intent != null) {

            if (intent.getBooleanExtra("openNotificationFragment", false))
                onOpenNotificationDrawer();
            else if (intent.getBooleanExtra("openPlayer", false))
                new Handler().postDelayed(() -> {
                    if (slidingUpPanelLayout != null)
                        slidingUpPanelLayout.setPanelState(PanelState.EXPANDED);
                }, 1500);
            else if (intent.getBooleanExtra("openFriendRequests", false)) {
                if (!mDrawerLayout.isDrawerOpen(Gravity.RIGHT))
                    mDrawerLayout.openDrawer(Gravity.RIGHT);
                viewPager.setCurrentItem(0);
            } else if (intent.getBooleanExtra("openNotifications", false)) {
                if (!mDrawerLayout.isDrawerOpen(Gravity.RIGHT))
                    mDrawerLayout.openDrawer(Gravity.RIGHT);
                viewPager.setCurrentItem(1);
            } else if (!TextUtils.isEmpty(intent.getAction()) && intent.getAction().equals("process_multiple")) {

                final String compressed = intent.getStringExtra("data");
                String unCompressed;
                try {
                    unCompressed = StringCompress.decompress(Base64.decode(compressed, Base64.DEFAULT));
                } catch (IOException e) {
                    e.printStackTrace();
                    unCompressed = "";
                }

                if (!TextUtils.isEmpty(unCompressed)) {

                    final PushContainer pushContainer = new Gson().fromJson(unCompressed, PushContainer.class);
                    final HashSet<TransferSong> transferSongs = new Gson().fromJson(
                            pushContainer.getSongData(),
                            new TypeToken<HashSet<TransferSong>>() {
                            }.getType());

                    for (TransferSong transferSong : transferSongs) {

                        addSongToQueue(transferSong.getSongId(),
                                pushContainer.getSenderId(),
                                transferSong.getSize(),
                                transferSong.getDisplayName(),
                                transferSong.getActualName(),
                                true,
                                pushContainer.getUserName(),
                                ReachFriendsHelper.ONLINE_REQUEST_GRANTED + "",
                                pushContainer.getNetworkType(),
                                transferSong.getArtistName(),
                                transferSong.getDuration(),
                                transferSong.getAlbumName(),
                                transferSong.getGenre(),
                                transferSong.getAlbumArtData());
                    }
                    new LocalUtils.RefreshOperations().executeOnExecutor(AsyncTask.THREAD_POOL_EXECUTOR);
                }
            }

            intent.removeExtra("openNotificationFragment");
            intent.removeExtra("openPlayer");
            intent.removeExtra("openFriendRequests");
            intent.removeExtra("openNotifications");
        }
    }

    @Override
    public Loader<Cursor> onCreateLoader(int id, Bundle args) {

        if (id == StaticData.DOWNLOAD_LOADER) {

            return new CursorLoader(this,
                    ReachDatabaseProvider.CONTENT_URI,
                    ReachDatabaseHelper.ADAPTER_LIST,
                    selectionDownloader,
                    selectionArgumentsDownloader,
                    ReachDatabaseHelper.COLUMN_DATE_ADDED + " DESC");
        } else if (id == StaticData.MY_LIBRARY_LOADER) {

            return new CursorLoader(this,
                    ReachSongProvider.CONTENT_URI,
                    ReachSongHelper.DISK_LIST,
                    selectionMyLibrary,
                    selectionArgumentsMyLibrary,
                    ReachSongHelper.COLUMN_DISPLAY_NAME + " ASC");
        }

        return null;
    }

    @Override
    public void onLoadFinished(Loader<Cursor> loader, Cursor data) {

        if (loader.getId() == StaticData.MY_LIBRARY_LOADER && data != null && !data.isClosed()) {
            musicAdapter.swapCursor(data);
            int count = data.getCount();
            if (count == 0 && queueListView != null)
                combinedAdapter.setActive(emptyTV2, true);
            else
                combinedAdapter.setActive(emptyTV2, false);
        }

        if (loader.getId() == StaticData.DOWNLOAD_LOADER && data != null && !data.isClosed()) {

            queueAdapter.swapCursor(data);
            int count = data.getCount();
            if (count == 0 && queueListView != null)
                combinedAdapter.setActive(emptyTV1, true);
            else
                combinedAdapter.setActive(emptyTV1, false);
        }
    }

    @Override
    public void onLoaderReset(Loader<Cursor> loader) {

        if (loader.getId() == StaticData.MY_LIBRARY_LOADER)
            musicAdapter.swapCursor(null);
        if (loader.getId() == StaticData.DOWNLOAD_LOADER)
            queueAdapter.swapCursor(null);
    }

    @Override
    public void addSongToQueue(long songId, long senderId, long size,
                               String displayName, String actualName,
                               boolean multiple, String userName, String onlineStatus,
                               String networkType, String artistName, long duration,
                               String albumName, String genre, byte[] albumArtData) {

        final ContentResolver contentResolver = getContentResolver();
        if (contentResolver == null)
            return;

        /**
         * DISPLAY_NAME, ACTUAL_NAME, SIZE & DURATION all can not be same, effectively its a hash
         */

        final Cursor cursor;
        if (multiple)
            cursor = contentResolver.query(
                    ReachDatabaseProvider.CONTENT_URI,
                    new String[]{ReachDatabaseHelper.COLUMN_ID},
                    ReachDatabaseHelper.COLUMN_DISPLAY_NAME + " = ? and " +
                            ReachDatabaseHelper.COLUMN_ACTUAL_NAME + " = ? and " +
                            ReachDatabaseHelper.COLUMN_SIZE + " = ? and " +
                            ReachDatabaseHelper.COLUMN_DURATION + " = ?",
                    new String[]{displayName, actualName, size + "", duration + ""},
                    null);
        else
            //this cursor can be used to play if entry exists
            cursor = contentResolver.query(
                    ReachDatabaseProvider.CONTENT_URI,
                    new String[]{

                            ReachDatabaseHelper.COLUMN_ID, //0
                            ReachDatabaseHelper.COLUMN_PROCESSED, //1
                            ReachDatabaseHelper.COLUMN_PATH, //2

                            ReachDatabaseHelper.COLUMN_IS_LIKED, //3
                            ReachDatabaseHelper.COLUMN_SENDER_ID,
                            ReachDatabaseHelper.COLUMN_RECEIVER_ID,
                            ReachDatabaseHelper.COLUMN_SIZE,

                    },

                    ReachDatabaseHelper.COLUMN_DISPLAY_NAME + " = ? and " +
                            ReachDatabaseHelper.COLUMN_ACTUAL_NAME + " = ? and " +
                            ReachDatabaseHelper.COLUMN_SIZE + " = ? and " +
                            ReachDatabaseHelper.COLUMN_DURATION + " = ?",
                    new String[]{displayName, actualName, size + "", duration + ""},
                    null);

        if (cursor != null) {

            if (cursor.moveToFirst()) {

                //song already found
                if (!multiple) {

                    //if not multiple addition, play the song
                    final boolean liked;
                    final String temp = cursor.getString(3);
                    liked = !TextUtils.isEmpty(temp) && temp.equals("1");

                    final MusicData musicData = new MusicData(
                            cursor.getLong(0), //id
                            size,
                            senderId,
                            cursor.getLong(1),
                            cursor.getString(2),
                            displayName,
                            artistName,
                            liked,
                            duration,
                            (byte) 0);
                    LocalUtils.playSong(musicData, this);
                }
                //in both cases close and continue
                cursor.close();
                return;
            }
            cursor.close();
        }

        //new song

        final ReachDatabase reachDatabase = new ReachDatabase();

        reachDatabase.setId(-1);
        reachDatabase.setSongId(songId);
        reachDatabase.setReceiverId(serverId);
        reachDatabase.setSenderId(senderId);

        reachDatabase.setOperationKind((short) 0);
        reachDatabase.setPath("hello_world");
        reachDatabase.setSenderName(userName);
        reachDatabase.setOnlineStatus(onlineStatus);

        reachDatabase.setArtistName(artistName);
        reachDatabase.setIsLiked(false);
        reachDatabase.setDisplayName(displayName);
        reachDatabase.setActualName(actualName);
        reachDatabase.setLength(size);
        reachDatabase.setProcessed(0);
        reachDatabase.setAdded(System.currentTimeMillis());
        reachDatabase.setUniqueId(secureRandom.nextInt(Integer.MAX_VALUE));

        reachDatabase.setDuration(duration);
        reachDatabase.setLogicalClock((short) 0);
        reachDatabase.setStatus(ReachDatabase.NOT_WORKING);

        reachDatabase.setLastActive(0);
        reachDatabase.setReference(0);

        reachDatabase.setAlbumName(albumName);
        reachDatabase.setGenre(genre);

        if (albumArtData == null || albumArtData.length == 0) {

            final AlbumArtData.Builder builder = new AlbumArtData.Builder();
            builder.duration(duration);
            builder.artist(artistName);
            builder.release(albumName);
            builder.title(displayName);
            albumArtData = builder.build().toByteArray();
        }

        reachDatabase.setAlbumArtData(albumArtData);
        reachDatabase.setVisibility((short) 1);

        //We call bulk starter always
        final String[] splitter = contentResolver.insert(ReachDatabaseProvider.CONTENT_URI,
                ReachDatabaseHelper.contentValuesCreator(reachDatabase)).toString().split("/");
        if (splitter.length == 0)
            return;
        reachDatabase.setId(Long.parseLong(splitter[splitter.length - 1].trim()));
        //start this operation
        if (!multiple)
            AsyncTask.THREAD_POOL_EXECUTOR.execute(MiscUtils.startDownloadOperation(
                    this,
                    reachDatabase,
                    reachDatabase.getReceiverId(), //myID
                    reachDatabase.getSenderId(),   //the uploaded
                    reachDatabase.getId()));

        if (!StaticData.debugMode) {
            ((ReachApplication) getApplication()).getTracker().send(new HitBuilders.EventBuilder()
                    .setCategory("Transaction - Add SongBrainz")
                    .setAction("User Name - " + SharedPrefUtils.getUserName(getSharedPreferences("Reach", Context.MODE_MULTI_PROCESS)))
                    .setLabel("SongBrainz - " + reachDatabase.getDisplayName() + ", From - " + reachDatabase.getSenderId())
                    .setValue(1)
                    .build());
        }
    }

    private enum LocalUtils {
        ;

        public static final SeekBar.OnSeekBarChangeListener playerSeekListener = new SeekBar.OnSeekBarChangeListener() {
            @Override
            public void onProgressChanged(SeekBar seekBar, int progress, boolean fromUser) {
                if (fromUser)
                    ProcessManager.submitMusicRequest(seekBar.getContext(), Optional.of(progress + ""), MusicHandler.ACTION_SEEK);
            }

            @Override
            public void onStartTrackingTouch(SeekBar seekBar) {
            }

            @Override
            public void onStopTrackingTouch(SeekBar seekBar) {
            }
        };

        public static final View.OnClickListener repeatClick = view -> {

            if (SharedPrefUtils.toggleRepeat(view.getContext().getSharedPreferences("Reach", MODE_MULTI_PROCESS)))
                view.setSelected(true);
            else
                view.setSelected(false);
        };

        public static final View.OnClickListener nextClick = v -> ProcessManager.submitMusicRequest(
                v.getContext(),
                Optional.<String>absent(),
                MusicHandler.ACTION_NEXT);

        public static final View.OnClickListener previousClick = v -> ProcessManager.submitMusicRequest(
                v.getContext(),
                Optional.<String>absent(),
                MusicHandler.ACTION_PREVIOUS);

        public static final AdapterView.OnClickListener likeButtonClick = new View.OnClickListener() {

            private boolean toggleLiked(Context context) {

                final ContentValues values = new ContentValues();
                values.put(ReachDatabaseHelper.COLUMN_IS_LIKED, !currentPlaying.isLiked() ? 1 : 0);

                return context.getContentResolver().update(
                        Uri.parse(ReachDatabaseProvider.CONTENT_URI + "/" + currentPlaying.getId()),
                        values,
                        ReachDatabaseHelper.COLUMN_ID + " = ?",
                        new String[]{currentPlaying.getId() + ""}) > 0 && !currentPlaying.isLiked();
            }

            @Override
            public void onClick(View view) {

                if (currentPlaying == null || currentPlaying.getType() == 1)
                    return;

                final Context context = view.getContext();

                if (toggleLiked(context)) {

                    MiscUtils.autoRetryAsync(() -> StaticData.notificationApi.addLike(
                            currentPlaying.getSenderId(),
                            serverId,
                            currentPlaying.getDisplayName()).execute(), Optional.<Predicate<Void>>absent());
                    currentPlaying.setIsLiked(true);
                    ((ImageView) view).setImageResource(R.drawable.like_pink);
                } else {

                    ((ImageView) view).setImageResource(R.drawable.like_white);
                    currentPlaying.setIsLiked(false);
                }
            }
        };

        public static final View.OnClickListener pauseClick = v -> {

            if (currentPlaying != null)
                ProcessManager.submitMusicRequest(
                        v.getContext(),
                        Optional.of(new Gson().toJson(currentPlaying, MusicData.class)),
                        MusicHandler.ACTION_PLAY_PAUSE);
            else
                ProcessManager.submitMusicRequest(
                        v.getContext(),
                        Optional.<String>absent(),
                        MusicHandler.ACTION_PLAY_PAUSE);
        };

        public static final View.OnClickListener shuffleClick = view -> {

            if (SharedPrefUtils.toggleShuffle(view.getContext().getSharedPreferences("Reach", MODE_MULTI_PROCESS)))
                view.setSelected(true);
            else
                view.setSelected(false);
        };

        /**
         * Listener for music player click listener
         * uses -> StaticData.DOWNLOADED_LIST & StaticData.DISK_LIST
         */
        public static final AdapterView.OnItemClickListener myLibraryClickListener = (adapterView, view, position, l) -> {

            final Cursor cursor = (Cursor) adapterView.getAdapter().getItem(position);
            final Context context = view.getContext();

            if (cursor.getColumnCount() == ReachDatabaseHelper.ADAPTER_LIST.length)
                playSong(ReachDatabaseHelper.getMusicData(cursor), context);
            else
                playSong(ReachSongHelper.getMusicData(cursor, serverId), context);
        };

        public static void toast(final String message) {

            MiscUtils.useContextFromContext(reference, activity -> {
                activity.runOnUiThread(() -> Toast.makeText(activity, message, Toast.LENGTH_SHORT).show());
                return null;
            });
        }

        /**
         * Check the device to make sure it has the Google Play Services APK. If
         * it doesn't, display a dialog that allows users to download the APK from
         * the Google Play Store or enable it in the device's system settings.
         *
         * @param activity to use
         * @return true : continue, false : fail
         */
        public static boolean checkPlayServices(Activity activity) {

            final int resultCode = GooglePlayServicesUtil.isGooglePlayServicesAvailable(activity);
            if (resultCode == ConnectionResult.SUCCESS)
                return true;

            if (GooglePlayServicesUtil.isUserRecoverableError(resultCode)) {

                GooglePlayServicesUtil.getErrorDialog(resultCode, activity,
                        StaticData.PLAY_SERVICES_RESOLUTION_REQUEST).show();
            } else {

                Toast.makeText(activity, "This device is not supported", Toast.LENGTH_LONG).show();
                Log.i("GCM_UTILS", "This device is not supported.");
                activity.finish();
            }

            return false;
        }

        public static Runnable networkOps = new Runnable() {

            private void checkGCM() {

                if (serverId == 0)
                    return;

                final MyString dataToReturn = MiscUtils.autoRetry(() -> StaticData.userEndpoint.getGcmId(serverId).execute(), Optional.<Predicate<MyString>>absent()).orNull();

                //check returned gcm
                final String gcmId;
                if (dataToReturn == null || //fetch failed
                        TextUtils.isEmpty(gcmId = dataToReturn.getString()) || //null gcm
                        gcmId.equals("hello_world")) { //bad gcm

                    //network operation
                    if (MiscUtils.updateGCM(serverId, reference))
                        Log.i("Ayush", "GCM updated !");
                    else {
                        Log.i("Ayush", "GCM check failed");
                        toast("Network error, GCM failed");
                    }
                } else if (gcmId.equals("user_deleted")) {
                    //TODO restart app sign-up
                }
            }

            @Override
            public void run() {

                ////////////////////////////////////////
                //refresh gcm
                checkGCM();
                //refresh download ops
                new LocalUtils.RefreshOperations().executeOnExecutor(AsyncTask.THREAD_POOL_EXECUTOR);
                //Music scanner
                MiscUtils.useContextFromContext(reference, activity -> {

                    final Intent intent = new Intent(activity, MusicScanner.class);
                    intent.putExtra("first", false);
                    activity.startService(intent);
                    return null;
                });
                ////////////////////////////////////////
            }
        };

        private static final View.OnClickListener footerClickListener =
                v -> v.getContext().startActivity(new Intent(Intent.ACTION_VIEW, Uri.parse("market://details?id=reach.project")));

        public static TextView getMyLibraryTExtView(Context context) {
            final TextView textView = new TextView(context);
            textView.setText("My Songs");
            textView.setTextColor(context.getResources().getColor(R.color.reach_color));
            textView.setTextSize(TypedValue.COMPLEX_UNIT_SP, 18f);
            textView.setTypeface(textView.getTypeface(), Typeface.BOLD);
            textView.setPadding(MiscUtils.dpToPx(15), MiscUtils.dpToPx(10), 0, 0);
            return textView;
        }

        public static TextView getEmptyDownload(Context context) {

            final TextView emptyTV1 = new TextView(context);
            emptyTV1.setText("Add songs to download");
            emptyTV1.setTextColor(context.getResources().getColor(R.color.darkgrey));
            emptyTV1.setTextSize(TypedValue.COMPLEX_UNIT_SP, 16f);
            emptyTV1.setPadding(MiscUtils.dpToPx(15), MiscUtils.dpToPx(10), 0, 0);
            return emptyTV1;
        }

        public static TextView getEmptyLibrary(Context context) {

            final TextView emptyTV2 = new TextView(context);
            emptyTV2.setText("No Music on your phone");
            emptyTV2.setTextColor(context.getResources().getColor(R.color.darkgrey));
            emptyTV2.setTextSize(TypedValue.COMPLEX_UNIT_SP, 16f);
            emptyTV2.setPadding(MiscUtils.dpToPx(15), MiscUtils.dpToPx(10), 0, 0);
            return emptyTV2;
        }

        //id = -1 : disk else downloader
        public static boolean playSong(MusicData musicData, Context context) {

            //stop any other play clicks till current is processed
            //sanity check
//            Log.i("Ayush", id + " " + length + " " + senderId + " " + processed + " " + path + " " + displayName + " " + artistName + " " + type + " " + isLiked + " " + duration);
            if (musicData.getLength() == 0 || TextUtils.isEmpty(musicData.getPath())) {
                Toast.makeText(context, "Bad song", Toast.LENGTH_SHORT).show();
                return false;
            }

            if (musicData.getProcessed() == 0) {
                Toast.makeText(context, "Streaming will start in a few seconds", Toast.LENGTH_SHORT).show();
                return false;
            }

            ProcessManager.submitMusicRequest(context,
                    Optional.of(musicData),
                    MusicHandler.ACTION_NEW_SONG);
            ////////////////////////////////////////
            return true;
        }

        private static class CheckUpdate extends AsyncTask<Void, Void, Integer> {

            @Override
            protected Integer doInBackground(Void... params) {

                Scanner reader = null;
                try {
                    reader = new Scanner(new URL(StaticData.dropBox).openStream());
                    return reader.nextInt();
                } catch (Exception ignored) {
                } finally {
<<<<<<< HEAD
                    if (reader != null) {
                        reader.close();
                    }
=======
                    if (reader != null)
                        reader.close();
>>>>>>> 2cc86276
                }
                return null;
            }

            @Override
            protected void onPostExecute(Integer result) {

                super.onPostExecute(result);

                if (result == null)
                    return;

                Log.i("Ayush", "LATEST VERSION " + result);

                MiscUtils.useContextFromContext(reference, activity -> {

                    final int version;
                    try {
                        version = activity.getPackageManager().getPackageInfo(activity.getPackageName(), 0).versionCode;
                    } catch (PackageManager.NameNotFoundException e) {
                        e.printStackTrace();
                        return null;
                    }

                    if (version < result) {

                        final UpdateFragment updateFragment = new UpdateFragment();
                        updateFragment.setCancelable(false);
                        try {
                            updateFragment.show(activity.fragmentManager, "update");
                        } catch (IllegalStateException | WindowManager.BadTokenException ignored) {
                        }
                    }
                    return null;
                });
            }
        }

        //TODO optimize database fetch !
        public static class RefreshOperations extends AsyncTask<Void, Void, Void> {

            /**
             * Create a contentProviderOperation, we do not update
             * if the operation is paused.
             * We do not mess with the status if it was paused, working, relay or finished !
             *
             * @param contentValues the values to use
             * @param id            the id of the entry
             * @return the contentProviderOperation
             */
            private ContentProviderOperation getUpdateOperation(ContentValues contentValues, long id) {
                return ContentProviderOperation
                        .newUpdate(Uri.parse(ReachDatabaseProvider.CONTENT_URI + "/" + id))
                        .withValues(contentValues)
                        .withSelection(ReachDatabaseHelper.COLUMN_ID + " = ? and " +
                                        ReachDatabaseHelper.COLUMN_STATUS + " != ? and " +
                                        ReachDatabaseHelper.COLUMN_STATUS + " != ? and " +
                                        ReachDatabaseHelper.COLUMN_STATUS + " != ? and " +
                                        ReachDatabaseHelper.COLUMN_STATUS + " != ?",
                                new String[]{
                                        id + "",
                                        ReachDatabase.PAUSED_BY_USER + "",
                                        ReachDatabase.WORKING + "",
                                        ReachDatabase.RELAY + "",
                                        ReachDatabase.FINISHED + ""})
                        .build();
            }

            private ContentProviderOperation getForceUpdateOperation(ContentValues contentValues, long id) {
                return ContentProviderOperation
                        .newUpdate(Uri.parse(ReachDatabaseProvider.CONTENT_URI + "/" + id))
                        .withValues(contentValues)
                        .withSelection(ReachDatabaseHelper.COLUMN_ID + " = ?",
                                new String[]{id + ""})
                        .build();
            }

            private String generateRequest(ReachDatabase reachDatabase) {

                return "CONNECT" + new Gson().toJson
                        (new Connection(
                                ////Constructing connection object
                                "REQ",
                                reachDatabase.getSenderId(),
                                reachDatabase.getReceiverId(),
                                reachDatabase.getSongId(),
                                reachDatabase.getProcessed(),
                                reachDatabase.getLength(),
                                UUID.randomUUID().getMostSignificantBits(),
                                UUID.randomUUID().getMostSignificantBits(),
                                reachDatabase.getLogicalClock(), ""));
            }

            private String fakeResponse(ReachDatabase reachDatabase) {

                return new Gson().toJson
                        (new Connection(
                                ////Constructing connection object
                                "RELAY",
                                reachDatabase.getSenderId(),
                                reachDatabase.getReceiverId(),
                                reachDatabase.getSongId(),
                                reachDatabase.getProcessed(),
                                reachDatabase.getLength(),
                                UUID.randomUUID().getMostSignificantBits(),
                                UUID.randomUUID().getMostSignificantBits(),
                                reachDatabase.getLogicalClock(), ""));
            }

            private ArrayList<ContentProviderOperation> bulkStartDownloads(List<ReachDatabase> reachDatabases) {

                //TODO maintain list of global profiles
                //if global do not send REQ, fetch URL first, try that

                final ArrayList<ContentProviderOperation> operations =
                        new ArrayList<>();

                for (ReachDatabase reachDatabase : reachDatabases) {

                    final ContentValues values = new ContentValues();
                    if (reachDatabase.getProcessed() >= reachDatabase.getLength()) {

                        //mark finished
                        if (reachDatabase.getStatus() != ReachDatabase.FINISHED) {

                            values.put(ReachDatabaseHelper.COLUMN_STATUS, ReachDatabase.FINISHED);
                            values.put(ReachDatabaseHelper.COLUMN_PROCESSED, reachDatabase.getLength());
                            operations.add(getForceUpdateOperation(values, reachDatabase.getId()));
                        }
                        continue;
                    }

                    final MyBoolean myBoolean;
                    if (reachDatabase.getSenderId() == StaticData.devika) {

                        //hit cloud
                        MiscUtils.useContextFromContext(reference, context -> {
                            ProcessManager.submitNetworkRequest(context, fakeResponse(reachDatabase));
                            return null;
                        });

                        myBoolean = new MyBoolean();
                        myBoolean.setGcmexpired(false);
                        myBoolean.setOtherGCMExpired(false);
                    } else {
                        //sending REQ to senderId
                        myBoolean = MiscUtils.sendGCM(
                                generateRequest(reachDatabase),
                                reachDatabase.getSenderId(),
                                reachDatabase.getReceiverId());
                    }

                    if (myBoolean == null) {
                        Log.i("Ayush", "GCM sending resulted in shit");
                        values.put(ReachDatabaseHelper.COLUMN_STATUS, ReachDatabase.GCM_FAILED);
                    } else if (myBoolean.getGcmexpired()) {
                        Log.i("Ayush", "GCM re-registry needed");
                        values.put(ReachDatabaseHelper.COLUMN_STATUS, ReachDatabase.GCM_FAILED);
                    } else if (myBoolean.getOtherGCMExpired()) {
                        Log.i("Downloader", "SENDING GCM FAILED " + reachDatabase.getSenderId());
                        values.put(ReachDatabaseHelper.COLUMN_STATUS, ReachDatabase.GCM_FAILED);
                    } else {
                        Log.i("Downloader", "GCM SENT " + reachDatabase.getSenderId());
                        values.put(ReachDatabaseHelper.COLUMN_STATUS, ReachDatabase.NOT_WORKING);
                    }
                    operations.add(getUpdateOperation(values, reachDatabase.getId()));
                }
                return operations;
            }

            @Override
            protected Void doInBackground(Void... params) {

                final Cursor cursor = MiscUtils.useContextFromContext(reference, activity -> {

                    return activity.getContentResolver().query(
                            ReachDatabaseProvider.CONTENT_URI,
                            ReachDatabaseHelper.projection,
                            ReachDatabaseHelper.COLUMN_OPERATION_KIND + " = ? and " +
                                    ReachDatabaseHelper.COLUMN_STATUS + " != ?",
                            new String[]{
                                    "0", //only downloads
                                    ReachDatabase.PAUSED_BY_USER + ""}, null); //should not be paused
                }).orNull();

                if (cursor == null) {
                    if (params != null && params.length == 1)
                        return params[0];
                    return null;
                }

                final List<ReachDatabase> reachDatabaseList = new ArrayList<>(cursor.getCount());
                while (cursor.moveToNext())
                    reachDatabaseList.add(ReachDatabaseHelper.cursorToProcess(cursor));
                cursor.close();

                if (reachDatabaseList.size() > 0) {

                    final ArrayList<ContentProviderOperation> operations = bulkStartDownloads(reachDatabaseList);
                    if (operations.size() > 0) {

                        MiscUtils.useContextFromContext(reference, activity -> {

                            try {
                                Log.i("Downloader", "Starting Download op " + operations.size());
                                activity.getContentResolver().applyBatch(ReachDatabaseProvider.AUTHORITY, operations);
                            } catch (RemoteException | OperationApplicationException e) {
                                e.printStackTrace();
                            }
                            return null;
                        });
                    }
                }

                if (params != null && params.length == 1)
                    return params[0];
                return null;
            }

            @Override
            protected void onPostExecute(Void gg) {

                super.onPostExecute(gg);

                MiscUtils.useContextFromContext(reference, reachActivity -> {

                    if (reachActivity.downloadRefresh != null)
                        reachActivity.downloadRefresh.setRefreshing(false);
                    return null;
                });
            }
        }

    }

    public static class PlayerUpdateListener extends BroadcastReceiver {


        private synchronized void togglePlayPause(final boolean pause, final ReachActivity activity) {

            activity.runOnUiThread(() -> {

                if (activity.pausePlayMaximized != null) {
//                        if (activity.paused = pause)
                    if (pause)
                        activity.pausePlayMaximized.setImageResource(R.drawable.play_white_selector);
                    else
                        activity.pausePlayMaximized.setImageResource(R.drawable.pause_white_selector);
                }

                if (activity.pausePlayMinimized != null) {
                    if (pause)
                        activity.pausePlayMinimized.setImageResource(R.drawable.play_white_selector);
                    else
                        activity.pausePlayMinimized.setImageResource(R.drawable.pause_white_selector);
                }
            });
        }

        private synchronized void updateMusic(final MusicData data, boolean paused, final ReachActivity activity) {

            activity.runOnUiThread(() -> {

                if (activity.songNameMinimized != null)
                    activity.songNameMinimized.setText(data.getDisplayName());
                if (activity.songNameMaximized != null)
                    activity.songNameMaximized.setText(data.getDisplayName());
                if (activity.songDuration != null)
                    activity.songDuration.setText(MiscUtils.combinationFormatter(data.getDuration()));
                if (activity.artistName != null)
                    activity.artistName.setText(data.getArtistName());
                if (activity.likeButton != null) {

                    if (data.getType() == 0) {
                        activity.likeButton.setVisibility(View.VISIBLE);
                        if (data.isLiked())
                            activity.likeButton.setImageResource(R.drawable.like_pink);
                        else
                            activity.likeButton.setImageResource(R.drawable.like_white);
                    } else
                        activity.likeButton.setVisibility(View.GONE);
                }

            });
            updatePrimaryProgress(data.getPrimaryProgress(), data.getCurrentPosition(), activity);
            updateSecondaryProgress(data.getSecondaryProgress(), activity);
            togglePlayPause(paused, activity);
        }

        private synchronized void updatePrimaryProgress(final int progress, final int pos, final ReachActivity activity) {

            activity.runOnUiThread(() -> {
                if (activity.playerPos != null)
                    activity.playerPos.setText(MiscUtils.combinationFormatter(pos));
                if (activity.progressBarMaximized != null)
                    activity.progressBarMaximized.setProgress(progress);
                if (activity.progressBarMinimized != null)
                    activity.progressBarMinimized.setProgress(progress);
            });
        }

        private synchronized void updateSecondaryProgress(final int progress, final ReachActivity activity) {

            activity.runOnUiThread(() -> {
                if (activity.progressBarMaximized != null)
                    activity.progressBarMaximized.setSecondaryProgress(progress);
                if (activity.progressBarMinimized != null)
                    activity.progressBarMinimized.setSecondaryProgress(progress);
            });
        }

        private synchronized void updateDuration(final String duration, final ReachActivity activity) {

            activity.runOnUiThread(() -> {
                if (activity.songDuration != null)
                    activity.songDuration.setText(duration);
            });
        }

        @Override
        public void onReceive(Context context, Intent intent) {

            if (intent == null || TextUtils.isEmpty(intent.getAction())) {
                Log.i("MusicPlayer", "Received null action");
                return;
            }

            final ReachActivity activity;
            if (reference == null || (activity = reference.get()) == null)
                return;

            switch (intent.getAction()) {

                case ProcessManager.REPLY_LATEST_MUSIC: {
                    Log.i("Downloader", "REPLY_LATEST_MUSIC received");
                    //update the currentPlaying for like and such
                    currentPlaying = intent.getParcelableExtra("message");
                    updateMusic(currentPlaying, false, activity);
                    break;
                }
                case ProcessManager.REPLY_MUSIC_DEAD: {
                    Log.i("Downloader", "REPLY_MUSIC_DEAD received");
//                        updateMusic(new MusicData("", "", "", 0, 0, 0, 0, (byte) 0, false, 0), true);
                    togglePlayPause(false, activity);
                    updatePrimaryProgress((short) 0, 0, activity);
                    break;
                }
                case ProcessManager.REPLY_ERROR: {
                    Log.i("Downloader", "REPLY_ERROR received");
                    updateMusic(new MusicData(0, 0, 0, 0, "", "", "", false, 0, (byte) 0), true, activity);
                    activity.runOnUiThread(() -> Toast.makeText(activity, "Error", Toast.LENGTH_SHORT).show());
                    break;
                }
                case ProcessManager.REPLY_PAUSED: {
                    Log.i("Downloader", "REPLY_PAUSED received");
                    togglePlayPause(true, activity);
                    break;
                }
                case ProcessManager.REPLY_UN_PAUSED: {
                    Log.i("Downloader", "REPLY_UN_PAUSED received");
                    togglePlayPause(false, activity);
                    break;
                }
                case ProcessManager.REPLY_PRIMARY_PROGRESS: {
//                    Log.i("Downloader", "REPLY_PRIMARY_PROGRESS received");
                    updatePrimaryProgress(intent.getShortExtra("progress", (short) 0), intent.getIntExtra("position", 0) * 1000, activity);
                    break;
                }
                case ProcessManager.REPLY_SECONDARY_PROGRESS: {
//                    Log.i("Downloader", "REPLY_SECONDARY_PROGRESS received");
                    updateSecondaryProgress(intent.getShortExtra("progress", (short) 0), activity);
                    break;
                }
                case ProcessManager.REPLY_DURATION: {
                    Log.i("Downloader", "REPLY_SECONDARY_PROGRESS received");
                    updateDuration(intent.getStringExtra("message"), activity);
                    break;
                }
            }

        }
    }
}<|MERGE_RESOLUTION|>--- conflicted
+++ resolved
@@ -55,13 +55,11 @@
 import android.widget.Toast;
 
 import com.commonsware.cwac.merge.MergeAdapter;
-import com.crittercism.app.Crittercism;
 import com.google.android.gms.analytics.HitBuilders;
 import com.google.android.gms.analytics.Tracker;
 import com.google.android.gms.common.ConnectionResult;
 import com.google.android.gms.common.GooglePlayServicesUtil;
 import com.google.common.base.Optional;
-import com.google.common.base.Predicate;
 import com.google.gson.Gson;
 import com.google.gson.reflect.TypeToken;
 import com.sothree.slidinguppanel.SlidingUpPanelLayout;
@@ -82,26 +80,14 @@
 import reach.backend.entities.userApi.model.MyString;
 import reach.backend.entities.userApi.model.OldUserContainerNew;
 import reach.project.R;
-<<<<<<< HEAD
-=======
-import reach.project.adapter.ReachMusicAdapter;
-import reach.project.adapter.ReachQueueAdapter;
-import reach.project.coreViews.ContactsChooserFragment;
->>>>>>> 2cc86276
 import reach.project.coreViews.EditProfileFragment;
 import reach.project.coreViews.FeedbackFragment;
 import reach.project.coreViews.InviteFragment;
-<<<<<<< HEAD
-=======
 import reach.project.coreViews.MyReachFragment;
-import reach.project.coreViews.NotificationFragment;
-import reach.project.coreViews.PrivacyFragment;
->>>>>>> 2cc86276
 import reach.project.coreViews.PromoCodeDialog;
 import reach.project.coreViews.UpdateFragment;
 import reach.project.coreViews.UserMusicLibrary;
 import reach.project.friends.ContactsChooserFragment;
-import reach.project.friends.ContactsListFragment;
 import reach.project.friends.ReachFriendsHelper;
 import reach.project.music.AlbumArtData;
 import reach.project.music.songs.MusicListFragment;
@@ -129,18 +115,9 @@
 import reach.project.utils.MusicScanner;
 import reach.project.utils.SharedPrefUtils;
 import reach.project.utils.StringCompress;
-<<<<<<< HEAD
 import reach.project.utils.auxiliaryClasses.SuperInterface;
 import reach.project.utils.viewHelpers.CustomViewPager;
 import reach.project.utils.viewHelpers.ViewPagerReusable;
-=======
-import reach.project.utils.auxiliaryClasses.PushContainer;
-import reach.project.utils.auxiliaryClasses.ReachDatabase;
-import reach.project.utils.auxiliaryClasses.SuperInterface;
-import reach.project.utils.auxiliaryClasses.TransferSong;
-import reach.project.viewHelpers.CustomViewPager;
-import reach.project.viewHelpers.ViewPagerReusable;
->>>>>>> 2cc86276
 
 public class ReachActivity extends AppCompatActivity implements
         SuperInterface,
@@ -170,7 +147,6 @@
     private String[] selectionArgumentsDownloader;
     private String[] selectionArgumentsMyLibrary;
     private SlidingUpPanelLayout slidingUpPanelLayout;
-    private Toolbar toolbar;
     //private int topPadding;
     //private FrameLayout containerFrame;
     private TextView emptyTV1, emptyTV2;
@@ -196,12 +172,6 @@
 
     private final SlidingUpPanelLayout.PanelSlideListener slideListener = new SlidingUpPanelLayout.PanelSlideListener() {
 
-<<<<<<< HEAD
-        String actionBarTitle = "Reach", actionBarSubtitle = "";
-        Drawable actionBarIcon;
-
-=======
->>>>>>> 2cc86276
         @Override
         public void onPanelSlide(View view, float v) {
 
@@ -814,7 +784,7 @@
 
         slidingUpPanelLayout = (SlidingUpPanelLayout) findViewById(R.id.sliding_layout);
 
-        toolbar = (Toolbar) findViewById(R.id.playerToolbar);
+        final Toolbar toolbar = (Toolbar) findViewById(R.id.playerToolbar);
         toolbar.setTitle("My Library");
         toolbar.setNavigationOnClickListener(v -> onBackPressed());
         toolbar.inflateMenu(R.menu.player_menu);
@@ -911,10 +881,8 @@
         final String phoneNumber = SharedPrefUtils.getUserNumber(preferences);
 
         //initialize bug tracking
-        if (!StaticData.debugMode) {
-            Crittercism.initialize(this, "552eac3c8172e25e67906922");
-            Crittercism.setUsername(userName + " " + phoneNumber);
-        }
+//        Crittercism.initialize(this, "552eac3c8172e25e67906922");
+//        Crittercism.setUsername(userName + " " + phoneNumber);
 
         //initialize GA tracker
         final Tracker tracker = ((ReachApplication) getApplication()).getTracker();
@@ -933,7 +901,7 @@
             toggleSliding(false);
         } else if (TextUtils.isEmpty(userName)) {
 
-            startAccountCreation(Optional.<OldUserContainerNew>absent());
+            startAccountCreation(Optional.absent());
             toggleSliding(false);
         } else {
 
@@ -1255,8 +1223,12 @@
         reachDatabase.setVisibility((short) 1);
 
         //We call bulk starter always
-        final String[] splitter = contentResolver.insert(ReachDatabaseProvider.CONTENT_URI,
-                ReachDatabaseHelper.contentValuesCreator(reachDatabase)).toString().split("/");
+        final Uri uri = contentResolver.insert(ReachDatabaseProvider.CONTENT_URI,
+                ReachDatabaseHelper.contentValuesCreator(reachDatabase));
+        if (uri == null)
+            return; //TODO track this should never happen
+
+        final String[] splitter = uri.toString().split("/");
         if (splitter.length == 0)
             return;
         reachDatabase.setId(Long.parseLong(splitter[splitter.length - 1].trim()));
@@ -1269,14 +1241,12 @@
                     reachDatabase.getSenderId(),   //the uploaded
                     reachDatabase.getId()));
 
-        if (!StaticData.debugMode) {
-            ((ReachApplication) getApplication()).getTracker().send(new HitBuilders.EventBuilder()
-                    .setCategory("Transaction - Add SongBrainz")
-                    .setAction("User Name - " + SharedPrefUtils.getUserName(getSharedPreferences("Reach", Context.MODE_MULTI_PROCESS)))
-                    .setLabel("SongBrainz - " + reachDatabase.getDisplayName() + ", From - " + reachDatabase.getSenderId())
-                    .setValue(1)
-                    .build());
-        }
+        ((ReachApplication) getApplication()).getTracker().send(new HitBuilders.EventBuilder()
+                .setCategory("Transaction - Add SongBrainz")
+                .setAction("User Name - " + SharedPrefUtils.getUserName(getSharedPreferences("Reach", Context.MODE_MULTI_PROCESS)))
+                .setLabel("SongBrainz - " + reachDatabase.getDisplayName() + ", From - " + reachDatabase.getSenderId())
+                .setValue(1)
+                .build());
     }
 
     private enum LocalUtils {
@@ -1308,12 +1278,12 @@
 
         public static final View.OnClickListener nextClick = v -> ProcessManager.submitMusicRequest(
                 v.getContext(),
-                Optional.<String>absent(),
+                Optional.absent(),
                 MusicHandler.ACTION_NEXT);
 
         public static final View.OnClickListener previousClick = v -> ProcessManager.submitMusicRequest(
                 v.getContext(),
-                Optional.<String>absent(),
+                Optional.absent(),
                 MusicHandler.ACTION_PREVIOUS);
 
         public static final AdapterView.OnClickListener likeButtonClick = new View.OnClickListener() {
@@ -1343,7 +1313,7 @@
                     MiscUtils.autoRetryAsync(() -> StaticData.notificationApi.addLike(
                             currentPlaying.getSenderId(),
                             serverId,
-                            currentPlaying.getDisplayName()).execute(), Optional.<Predicate<Void>>absent());
+                            currentPlaying.getDisplayName()).execute(), Optional.absent());
                     currentPlaying.setIsLiked(true);
                     ((ImageView) view).setImageResource(R.drawable.like_pink);
                 } else {
@@ -1364,7 +1334,7 @@
             else
                 ProcessManager.submitMusicRequest(
                         v.getContext(),
-                        Optional.<String>absent(),
+                        Optional.absent(),
                         MusicHandler.ACTION_PLAY_PAUSE);
         };
 
@@ -1434,7 +1404,7 @@
                 if (serverId == 0)
                     return;
 
-                final MyString dataToReturn = MiscUtils.autoRetry(() -> StaticData.userEndpoint.getGcmId(serverId).execute(), Optional.<Predicate<MyString>>absent()).orNull();
+                final MyString dataToReturn = MiscUtils.autoRetry(() -> StaticData.userEndpoint.getGcmId(serverId).execute(), Optional.absent()).orNull();
 
                 //check returned gcm
                 final String gcmId;
@@ -1541,14 +1511,10 @@
                     return reader.nextInt();
                 } catch (Exception ignored) {
                 } finally {
-<<<<<<< HEAD
+
                     if (reader != null) {
                         reader.close();
                     }
-=======
-                    if (reader != null)
-                        reader.close();
->>>>>>> 2cc86276
                 }
                 return null;
             }
