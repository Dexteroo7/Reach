--- conflicted
+++ resolved
@@ -713,18 +713,6 @@
     @Override
     public boolean onClose() {
 
-<<<<<<< HEAD
-        searchView.setQuery(null, true);
-        searchView.clearFocus();
-
-        selectionDownloader = ReachDatabaseHelper.COLUMN_OPERATION_KIND + " = ?";
-        selectionArgumentsDownloader = new String[]{"0"};
-        getLoaderManager().restartLoader(StaticData.DOWNLOAD_LOADER, null, this);
-
-        selectionMyLibrary = ReachSongHelper.COLUMN_USER_ID + " = ?";
-        selectionArgumentsMyLibrary = new String[]{serverId + ""};
-        getLoaderManager().restartLoader(StaticData.MY_LIBRARY_LOADER, null, this);
-=======
         if (searchView != null) {
             searchView.setQuery(null, true);
             searchView.clearFocus();
@@ -738,7 +726,6 @@
 //        selectionArgumentsMyLibrary = new String[]{serverId + ""};
 //        getLoaderManager().restartLoader(StaticData.MY_LIBRARY_LOADER, null, this);
         onQueryTextChange(null);
->>>>>>> ffb7c392
         return false;
     }
 
@@ -919,17 +906,12 @@
         final long userID = SharedPrefUtils.getServerId(preferences);
 
         //initialize bug tracking
-<<<<<<< HEAD
         //Crittercism.initialize(this, "552eac3c8172e25e67906922");
         //Crittercism.setUsername(userName + " " + phoneNumber);
 
         //initialize MixPanel
         MixpanelAPI mixpanel = MixpanelAPI.getInstance(this, "7877f44b1ce4a4b2db7790048eb6587a");
         MixpanelAPI.People ppl = mixpanel.getPeople();
-=======
-//        Crittercism.initialize(this, "552eac3c8172e25e67906922");
-//        Crittercism.setUsername(userName + " " + phoneNumber);
->>>>>>> ffb7c392
 
         //initialize GA tracker
         final Tracker tracker = ((ReachApplication) getApplication()).getTracker();
