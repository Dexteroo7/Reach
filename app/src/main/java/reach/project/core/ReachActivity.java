--- conflicted
+++ resolved
@@ -1,5 +1,6 @@
 package reach.project.core;
 
+import android.annotation.SuppressLint;
 import android.app.LoaderManager;
 import android.content.BroadcastReceiver;
 import android.content.ComponentName;
@@ -196,8 +197,7 @@
             if (v > 0.99f) {
                 findViewById(R.id.playerShadow).setVisibility(View.GONE);
                 findViewById(R.id.player).setVisibility(View.GONE);
-            }
-            else if (v < 0.99f) {
+            } else if (v < 0.99f) {
                 findViewById(R.id.playerShadow).setVisibility(View.VISIBLE);
                 findViewById(R.id.player).setVisibility(View.VISIBLE);
             }
@@ -234,15 +234,7 @@
         public void onPanelExpanded(View view) {
 
             final ActionBar actionBar = getSupportActionBar();
-            if (actionBar != null && !actionBar.getTitle().equals("My Library")) {
-
-                actionBarTitle = (String) actionBar.getTitle();
-                actionBarSubtitle = (String) actionBar.getSubtitle();
-                actionBarIcon = mToolbar.getLogo();
-                actionBar.setHomeAsUpIndicator(R.drawable.abc_ic_ab_back_mtrl_am_alpha);
-                actionBar.setTitle("My Library");
-                actionBar.setSubtitle("");
-                actionBar.setIcon(0);
+            if (actionBar != null) {
 
                 final Menu mToolbarMenu = mToolbar.getMenu();
                 for (int i = 0; i < mToolbarMenu.size(); i++)
@@ -252,7 +244,19 @@
                 //((EditText) searchView.findViewById(android.support.v7.appcompat.R.id.search_src_text)).setTextColor(Color.WHITE);
                 searchView.setOnQueryTextListener(ReachActivity.this);
                 searchView.setOnCloseListener(ReachActivity.this);
-            }
+
+                if (actionBar.getTitle() != null && actionBar.getTitle().equals("My Library")) {
+
+                    actionBarTitle = (String) actionBar.getTitle();
+                    actionBarSubtitle = (String) actionBar.getSubtitle();
+                    actionBarIcon = mToolbar.getLogo();
+                    actionBar.setHomeAsUpIndicator(R.drawable.abc_ic_ab_back_mtrl_am_alpha);
+                    actionBar.setTitle("My Library");
+                    actionBar.setSubtitle("");
+                    actionBar.setIcon(0);
+                }
+            }
+
             if (fragmentManager.getBackStackEntryCount() == 0)
                 toggleDrawer(true);
         }
@@ -966,6 +970,7 @@
         super.onNewIntent(intent);
     }
 
+    @SuppressLint("RtlHardcoded")
     @Override
     protected void onCreate(Bundle savedInstanceState) {
 
@@ -1181,13 +1186,11 @@
                 if (!mDrawerLayout.isDrawerOpen(Gravity.RIGHT))
                     mDrawerLayout.openDrawer(Gravity.RIGHT);
                 viewPager.setCurrentItem(0);
-            }
-                else if (intent.getBooleanExtra("openNotifications", false)) {
+            } else if (intent.getBooleanExtra("openNotifications", false)) {
                 if (!mDrawerLayout.isDrawerOpen(Gravity.RIGHT))
                     mDrawerLayout.openDrawer(Gravity.RIGHT);
                 viewPager.setCurrentItem(1);
-            }
-            else if (!TextUtils.isEmpty(intent.getAction()) && intent.getAction().equals("process_multiple")) {
+            } else if (!TextUtils.isEmpty(intent.getAction()) && intent.getAction().equals("process_multiple")) {
 
                 final PushContainer pushContainer = new Gson().fromJson(intent.getStringExtra("data"), PushContainer.class);
                 final HashSet<TransferSong> transferSongs = new Gson().fromJson(
@@ -1211,10 +1214,6 @@
                 }
                 new LocalUtils.RefreshOperations().executeOnExecutor(StaticData.threadPool);
             }
-<<<<<<< HEAD
-=======
-            //setIntent(null);
->>>>>>> 3d2905f8
         }
     }
 
@@ -1229,7 +1228,8 @@
                     ReachDatabaseHelper.ADAPTER_LIST,
                     selectionDownloader,
                     selectionArgumentsDownloader,
-                    ReachDatabaseHelper.COLUMN_ADDED + " DESC");
+                    ReachDatabaseHelper.COLUMN_STATUS + " ASC," +
+                            ReachDatabaseHelper.COLUMN_ADDED + " DESC");
         } else if (id == StaticData.MY_LIBRARY_LOADER) {
 
             return new CursorLoader(this,
@@ -1412,6 +1412,8 @@
 
     private enum LocalUtils {
         ;
+
+
 
         public static final SeekBar.OnSeekBarChangeListener playerSeekListener = new SeekBar.OnSeekBarChangeListener() {
             @Override
@@ -1715,17 +1717,6 @@
                 }
                 ////////////////////////////////////////
             }
-        }
-
-        public static TextView getDownloadedTextView(Context context) {
-
-            final TextView textView = new TextView(context);
-            textView.setText("Downloading");
-            textView.setTextColor(context.getResources().getColor(R.color.reach_color));
-            textView.setTextSize(TypedValue.COMPLEX_UNIT_SP, 18f);
-            textView.setTypeface(textView.getTypeface(), Typeface.BOLD);
-            textView.setPadding(MiscUtils.dpToPx(15), MiscUtils.dpToPx(10), 0, 0);
-            return textView;
         }
 
         public static TextView getMyLibraryTExtView(Context context) {
@@ -1901,9 +1892,12 @@
                     if (reachDatabase.getProcessed() >= reachDatabase.getLength()) {
 
                         //mark finished
-                        values.put(ReachDatabaseHelper.COLUMN_STATUS, ReachDatabase.FINISHED);
-                        values.put(ReachDatabaseHelper.COLUMN_PROCESSED, reachDatabase.getLength());
-                        operations.add(getForceUpdateOperation(values, reachDatabase.getId()));
+                        if (reachDatabase.getStatus() != ReachDatabase.FINISHED) {
+
+                            values.put(ReachDatabaseHelper.COLUMN_STATUS, ReachDatabase.FINISHED);
+                            values.put(ReachDatabaseHelper.COLUMN_PROCESSED, reachDatabase.getLength());
+                            operations.add(getForceUpdateOperation(values, reachDatabase.getId()));
+                        }
                         continue;
                     }
 
@@ -2015,6 +2009,8 @@
 
     public static class PlayerUpdateListener extends BroadcastReceiver {
 
+
+
         private synchronized void togglePlayPause(final boolean pause, final ReachActivity activity) {
 
             activity.runOnUiThread(new Runnable() {
@@ -2085,8 +2081,6 @@
                         activity.progressBarMinimized.setProgress(progress);
                 }
             });
-//            if (activity.paused)
-//                togglePlayPause(false, activity);
         }
 
         private synchronized void updateSecondaryProgress(final int progress, final ReachActivity activity) {
