package reach.project.core;

import android.annotation.SuppressLint;
import android.content.ContentResolver;
import android.content.Context;
import android.content.Intent;
import android.content.SharedPreferences;
import android.content.pm.PackageManager;
import android.database.Cursor;
import android.os.Build;
import android.os.Bundle;
import android.support.annotation.Nullable;
import android.support.design.widget.TabLayout;
import android.support.v4.util.LongSparseArray;
import android.support.v7.app.AppCompatActivity;
import android.support.v7.widget.Toolbar;
import android.text.TextUtils;
import android.util.Log;
import android.widget.Toast;

import com.google.common.collect.ImmutableList;
import com.squareup.wire.Wire;

import org.json.JSONException;

import java.io.IOException;
import java.lang.ref.WeakReference;
import java.util.Map;
import java.util.Set;
import java.util.concurrent.ThreadLocalRandom;

import reach.project.R;
import reach.project.ancillaryViews.SettingsActivity;
import reach.project.apps.App;
import reach.project.coreViews.explore.ExploreFragment;
import reach.project.coreViews.fileManager.ReachDatabase;
import reach.project.coreViews.fileManager.ReachDatabaseHelper;
import reach.project.coreViews.fileManager.ReachDatabaseProvider;
import reach.project.coreViews.fileManager.apps.ApplicationFragment;
import reach.project.coreViews.fileManager.music.downloading.DownloadingFragment;
import reach.project.coreViews.fileManager.music.myLibrary.MyLibraryFragment;
import reach.project.coreViews.friends.ContactsListFragment;
import reach.project.coreViews.friends.ReachFriendsHelper;
import reach.project.coreViews.myProfile.MyProfileFragment;
import reach.project.coreViews.push.PushActivity;
import reach.project.coreViews.push.PushContainer;
import reach.project.music.Song;
import reach.project.notificationCentre.NotificationActivity;
import reach.project.player.PlayerActivity;
import reach.project.reachProcess.auxiliaryClasses.MusicData;
import reach.project.usageTracking.PostParams;
import reach.project.usageTracking.UsageTracker;
import reach.project.utils.FireOnce;
import reach.project.utils.MiscUtils;
import reach.project.utils.SharedPrefUtils;
import reach.project.utils.StringCompress;
import reach.project.utils.ancillaryClasses.SuperInterface;
import reach.project.utils.viewHelpers.PagerFragment;

public class ReachActivity extends AppCompatActivity implements SuperInterface {

    public static void openActivity(Context context) {

        final Intent intent = new Intent(context, ReachActivity.class);
        intent.setFlags(Intent.FLAG_ACTIVITY_REORDER_TO_FRONT);
        context.startActivity(intent);
    }

    public static Intent getIntent(Context context) {

        final Intent intent = new Intent(context, ReachActivity.class);
        intent.setFlags(Intent.FLAG_ACTIVITY_REORDER_TO_FRONT);
        return intent;
    }

    public static void openDownloading() {

        /*MiscUtils.useActivity(reference, activity -> {

            if (activity.viewPager == null)
                return;

            activity.viewPager.setCurrentItem(3, true);
            DOWNLOAD_PAGER.setItem(1);
        });*/
    }

    ////////////////////////////////////////public static final

    public static final String OPEN_MY_FRIENDS = "OPEN_MY_FRIENDS";
    public static final String OPEN_PUSH = "OPEN_PUSH";
    public static final String OPEN_MY_PROFILE_APPS = "OPEN_MY_PROFILE_APPS";
    public static final String OPEN_MY_PROFILE_MUSIC = "OPEN_MY_PROFILE_MUSIC";
    public static final String ADD_PUSH_SONG = "ADD_PUSH_SONG";

    public static final Set<Song> SELECTED_SONGS = MiscUtils.getSet(5);
    public static final Set<App> SELECTED_APPS = MiscUtils.getSet(5);
    public static final LongSparseArray<Boolean> SELECTED_SONG_IDS = new LongSparseArray<>(5);

    ////////////////////////////////////////private static final

    @SuppressWarnings("unchecked")
    private static final PagerFragment DOWNLOAD_PAGER = PagerFragment.getNewInstance("Manager",
            new PagerFragment.Pages(
                    new Class[]{ApplicationFragment.class},
                    new String[]{"My Applications"},
                    "Apps"),
            new PagerFragment.Pages(
                    new Class[]{DownloadingFragment.class, MyLibraryFragment.class},
                    new String[]{"Downloading", "My Library"},
                    "Songs"));

    @SuppressWarnings("unchecked")
    private static final PagerFragment PUSH_PAGER = PagerFragment.getNewInstance("Push",
//            new PagerFragment.Pages(
//                    new Class[]{reach.project.coreViews.push.apps.ApplicationFragment.class},
//                    new String[]{"My Applications"},
//                    "Apps"),
            new PagerFragment.Pages(
                    new Class[]{reach.project.coreViews.push.music.MyLibraryFragment.class},
                    new String[]{"My Library"},
                    "Songs"));

    private static final int[] UNSELECTED_ICONS = new int[]{

            R.layout.tab_icon,
            R.layout.tab_icon2,
            R.layout.tab_icon3,
            R.layout.tab_icon4,
            R.layout.tab_icon5
    };

    private static final int[] SELECTED_ICONS = new int[]{

            R.layout.tab_icon6,
            R.layout.tab_icon7,
            R.layout.tab_icon8,
            R.layout.tab_icon9,
            R.layout.tab_icon10
    };

    ////////////////////////////////////////

    private final Toolbar.OnMenuItemClickListener menuClickListener = item -> {

        switch (item.getItemId()) {

            case R.id.push_button: {

                if (SELECTED_SONGS.isEmpty() && SELECTED_APPS.isEmpty()) {
                    Toast.makeText(this, "First select some songs", Toast.LENGTH_SHORT).show();
                    return false;
                }

                final SharedPreferences preferences = getSharedPreferences("Reach", Context.MODE_PRIVATE);
                final PushContainer pushContainer = new PushContainer.Builder()
                        .senderId(SharedPrefUtils.getServerId(preferences))
                        .userName(SharedPrefUtils.getUserName(preferences))
                        .userImage(SharedPrefUtils.getImageId(preferences))
                        .firstSongName(SELECTED_SONGS.isEmpty() ? "" : SELECTED_SONGS.iterator().next().displayName)
                        .firstAppName(SELECTED_APPS.isEmpty() ? "" : SELECTED_APPS.iterator().next().applicationName)
                        .song(ImmutableList.copyOf(SELECTED_SONGS))
                        .app(ImmutableList.copyOf(SELECTED_APPS))
                        .songCount(SELECTED_SONGS.size())
                        .appCount(SELECTED_APPS.size())
                        .build();

                try {
                    PushActivity.startPushActivity(pushContainer, this);
                } catch (IOException e) {

                    e.printStackTrace();
                    //TODO Track
                    Toast.makeText(this, "Could not push", Toast.LENGTH_SHORT).show();
                }
                return true;
            }

            case R.id.player_button:
                final Intent playerIntent = new Intent(this, PlayerActivity.class);
                playerIntent.setFlags(Intent.FLAG_ACTIVITY_REORDER_TO_FRONT);
                startActivity(playerIntent);
                return true;
            case R.id.notif_button:
                final Intent notificationIntent = new Intent(this, NotificationActivity.class);
                notificationIntent.setFlags(Intent.FLAG_ACTIVITY_REORDER_TO_FRONT);
                startActivity(notificationIntent);
                return true;
            case R.id.settings_button:
                final Intent settingsIntent = new Intent(ReachActivity.this, SettingsActivity.class);
                settingsIntent.setFlags(Intent.FLAG_ACTIVITY_REORDER_TO_FRONT);
                startActivity(settingsIntent);
                return true;
        }

        return false;
    };

//    @Nullable
//    private CustomViewPager viewPager = null;
    @Nullable
    private static WeakReference<ReachActivity> reference = null;

    private static long serverId = 0;

    @Override
    protected void onDestroy() {

        super.onDestroy();

        if (reference != null)
            reference.clear();
        reference = null;
        //viewPager = null;
    }

    /*@Override
    public void onRequestPermissionsResult(int requestCode,
                                           @NonNull String[] permissions,
                                           @NonNull int[] grantResults) {

        if (requestCode == MY_PERMISSIONS_READ_CONTACTS) {
            if (!(grantResults.length > 0 && grantResults[0] == 0)) {
                Toast.makeText(this,
                        "Permission to access Contacts is required to use the App",
                        Toast.LENGTH_LONG).show();
                finish();
            }
        } else if (requestCode == MY_PERMISSIONS_WRITE_EXTERNAL_STORAGE) {
            if (!(grantResults.length > 0 && grantResults[0] == 0)) {
                Toast.makeText(this,
                        "Permission to access Storage is required to use the App",
                        Toast.LENGTH_LONG).show();
                finish();
            }
        } else
            super.onRequestPermissionsResult(requestCode, permissions, grantResults);
    }*/

    @Override
    protected void onPostResume() {

        super.onPostResume();
        Log.i("Ayush", "Called onPostResume");
        processIntent(getIntent());

        /*if (Build.VERSION.SDK_INT >= 23) {

            if (ContextCompat.checkSelfPermission(this, Manifest.permission.READ_CONTACTS) != 0) {

                if (ActivityCompat.shouldShowRequestPermissionRationale(this, Manifest.permission.READ_CONTACTS))
                    Toast.makeText(this, "Permission to access Contacts is required to use the App", Toast.LENGTH_SHORT).show();
                ActivityCompat.requestPermissions(this,
                        new String[]{
                                Manifest.permission.READ_CONTACTS
                        }, MY_PERMISSIONS_READ_CONTACTS);
            } else if (ContextCompat.checkSelfPermission(this, Manifest.permission.WRITE_EXTERNAL_STORAGE) != 0) {

                if (ActivityCompat.shouldShowRequestPermissionRationale(this, Manifest.permission.WRITE_EXTERNAL_STORAGE))
                    Toast.makeText(this, "Permission to access Storage is required to use the App", Toast.LENGTH_SHORT).show();
                ActivityCompat.requestPermissions(this,
                        new String[]{
                                Manifest.permission.WRITE_EXTERNAL_STORAGE
                        }, MY_PERMISSIONS_WRITE_EXTERNAL_STORAGE);
            }
        }*/
    }

    @Override
    protected void onNewIntent(Intent intent) {

        Log.d("Ayush", "Received new Intent");
        processIntent(intent);
        super.onNewIntent(intent);
    }

    @SuppressLint("RtlHardcoded")
    @Override
    protected void onCreate(Bundle savedInstanceState) {

        super.onCreate(savedInstanceState);
        setContentView(R.layout.activity_reach);

        reference = new WeakReference<>(this);

        final SharedPreferences preferences = getSharedPreferences("Reach", MODE_PRIVATE);
        serverId = SharedPrefUtils.getServerId(preferences);

        //track app open event
        final Map<PostParams, String> simpleParams = MiscUtils.getMap(6);
        simpleParams.put(PostParams.USER_ID, serverId + "");
        simpleParams.put(PostParams.DEVICE_ID, MiscUtils.getDeviceId(this));
        simpleParams.put(PostParams.OS, MiscUtils.getOsName());
        simpleParams.put(PostParams.OS_VERSION, Build.VERSION.SDK_INT + "");
        simpleParams.put(PostParams.SCREEN_NAME, "my_reach");
        try {
            simpleParams.put(PostParams.APP_VERSION,
                    getPackageManager().getPackageInfo(getPackageName(), 0).versionName);
        } catch (PackageManager.NameNotFoundException e) {
            e.printStackTrace();
        }

        try {
            UsageTracker.trackEvent(simpleParams, UsageTracker.APP_OPEN);
        } catch (JSONException ignored) {
        }

        //initialize bug tracking
        //Crittercism.initialize(this, "552eac3c8172e25e67906922");
        //Crittercism.setUsername(userName + " " + phoneNumber);

        ////////////////////////////////////////

        /*viewPager = (CustomViewPager) findViewById(R.id.mainViewPager);
        viewPager.setPagingEnabled(false);
        viewPager.setOffscreenPageLimit(4);
        viewPager.setAdapter(new FragmentPagerAdapter(getSupportFragmentManager()) {
            @Override
            public Fragment getItem(int position) {

                switch (position) {

                    case 0:
                        return ContactsListFragment.getInstance();
                    case 1:
                        return PUSH_PAGER;
                    case 2:
                        return ExploreFragment.newInstance(serverId);
                    case 3:
                        return DOWNLOAD_PAGER;
                    case 4:
                        return MyProfileFragment.newInstance();

                    default:
                        throw new IllegalStateException("only 5 tabs expected");
                }
            }

            @Override
            public int getCount() {
                return 5;
            }
        });*/

        final TabLayout tabLayout = (TabLayout) findViewById(R.id.mainTabLayout);
        tabLayout.addTab(tabLayout.newTab().setText("1"));
        tabLayout.addTab(tabLayout.newTab().setText("2"));
<<<<<<< HEAD
=======
        tabLayout.addTab(tabLayout.newTab().setText("3"));
>>>>>>> 4f9f77dc
        tabLayout.addTab(tabLayout.newTab().setText("3"));
        tabLayout.addTab(tabLayout.newTab().setText("4"));
        tabLayout.addTab(tabLayout.newTab().setText("5"));
        for (int index = 0; index < tabLayout.getTabCount(); index++) {

            final TabLayout.Tab tab = tabLayout.getTabAt(index);
            if (tab != null) {
                tab.setCustomView(UNSELECTED_ICONS[index]);
            }
        }
        tabLayout.setOnTabSelectedListener(new TabLayout.OnTabSelectedListener() {

            @Override
            public void onTabSelected(TabLayout.Tab tab) {

                if(tabLayout.getSelectedTabPosition() == 0)
                    getSupportFragmentManager().beginTransaction().replace(R.id.container, ContactsListFragment.getInstance()).commit();
                else if(tabLayout.getSelectedTabPosition() == 1)
                    getSupportFragmentManager().beginTransaction().replace(R.id.container, PUSH_PAGER).commit();
                else if(tabLayout.getSelectedTabPosition() == 2)
                    getSupportFragmentManager().beginTransaction().replace(R.id.container, ExploreFragment.newInstance(serverId)).commit();
<<<<<<< HEAD
                else if (tabLayout.getSelectedTabPosition() == 3)
=======
                else if(tabLayout.getSelectedTabPosition() == 3)
>>>>>>> 4f9f77dc
                    getSupportFragmentManager().beginTransaction().replace(R.id.container, DOWNLOAD_PAGER).commit();
                else if(tabLayout.getSelectedTabPosition() == 4)
                    getSupportFragmentManager().beginTransaction().replace(R.id.container, MyProfileFragment.newInstance()).commit();
            }
            @Override
            public void onTabUnselected(TabLayout.Tab tab) {}
            @Override
            public void onTabReselected(TabLayout.Tab tab) {}
        });

        tabLayout.getTabAt(2).select();

        /*final TabLayout tabLayout = (TabLayout) findViewById(R.id.mainTabLayout);
        tabLayout.setupWithViewPager(viewPager);
        for (int index = 1; index < tabLayout.getTabCount(); index++) {
            final TabLayout.Tab tab = tabLayout.getTabAt(index);
            if (tab != null) {
                tab.setCustomView(UNSELECTED_ICONS[index]);
            }
        }

        final int selectedTabPosition = tabLayout.getSelectedTabPosition();
        final TabLayout.Tab selectedTab = tabLayout.getTabAt(selectedTabPosition);
        if (selectedTab != null)
            selectedTab.setCustomView(SELECTED_ICONS[selectedTabPosition]);

        tabLayout.setOnTabSelectedListener(new TabLayout.ViewPagerOnTabSelectedListener(viewPager) {

            @Override
            public void onTabSelected(TabLayout.Tab tab) {
                super.onTabSelected(tab);
                tab.setCustomView(null);
                tab.setCustomView(SELECTED_ICONS[tab.getPosition()]);
            }

            @Override
            public void onTabUnselected(TabLayout.Tab tab) {
                super.onTabUnselected(tab);
                tab.setCustomView(null);
                tab.setCustomView(UNSELECTED_ICONS[tab.getPosition()]);
            }

            @Override
            public void onTabReselected(TabLayout.Tab tab) {
                super.onTabReselected(tab);
                tab.setCustomView(null);
                tab.setCustomView(SELECTED_ICONS[tab.getPosition()]);
            }
        });

        viewPager.setCurrentItem(2);*/

        //check for update, need activity to check
        FireOnce.checkUpdate(reference);
    }

    private synchronized void processIntent(Intent intent) {

        if (intent == null)
            return;

        Log.i("Ayush", "Processing Intent");

        /*if (intent.getBooleanExtra("firstTime", false)) {
            if (viewPager != null)
                viewPager.setCurrentItem(5, false);
        }*/

//        if (intent.getBooleanExtra("openNotificationFragment", false))
//            onOpenNotificationDrawer();
//        else if (intent.getBooleanExtra("openFriendRequests", false)) {
//            if (viewPager != null)
//                viewPager.setCurrentItem(0);
//        } else if (intent.getBooleanExtra("openNotifications", false)) {
//            if (viewPager != null)
//                viewPager.setCurrentItem(1);
//        else
        if (!TextUtils.isEmpty(intent.getAction()) && intent.getAction().equals(ADD_PUSH_SONG)) {

            Log.i("Ayush", "FOUND PUSH DATA");

            final String compressed = intent.getStringExtra("data");

            byte[] unCompressed;
            try {
                unCompressed = StringCompress.deCompressStringToBytes(compressed);
            } catch (IOException e) {
                e.printStackTrace();
                unCompressed = null;
            }

            if (unCompressed != null && unCompressed.length > 0) {

                PushContainer pushContainer;
                try {
                    pushContainer = new Wire(PushContainer.class).parseFrom(unCompressed, PushContainer.class);
                } catch (IOException e) {
                    e.printStackTrace();
                    pushContainer = null;
                }

                if (pushContainer != null && pushContainer.song != null && !pushContainer.song.isEmpty()) {

                    for (Song song : pushContainer.song) {

                        if (song == null)
                            continue;

                        addSongToQueue(song.songId,
                                pushContainer.senderId,
                                song.size,
                                song.displayName,
                                song.actualName,
                                true,
                                pushContainer.userName,
                                ReachFriendsHelper.ONLINE_REQUEST_GRANTED + "",
                                "0",
                                song.artist,
                                song.duration,
                                song.album,
                                song.genre);
                    }
                    FireOnce.refreshOperations(reference);
                    openDownloading();
                }
                ///////////
            }
        }

//        intent.removeExtra("openNotificationFragment");
//        intent.removeExtra("openPlayer");
//        intent.removeExtra("openFriendRequests");
//        intent.removeExtra("openNotifications");
    }

    @Override
    public Toolbar.OnMenuItemClickListener getMenuClickListener() {
        return menuClickListener;
    }

    @Override
    public void addSongToQueue(long songId, long senderId, long size,
                               String displayName, String actualName,
                               boolean multiple, String userName, String onlineStatus,
                               String networkType, String artistName, long duration,
                               String albumName, String genre) {

        final ContentResolver contentResolver = getContentResolver();
        if (contentResolver == null)
            return;

        /**
         * DISPLAY_NAME, ACTUAL_NAME, SIZE & DURATION all can not be same, effectively its a hash
         */

        final Cursor cursor;
        if (multiple)
            cursor = contentResolver.query(
                    ReachDatabaseProvider.CONTENT_URI,
                    new String[]{ReachDatabaseHelper.COLUMN_ID},
                    ReachDatabaseHelper.COLUMN_DISPLAY_NAME + " = ? and " +
                            ReachDatabaseHelper.COLUMN_ACTUAL_NAME + " = ? and " +
                            ReachDatabaseHelper.COLUMN_SIZE + " = ? and " +
                            ReachDatabaseHelper.COLUMN_DURATION + " = ?",
                    new String[]{displayName, actualName, size + "", duration + ""},
                    null);
        else
            //this cursor can be used to play if entry exists
            cursor = contentResolver.query(
                    ReachDatabaseProvider.CONTENT_URI,
                    new String[]{

                            ReachDatabaseHelper.COLUMN_ID, //0
                            ReachDatabaseHelper.COLUMN_PROCESSED, //1
                            ReachDatabaseHelper.COLUMN_PATH, //2

                            ReachDatabaseHelper.COLUMN_IS_LIKED, //3
                            ReachDatabaseHelper.COLUMN_SENDER_ID,
                            ReachDatabaseHelper.COLUMN_RECEIVER_ID,
                            ReachDatabaseHelper.COLUMN_SIZE,

                    },

                    ReachDatabaseHelper.COLUMN_DISPLAY_NAME + " = ? and " +
                            ReachDatabaseHelper.COLUMN_ACTUAL_NAME + " = ? and " +
                            ReachDatabaseHelper.COLUMN_SIZE + " = ? and " +
                            ReachDatabaseHelper.COLUMN_DURATION + " = ?",
                    new String[]{displayName, actualName, size + "", duration + ""},
                    null);

        if (cursor != null) {

            if (cursor.moveToFirst()) {

                //song already found
                if (!multiple) {

                    //if not multiple addition, play the song
                    final boolean liked;
                    final String temp = cursor.getString(3);
                    liked = !TextUtils.isEmpty(temp) && temp.equals("1");

                    final MusicData musicData = new MusicData(
                            cursor.getLong(0), //id
                            size,
                            senderId,
                            cursor.getLong(1),
                            0,
                            cursor.getString(2),
                            displayName,
                            artistName,
                            "",
                            liked,
                            duration,
                            (byte) 0);
                    MiscUtils.playSong(musicData, this);
                }
                //in both cases close and continue
                cursor.close();
                return;
            }
            cursor.close();
        }

        //new song

        final ReachDatabase reachDatabase = new ReachDatabase();

        reachDatabase.setId(-1);
        reachDatabase.setSongId(songId);
        reachDatabase.setReceiverId(serverId);
        reachDatabase.setSenderId(senderId);

        reachDatabase.setOperationKind((short) 0);
        reachDatabase.setPath("hello_world");
        reachDatabase.setSenderName(userName);
        reachDatabase.setOnlineStatus(onlineStatus);

        reachDatabase.setArtistName(artistName);
        reachDatabase.setIsLiked(false);
        reachDatabase.setDisplayName(displayName);
        reachDatabase.setActualName(actualName);
        reachDatabase.setLength(size);
        reachDatabase.setProcessed(0);
        reachDatabase.setAdded(System.currentTimeMillis());
        reachDatabase.setUniqueId(ThreadLocalRandom.current().nextLong(Long.MAX_VALUE));

        reachDatabase.setDuration(duration);
        reachDatabase.setLogicalClock((short) 0);
        reachDatabase.setStatus(ReachDatabase.NOT_WORKING);

        reachDatabase.setLastActive(0);
        reachDatabase.setReference(0);

        reachDatabase.setAlbumName(albumName);
        reachDatabase.setGenre(genre);

        reachDatabase.setVisibility((short) 1);

        //We call bulk starter always
        MiscUtils.startDownload(reachDatabase, this, null);
    }
}<|MERGE_RESOLUTION|>--- conflicted
+++ resolved
@@ -196,7 +196,7 @@
         return false;
     };
 
-//    @Nullable
+    //    @Nullable
 //    private CustomViewPager viewPager = null;
     @Nullable
     private static WeakReference<ReachActivity> reference = null;
@@ -345,10 +345,6 @@
         final TabLayout tabLayout = (TabLayout) findViewById(R.id.mainTabLayout);
         tabLayout.addTab(tabLayout.newTab().setText("1"));
         tabLayout.addTab(tabLayout.newTab().setText("2"));
-<<<<<<< HEAD
-=======
-        tabLayout.addTab(tabLayout.newTab().setText("3"));
->>>>>>> 4f9f77dc
         tabLayout.addTab(tabLayout.newTab().setText("3"));
         tabLayout.addTab(tabLayout.newTab().setText("4"));
         tabLayout.addTab(tabLayout.newTab().setText("5"));
@@ -364,25 +360,25 @@
             @Override
             public void onTabSelected(TabLayout.Tab tab) {
 
-                if(tabLayout.getSelectedTabPosition() == 0)
+                if (tabLayout.getSelectedTabPosition() == 0)
                     getSupportFragmentManager().beginTransaction().replace(R.id.container, ContactsListFragment.getInstance()).commit();
-                else if(tabLayout.getSelectedTabPosition() == 1)
+                else if (tabLayout.getSelectedTabPosition() == 1)
                     getSupportFragmentManager().beginTransaction().replace(R.id.container, PUSH_PAGER).commit();
-                else if(tabLayout.getSelectedTabPosition() == 2)
+                else if (tabLayout.getSelectedTabPosition() == 2)
                     getSupportFragmentManager().beginTransaction().replace(R.id.container, ExploreFragment.newInstance(serverId)).commit();
-<<<<<<< HEAD
                 else if (tabLayout.getSelectedTabPosition() == 3)
-=======
-                else if(tabLayout.getSelectedTabPosition() == 3)
->>>>>>> 4f9f77dc
                     getSupportFragmentManager().beginTransaction().replace(R.id.container, DOWNLOAD_PAGER).commit();
-                else if(tabLayout.getSelectedTabPosition() == 4)
+                else if (tabLayout.getSelectedTabPosition() == 4)
                     getSupportFragmentManager().beginTransaction().replace(R.id.container, MyProfileFragment.newInstance()).commit();
             }
-            @Override
-            public void onTabUnselected(TabLayout.Tab tab) {}
-            @Override
-            public void onTabReselected(TabLayout.Tab tab) {}
+
+            @Override
+            public void onTabUnselected(TabLayout.Tab tab) {
+            }
+
+            @Override
+            public void onTabReselected(TabLayout.Tab tab) {
+            }
         });
 
         tabLayout.getTabAt(2).select();
