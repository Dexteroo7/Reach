package reach.project.core;

import android.annotation.SuppressLint;
import android.app.Activity;
import android.app.LoaderManager;
import android.content.BroadcastReceiver;
import android.content.ComponentName;
import android.content.ContentProviderOperation;
import android.content.ContentResolver;
import android.content.ContentValues;
import android.content.Context;
import android.content.CursorLoader;
import android.content.Intent;
import android.content.Loader;
import android.content.OperationApplicationException;
import android.content.SharedPreferences;
import android.content.pm.PackageManager;
import android.database.Cursor;
import android.graphics.Typeface;
import android.graphics.drawable.Drawable;
import android.net.ConnectivityManager;
import android.net.NetworkInfo;
import android.net.Uri;
import android.os.AsyncTask;
import android.os.Bundle;
import android.os.Handler;
import android.os.RemoteException;
import android.support.design.widget.NavigationView;
import android.support.design.widget.TabLayout;
import android.support.v4.app.Fragment;
import android.support.v4.app.FragmentManager;
import android.support.v4.widget.DrawerLayout;
import android.support.v4.widget.SwipeRefreshLayout;
import android.support.v7.app.ActionBar;
import android.support.v7.app.AppCompatActivity;
import android.support.v7.widget.SearchView;
import android.support.v7.widget.SwitchCompat;
import android.support.v7.widget.Toolbar;
import android.text.TextUtils;
import android.util.Base64;
import android.util.Log;
import android.util.TypedValue;
import android.view.Gravity;
import android.view.Menu;
import android.view.MenuItem;
import android.view.View;
import android.view.WindowManager;
import android.view.inputmethod.InputMethodManager;
import android.widget.AbsListView;
import android.widget.AdapterView;
import android.widget.FrameLayout;
import android.widget.ImageButton;
import android.widget.ImageView;
import android.widget.ListView;
import android.widget.SeekBar;
import android.widget.TextView;
import android.widget.Toast;

import com.appsflyer.AppsFlyerLib;
import com.commonsware.cwac.merge.MergeAdapter;
import com.crittercism.app.Crittercism;
import com.google.android.gms.analytics.HitBuilders;
import com.google.android.gms.analytics.Tracker;
import com.google.android.gms.common.ConnectionResult;
import com.google.android.gms.common.GooglePlayServicesUtil;
import com.google.common.base.Optional;
import com.google.common.base.Predicate;
import com.google.gson.Gson;
import com.google.gson.reflect.TypeToken;
import com.localytics.android.Localytics;
import com.sothree.slidinguppanel.SlidingUpPanelLayout;
import com.sothree.slidinguppanel.SlidingUpPanelLayout.PanelState;
import com.squareup.picasso.Picasso;

import java.io.IOException;
import java.lang.ref.WeakReference;
import java.net.URL;
import java.util.ArrayList;
import java.util.HashMap;
import java.util.HashSet;
import java.util.List;
import java.util.Map;
import java.util.Scanner;
import java.util.UUID;

import reach.backend.entities.messaging.model.MyBoolean;
import reach.backend.entities.userApi.model.MyString;
import reach.backend.entities.userApi.model.OldUserContainerNew;
import reach.project.R;
import reach.project.adapter.ReachMusicAdapter;
import reach.project.adapter.ReachQueueAdapter;
import reach.project.coreViews.ContactsChooserFragment;
import reach.project.coreViews.ContactsListFragment;
import reach.project.coreViews.EditProfileFragment;
import reach.project.coreViews.FeedbackFragment;
import reach.project.coreViews.FriendRequestFragment;
import reach.project.coreViews.InviteFragment;
import reach.project.coreViews.NotificationFragment;
import reach.project.coreViews.PrivacyFragment;
import reach.project.coreViews.PromoCodeDialog;
import reach.project.coreViews.PushSongsFragment;
import reach.project.coreViews.UpdateFragment;
import reach.project.coreViews.UploadHistory;
import reach.project.database.contentProvider.ReachDatabaseProvider;
import reach.project.database.contentProvider.ReachSongProvider;
import reach.project.database.sql.ReachDatabaseHelper;
import reach.project.database.sql.ReachFriendsHelper;
import reach.project.database.sql.ReachSongHelper;
import reach.project.onBoarding.AccountCreation;
import reach.project.onBoarding.NumberVerification;
import reach.project.reachProcess.auxiliaryClasses.Connection;
import reach.project.reachProcess.auxiliaryClasses.MusicData;
import reach.project.reachProcess.reachService.MusicHandler;
import reach.project.reachProcess.reachService.ProcessManager;
import reach.project.userProfile.MusicListFragment;
import reach.project.userProfile.UserMusicLibrary;
import reach.project.utils.MiscUtils;
import reach.project.utils.MusicScanner;
import reach.project.utils.SharedPrefUtils;
import reach.project.utils.StringCompress;
import reach.project.utils.auxiliaryClasses.SuperInterface;
import reach.project.utils.auxiliaryClasses.PushContainer;
import reach.project.utils.auxiliaryClasses.ReachDatabase;
import reach.project.utils.auxiliaryClasses.TransferSong;
import reach.project.viewHelpers.CustomViewPager;
import reach.project.viewHelpers.ViewPagerReusable;

public class ReachActivity extends AppCompatActivity implements
        SuperInterface,
        FragmentManager.OnBackStackChangedListener,
        LoaderManager.LoaderCallbacks<Cursor>,
        SearchView.OnQueryTextListener,
        SearchView.OnCloseListener {

    public static long serverId = 0;

    private static WeakReference<ReachActivity> reference = null;

    /**
     * Fragment managing the behaviors, interactions and presentation of the navigation drawer.
     */

    private Toolbar mToolbar;

    private SharedPreferences preferences;
    private FragmentManager fragmentManager;
    private DrawerLayout mDrawerLayout;
    private SearchView searchView;

    private ReachQueueAdapter queueAdapter = null;
    private ReachMusicAdapter musicAdapter = null;

    private String selectionDownloader, selectionMyLibrary, mCurFilter;
    private String[] selectionArgumentsDownloader;
    private String[] selectionArgumentsMyLibrary;
    private SlidingUpPanelLayout slidingUpPanelLayout;
    private int topPadding;
    private FrameLayout containerFrame;
    private TextView emptyTV1, emptyTV2;
    ////////////////////////////////////////
    private static MusicData currentPlaying;

    ////////////////////////////////////////
    private TextView songNameMinimized, songNameMaximized, artistName, songDuration;
    private TextView playerPos;
    private SeekBar progressBarMaximized;
    private SeekBar progressBarMinimized;
    private ListView queueListView;
    private ImageView shuffleBtn, repeatBtn, pausePlayMaximized, likeButton; //fullscreen
    private CustomViewPager viewPager;

    private MergeAdapter combinedAdapter = null;

    private ImageButton pausePlayMinimized; //small
    private SwipeRefreshLayout downloadRefresh;

    private final SwipeRefreshLayout.OnRefreshListener refreshListener = () ->
            new LocalUtils.RefreshOperations().executeOnExecutor(AsyncTask.THREAD_POOL_EXECUTOR);

    private final SlidingUpPanelLayout.PanelSlideListener slideListener = new SlidingUpPanelLayout.PanelSlideListener() {


        String actionBarTitle = "Reach", actionBarSubtitle = "";
        Drawable actionBarIcon;

        @Override
        public void onPanelSlide(View view, float v) {

            if (v > 0.99f) {
                findViewById(R.id.playerShadow).setVisibility(View.GONE);
                findViewById(R.id.player).setVisibility(View.GONE);
            } else if (v < 0.99f) {
                findViewById(R.id.playerShadow).setVisibility(View.VISIBLE);
                findViewById(R.id.player).setVisibility(View.VISIBLE);
            }
            findViewById(R.id.player).setAlpha(1f - v);
        }

        @Override
        public void onPanelCollapsed(View view) {

            final ActionBar actionBar = getSupportActionBar();
            if (actionBar != null) {

                actionBar.setTitle(actionBarTitle);
                actionBar.setSubtitle(actionBarSubtitle);
                actionBar.setIcon(actionBarIcon);
                final Menu mToolbarMenu = mToolbar.getMenu();
                if (searchView != null) {
                    searchView.setQuery(null, false);
                    ((InputMethodManager) getSystemService(Context.INPUT_METHOD_SERVICE))
                            .hideSoftInputFromWindow(searchView.getWindowToken(), 0);
                    searchView = null;
                }
                mToolbarMenu.removeItem(R.id.player_search);
                for (int i = 0; i < mToolbarMenu.size(); i++)
                    mToolbarMenu.getItem(i).setVisible(true);
            }
            if (fragmentManager.getBackStackEntryCount() == 0) {
                setUpDrawer();
                toggleDrawer(false);
            }
        }

        @Override
        public void onPanelExpanded(View view) {

            final ActionBar actionBar = getSupportActionBar();
            if (actionBar != null) {

                final Menu mToolbarMenu = mToolbar.getMenu();
                for (int i = 0; i < mToolbarMenu.size(); i++)
                    mToolbarMenu.getItem(i).setVisible(false);
                mToolbar.inflateMenu(R.menu.player_menu);
                searchView = (SearchView) mToolbar.getMenu().findItem(R.id.player_search).getActionView();
                searchView.setOnQueryTextListener(ReachActivity.this);
                searchView.setOnCloseListener(ReachActivity.this);

                if (actionBar.getTitle() != null && !actionBar.getTitle().equals("My Library")) {

                    actionBarTitle = (String) actionBar.getTitle();
                    actionBarSubtitle = (String) actionBar.getSubtitle();
                    actionBarIcon = mToolbar.getLogo();
                    actionBar.setHomeAsUpIndicator(R.drawable.abc_ic_ab_back_mtrl_am_alpha);
                    actionBar.setTitle("My Library");
                    actionBar.setSubtitle("");
                    actionBar.setIcon(0);
                }
            }

            if (fragmentManager.getBackStackEntryCount() == 0)
                toggleDrawer(true);
        }

        @Override
        public void onPanelAnchored(View view) {
        }

        @Override
        public void onPanelHidden(View view) {
        }
    };


    private final AbsListView.OnScrollListener scrollListener = new AbsListView.OnScrollListener() {

        @Override
        public void onScrollStateChanged(AbsListView absListView, int i) {
        }

        @Override
        public void onScroll(AbsListView view, int firstVisibleItem, int visibleItemCount, int totalItemCount) {

            boolean enable = false;
            if (view.getChildCount() > 0) {
                final boolean firstItemVisible = view.getFirstVisiblePosition() == 0;
                final boolean topOfFirstItemVisible = view.getChildAt(0).getTop() == 0;
                enable = firstItemVisible && topOfFirstItemVisible;
            }

            downloadRefresh.setEnabled(enable);
        }
    };


    private View.OnClickListener navHeaderClickListener = v -> onOpenProfile();

    private View.OnClickListener footerClickListener = v -> startActivity(new Intent(Intent.ACTION_VIEW, Uri.parse("market://details?id=reach.project")));

    private NavigationView.OnNavigationItemSelectedListener navigationItemSelectedListener = new NavigationView.OnNavigationItemSelectedListener() {
        @Override
        public boolean onNavigationItemSelected(MenuItem menuItem) {
            //Closing drawer on item click
            mDrawerLayout.closeDrawers();

            //Check to see which item was being clicked and perform appropriate action
            switch (menuItem.getItemId()) {

                case R.id.navigation_item_1:
                    fragmentManager
                            .beginTransaction()
                            .addToBackStack(null)
                            .replace(R.id.container, PrivacyFragment.newInstance(false), "privacy_fragment").commit();
                    return true;
                case R.id.navigation_item_2:
                    PromoCodeDialog promoCodeDialog = PromoCodeDialog.newInstance();
                    if (promoCodeDialog.isAdded())
                        promoCodeDialog.dismiss();
                    promoCodeDialog.show(fragmentManager, "promo_dialog");
                    return true;
                case R.id.navigation_item_3:
                    fragmentManager
                            .beginTransaction()
                            .addToBackStack(null)
                            .replace(R.id.container, InviteFragment.newInstance(), "invite_fragment").commit();
                    return true;
                case R.id.navigation_item_4:
                    fragmentManager
                            .beginTransaction()
                            .addToBackStack(null)
                            .replace(R.id.container, UploadHistory.newUploadInstance(), "upload_history").commit();
                    return true;
                case R.id.navigation_item_5:
                    fragmentManager
                            .beginTransaction()
                            .addToBackStack(null)
                            .replace(R.id.container, FeedbackFragment.newInstance(), "feedback_fragment").commit();
                    return true;
                default:
                    return true;

            }
        }
    };

    @Override
    protected void onDestroy() {

        super.onDestroy();

        if (reference != null)
            reference.clear();
        reference = null;

        if (searchView != null) {
            searchView.setOnQueryTextListener(null);
            searchView.setOnCloseListener(null);
            searchView.setQuery(null, false);
        }
        searchView = null;

        getLoaderManager().destroyLoader(StaticData.DOWNLOAD_LOADER);
        getLoaderManager().destroyLoader(StaticData.MY_LIBRARY_LOADER);
        if (queueAdapter != null &&
                queueAdapter.getCursor() != null &&
                !queueAdapter.getCursor().isClosed())
            queueAdapter.getCursor().close();
        if (musicAdapter != null &&
                musicAdapter.getCursor() != null &&
                !musicAdapter.getCursor().isClosed())
            musicAdapter.getCursor().close();

        combinedAdapter = null;
        queueAdapter = null;
        musicAdapter = null;
        mDrawerLayout = null;
        slidingUpPanelLayout = null;
        currentPlaying = null;
        songNameMinimized = songNameMaximized = artistName = songDuration = playerPos = null;
        progressBarMinimized = progressBarMaximized = null;
        queueListView = null;
        shuffleBtn = repeatBtn = pausePlayMaximized = null;
        pausePlayMinimized = null;
        downloadRefresh = null;
    }

    @Override
    public boolean onOptionsItemSelected(MenuItem item) {

        if (isFinishing())
            return super.onOptionsItemSelected(item);
        final int id = item.getItemId();
        try {
            switch (id) {

                case android.R.id.home: {

                    if (slidingUpPanelLayout != null &&
                            slidingUpPanelLayout.getPanelState() == PanelState.EXPANDED) {
                        onBackPressed();
                    } else {
                        if (fragmentManager.getBackStackEntryCount() > 0)
                            fragmentManager.popBackStack();
                        else if ((fragmentManager.getBackStackEntryCount() == 0) && (!mDrawerLayout.isDrawerOpen(Gravity.LEFT))) {
                            mDrawerLayout.openDrawer(Gravity.LEFT);
                        }
                    }
                    return true;
                }
            }
        } catch (IllegalStateException ignored) {
            finish();
        }
        return super.onOptionsItemSelected(item);
    }

    @Override
    protected void onPause() {

        super.onPause();

        final PackageManager packageManager;
        if ((packageManager = getPackageManager()) == null)
            return;
        packageManager.setComponentEnabledSetting(
                new ComponentName(this, PlayerUpdateListener.class),
                PackageManager.COMPONENT_ENABLED_STATE_DISABLED,
                PackageManager.DONT_KILL_APP);
    }

    @Override
    protected void onResume() {

        //TODO onResume is called twice sometimes
        currentPlaying = SharedPrefUtils.getLastPlayed(getSharedPreferences("reach_process", MODE_MULTI_PROCESS)).orNull();

        final PackageManager packageManager;
        if ((packageManager = getPackageManager()) == null)
            return;

        packageManager.setComponentEnabledSetting(
                new ComponentName(this, PlayerUpdateListener.class),
                PackageManager.COMPONENT_ENABLED_STATE_ENABLED,
                PackageManager.DONT_KILL_APP);

        super.onResume();
    }

    @Override
    protected void onPostResume() {

        Log.i("Ayush", "Called onResume");
        processIntent(getIntent());
        super.onPostResume();
    }

    @Override
    protected void onSaveInstanceState(Bundle outState) {
        super.onSaveInstanceState(outState);
    }

    @Override
    public void onOpenProfile() {
        if (isFinishing())
            return;
        try {
            fragmentManager.beginTransaction()
                    .addToBackStack(null).replace(R.id.container, EditProfileFragment.newInstance(), "edit_profile_fragment").commit();
        } catch (IllegalStateException ignored) {
            finish();
        }
    }

    private void addNotificationDrawer() {

        viewPager = (CustomViewPager) findViewById(R.id.viewPager);
        viewPager.setAdapter(new ViewPagerReusable(
                fragmentManager,
                new String[]{"Requests", "Notifications"},
                new Fragment[]{
                        FriendRequestFragment.newInstance(serverId),
                        NotificationFragment.newInstance(serverId)}));
        viewPager.setPagingEnabled(false);

        final TabLayout slidingTabLayout = (TabLayout) findViewById(R.id.sliding_tabs);
        slidingTabLayout.post(() -> slidingTabLayout.setupWithViewPager(viewPager));
    }

    @Override
    public void onOpenNotificationDrawer() {

        if (mDrawerLayout == null)
            return;
        if (!mDrawerLayout.isDrawerOpen(Gravity.RIGHT))
            mDrawerLayout.openDrawer(Gravity.RIGHT);
        else
            mDrawerLayout.closeDrawer(Gravity.RIGHT);
    }

    @Override
    public void onAccountCreated() {

        if (isFinishing())
            return;

//        if (!StaticData.debugMode) {
//            // Crittercism
//            Crittercism.initialize(this, "552eac3c8172e25e67906922");
//            Crittercism.setUsername(userName + " " + phoneNumber);
//            //  Get tracker
//            final Tracker t = ((ReachApplication) activity.getApplication()).getTracker();
//            t.setScreenName("reach.project.core.ReachActivity");
//            t.send(new HitBuilders.ScreenViewBuilder().build());
//        }

        try {
            final Optional<ActionBar> optional = Optional.fromNullable(getSupportActionBar());
            if (optional.isPresent())
                optional.get().show();
            containerFrame.setPadding(0, topPadding, 0, 0);
            //slidingUpPanelLayout.getChildAt(0).setPadding(0, topPadding, 0, 0);
            fragmentManager.beginTransaction()
                    .setCustomAnimations(R.anim.slide_in_right, R.anim.slide_out_left, R.anim.slide_in_left, R.anim.slide_out_right)
                    .replace(R.id.container, PrivacyFragment.newInstance(true), "privacy_fragment").commit();
        } catch (IllegalStateException ignored) {
            finish();
        }
    }

    @Override
    public void startNumberVerification() {

        if (isFinishing())
            return;
        try {
            Log.i("Downloader", "Start number verification");
            fragmentManager.beginTransaction()
                    .replace(R.id.container, NumberVerification.newInstance(), "number_verification").commit();
        } catch (IllegalStateException ignored) {
            finish();
        }
    }

    @Override
    public void closeDrawers() {
        if (mDrawerLayout != null)
            mDrawerLayout.closeDrawers();
    }

    @Override
    public void onBackPressed() {

        if (isFinishing())
            return;
        try {
            if (mDrawerLayout.isDrawerOpen(Gravity.RIGHT))
                mDrawerLayout.closeDrawer(Gravity.RIGHT);
            else if (mDrawerLayout.isDrawerOpen(Gravity.LEFT))
                mDrawerLayout.closeDrawer(Gravity.LEFT);
            else if (slidingUpPanelLayout != null &&
                    slidingUpPanelLayout.getPanelState() == PanelState.EXPANDED) {
                slidingUpPanelLayout.setPanelState(PanelState.COLLAPSED);
            } else
                super.onBackPressed();
        } catch (IllegalStateException ignored) {
            finish();
        }
    }

    @Override
    public void onPrivacyDone() {
        if (isFinishing())
            return;
        try {

            serverId = SharedPrefUtils.getServerId(preferences);
            selectionArgumentsMyLibrary = new String[]{serverId + ""};
            slidingUpPanelLayout.getChildAt(0).setPadding(0, 0, 0, MiscUtils.dpToPx(60));

            //load fragment
            fragmentManager.beginTransaction()
                    .setCustomAnimations(R.anim.slide_in_right, R.anim.slide_out_left, R.anim.slide_in_left, R.anim.slide_out_right)
                    .replace(R.id.container, ContactsListFragment.newInstance(), "my_reach").commit();
            //load notification drawer
            addNotificationDrawer();
            //load adapters
            new LoadAdapters().executeOnExecutor(AsyncTask.THREAD_POOL_EXECUTOR, this);

        } catch (IllegalStateException ignored) {
            finish();
        }
    }


    @Override
    public void onPushNext(HashSet<TransferSong> songsList) {
        if (isFinishing())
            return;
        try {
            fragmentManager.beginTransaction()
                    .setCustomAnimations(R.anim.slide_in_right, R.anim.slide_out_left, R.anim.slide_in_left, R.anim.slide_out_right)
                    .addToBackStack(null).replace(R.id.container, ContactsChooserFragment.newInstance(songsList), "contacts_chooser").commit();
        } catch (IllegalStateException ignored) {
            finish();
        }
    }

    @Override
    public void onOpenInvitePage() {
        if (isFinishing())
            return;
        try {
            fragmentManager.beginTransaction()
                    .addToBackStack(null)
                    .replace(R.id.container, InviteFragment.newInstance(), "invite_fragment").commit();
        } catch (IllegalStateException ignored) {
        }
    }

    @Override
    public void onOpenLibrary(long id) {
        if (isFinishing())
            return;
        try {
            fragmentManager.beginTransaction()
                    .setCustomAnimations(R.anim.slide_in_right, R.anim.slide_out_left, R.anim.slide_in_left, R.anim.slide_out_right)
                    .addToBackStack(null).replace(R.id.container, UserMusicLibrary.newInstance(id), "user_library " + id).commit();
        } catch (IllegalStateException ignored) {
            finish();
        }
    }

    @Override
    public void onOpenPushLibrary() {
        if (isFinishing())
            return;
        try {
            fragmentManager.beginTransaction()
                    .addToBackStack(null).replace(R.id.container, PushSongsFragment.newInstance(), "push_library").commit();
        } catch (IllegalStateException ignored) {
            finish();
        }
    }

    @Override
    public void setUpDrawer() {
        final ActionBar actionBar = getSupportActionBar();
        if (actionBar != null) {
            actionBar.setDisplayHomeAsUpEnabled(true);
            actionBar.setHomeAsUpIndicator(R.drawable.ic_drawer);
            actionBar.setHomeButtonEnabled(true);
        }
    }

    @Override
    public void toggleDrawer(boolean lock) {
        if (mDrawerLayout != null)
            if (lock)
                mDrawerLayout.setDrawerLockMode(DrawerLayout.LOCK_MODE_LOCKED_CLOSED);
            else
                mDrawerLayout.setDrawerLockMode(DrawerLayout.LOCK_MODE_UNLOCKED);
    }

    @Override
    public void toggleSliding(final boolean show) {

        new Handler().post(() -> {

            if (slidingUpPanelLayout != null) {
                if (show) {
                    slidingUpPanelLayout.getChildAt(1).setVisibility(View.VISIBLE);
                    slidingUpPanelLayout.setPanelHeight(MiscUtils.dpToPx(63));
                    slidingUpPanelLayout.setPanelState(PanelState.COLLAPSED);
                } else {
                    slidingUpPanelLayout.getChildAt(1).setVisibility(View.GONE);
                    slidingUpPanelLayout.setPanelHeight(MiscUtils.dpToPx(0));
                    slidingUpPanelLayout.setPanelState(PanelState.HIDDEN);
                }
            }
        });
    }

    @Override
    public void anchorFooter() {
        if (slidingUpPanelLayout == null)
            return;
        slidingUpPanelLayout.setPanelState(PanelState.EXPANDED);
    }

    @Override
    public void setUpNavigationViews() {

        final SharedPreferences sharedPreferences = getSharedPreferences("Reach", Context.MODE_MULTI_PROCESS);
        final SwitchCompat netToggle = (SwitchCompat) findViewById(R.id.netToggle);
        if (SharedPrefUtils.getMobileData(sharedPreferences))
            netToggle.setChecked(true);
        else
            netToggle.setChecked(false);

        netToggle.setOnCheckedChangeListener((buttonView, isChecked) -> {

            if (isChecked)
                SharedPrefUtils.setDataOn(sharedPreferences);
            else {
                SharedPrefUtils.setDataOff(sharedPreferences);
                ////////////////////purge all upload operations, but retain paused operations
                //TODO
                getContentResolver().delete(
                        ReachDatabaseProvider.CONTENT_URI,
                        ReachDatabaseHelper.COLUMN_OPERATION_KIND + " = ? and " +
                                ReachDatabaseHelper.COLUMN_STATUS + " != ?",
                        new String[]{1 + "", ReachDatabase.PAUSED_BY_USER + ""});
            }
        });
        final String path = SharedPrefUtils.getImageId(sharedPreferences);
        if (!TextUtils.isEmpty(path) && !path.equals("hello_world"))
            Picasso.with(ReachActivity.this).load(StaticData.cloudStorageImageBaseUrl + path)
                    .into((ImageView) findViewById(R.id.userImageNav));
        ((TextView) findViewById(R.id.userNameNav))
                .setText(SharedPrefUtils.getUserName(sharedPreferences));
        ////////////////////
        final Cursor countCursor = getContentResolver().query(
                ReachSongProvider.CONTENT_URI,
                ReachSongHelper.projection,
                ReachSongHelper.COLUMN_USER_ID + " = ?",
                new String[]{SharedPrefUtils.getServerId(sharedPreferences) + ""},
                null);
        if (countCursor == null) return;
        if (!countCursor.moveToFirst()) {
            countCursor.close();
            return;
        }
        final long count = countCursor.getCount();
        countCursor.close();
        ((TextView) findViewById(R.id.numberOfSongsNav)).setText(count + " Songs");
    }

    @Override
    public void startAccountCreation(Optional<OldUserContainerNew> container) {

        if (isFinishing())
            return;
        try {
            fragmentManager.beginTransaction()
                    .setCustomAnimations(R.anim.slide_in_right, R.anim.slide_out_left, R.anim.slide_in_left, R.anim.slide_out_right)
                    .replace(R.id.container, AccountCreation.newInstance(container), "account_creation").commit();
        } catch (IllegalStateException ignored) {
            finish();
        }
    }

    @Override
    public void startMusicListFragment(long id, String albumName, String artistName, String playListName, int type) {

        if (isFinishing())
            return;
        try {
            fragmentManager.beginTransaction()
                    .setCustomAnimations(R.anim.slide_in_right, R.anim.slide_out_left, R.anim.slide_in_left, R.anim.slide_out_right)
                    .addToBackStack(null)
                    .replace(R.id.container, MusicListFragment.newTypeInstance(id, albumName, artistName, playListName, type), "now_playing")
                    .commit();
        } catch (IllegalStateException ignored) {
            finish();
        }
    }

    @Override
    public void onBackStackChanged() {
        if (fragmentManager.getBackStackEntryCount() > 0) {
            if (searchView != null)
                ((InputMethodManager) getSystemService(Context.INPUT_METHOD_SERVICE))
                        .hideSoftInputFromWindow(searchView.getWindowToken(), 0);
            final Optional<ActionBar> actionBar = Optional.fromNullable(getSupportActionBar());
            if (actionBar.isPresent())
                actionBar.get().setHomeAsUpIndicator(R.drawable.abc_ic_ab_back_mtrl_am_alpha);
            if (mDrawerLayout != null)
                mDrawerLayout.setDrawerLockMode(DrawerLayout.LOCK_MODE_LOCKED_CLOSED, Gravity.LEFT);
        } else {
            setUpDrawer();
            toggleDrawer(false);
        }
    }

    @Override
    public boolean onClose() {

        searchView.setQuery(null, true);
        searchView.clearFocus();
        selectionDownloader = ReachDatabaseHelper.COLUMN_OPERATION_KIND + " = ?";
        selectionMyLibrary = ReachSongHelper.COLUMN_USER_ID + " = ?";
        selectionArgumentsDownloader = new String[]{0 + ""};
        selectionArgumentsMyLibrary = new String[]{serverId + ""};
        getLoaderManager().restartLoader(StaticData.DOWNLOAD_LOADER, null, this);
        getLoaderManager().restartLoader(StaticData.MY_LIBRARY_LOADER, null, this);
        return false;
    }

    @Override
    public boolean onQueryTextSubmit(String query) {
        return false;
    }

    @Override
    public boolean onQueryTextChange(String newText) {
        if (searchView == null)
            return false;

        // Called when the action bar search text has changed.  Update
        // the search filter, and restart the loader to do a new query
        // with this filter.
        final String newFilter = !TextUtils.isEmpty(newText) ? newText : null;
        // Don't do anything if the filter hasn't actually changed.
        // Prevents restarting the loader when restoring state.
        if (mCurFilter == null && newFilter == null) {
            return true;
        }
        if (mCurFilter != null && mCurFilter.equals(newFilter)) {
            return true;
        }
        mCurFilter = newFilter;

        if (TextUtils.isEmpty(newText)) {

            selectionDownloader = ReachDatabaseHelper.COLUMN_OPERATION_KIND + " = ?";
            selectionMyLibrary = ReachSongHelper.COLUMN_USER_ID + " = ?";
            selectionArgumentsDownloader = new String[]{0 + ""};
            selectionArgumentsMyLibrary = new String[]{serverId + ""};
        } else {

            selectionDownloader = ReachDatabaseHelper.COLUMN_OPERATION_KIND + " = ? and (" +
                    ReachDatabaseHelper.COLUMN_ACTUAL_NAME + " LIKE ? or " +
                    ReachDatabaseHelper.COLUMN_DISPLAY_NAME + " LIKE ?)";
            selectionMyLibrary = ReachSongHelper.COLUMN_USER_ID + " = ? and (" +
                    ReachDatabaseHelper.COLUMN_ACTUAL_NAME + " LIKE ? or " +
                    ReachDatabaseHelper.COLUMN_DISPLAY_NAME + " LIKE ?)";
            selectionArgumentsDownloader = new String[]{"0",
                    "%" + mCurFilter + "%",
                    "%" + mCurFilter + "%"};
            selectionArgumentsMyLibrary = new String[]{serverId + "",
                    "%" + mCurFilter + "%",
                    "%" + mCurFilter + "%"};
        }
        getLoaderManager().restartLoader(StaticData.DOWNLOAD_LOADER, null, this);
        getLoaderManager().restartLoader(StaticData.MY_LIBRARY_LOADER, null, this);
        Log.i("Downloader", "SEARCH SUBMITTED !");
        return true;
    }

    @Override
    protected void onNewIntent(Intent intent) {

        Log.d("Ayush", "Received new Intent");
        processIntent(intent);
        super.onNewIntent(intent);
    }

    @SuppressLint("RtlHardcoded")
    @Override
    protected void onCreate(Bundle savedInstanceState) {

        preferences = getSharedPreferences("Reach", MODE_MULTI_PROCESS);
        fragmentManager = getSupportFragmentManager();
        reference = new WeakReference<>(this);
        serverId = SharedPrefUtils.getServerId(preferences);

        super.onCreate(savedInstanceState);
        setContentView(R.layout.activity_my);
        mToolbar = (Toolbar) findViewById(R.id.toolbar);
        setSupportActionBar(mToolbar);
        final Optional<ActionBar> actionBar = Optional.fromNullable(getSupportActionBar());
        if (actionBar.isPresent()) {
            actionBar.get().setDisplayShowHomeEnabled(false);
            actionBar.get().hide();
        }

        slidingUpPanelLayout = (SlidingUpPanelLayout) findViewById(R.id.sliding_layout);

        mDrawerLayout = (DrawerLayout) findViewById(R.id.drawer_layout);
        searchView = new SearchView(this);
        toggleDrawer(true);

        //small
        toggleSliding(false);
        containerFrame = (FrameLayout) findViewById(R.id.containerFrame);
        topPadding = containerFrame.getPaddingTop();
        containerFrame.setPadding(0, 0, 0, 0);
        //navigation-drawer
        // set a custom shadow that overlays the main content when the drawer opens
        mDrawerLayout.setDrawerShadow(R.drawable.drawer_shadow, Gravity.LEFT);

        progressBarMinimized = (SeekBar) findViewById(R.id.progressBar);
        songNameMinimized = (TextView) findViewById(R.id.songNamePlaying);
        pausePlayMinimized = (ImageButton) findViewById(R.id.pause_play);
        //full-screen
        progressBarMaximized = (SeekBar) findViewById(R.id.playerProgress);
        songNameMaximized = (TextView) findViewById(R.id.songTitle);
        artistName = (TextView) findViewById(R.id.artistName);
        playerPos = (TextView) findViewById(R.id.playerPos);
        songDuration = (TextView) findViewById(R.id.songDuration);
        shuffleBtn = (ImageView) findViewById(R.id.shuffleBtn);
        repeatBtn = (ImageView) findViewById(R.id.repeatBtn);
        pausePlayMaximized = (ImageView) findViewById(R.id.playBtn);
        likeButton = (ImageView) findViewById(R.id.likeBtn);
        //reachQueue
        queueListView = (ListView) findViewById(R.id.queueListView);
        downloadRefresh = (SwipeRefreshLayout) findViewById(R.id.downloadRefresh);

        final NavigationView mNavigationView = (NavigationView) findViewById(R.id.navigation_view);
        final View navListView = mNavigationView.getChildAt(0);
        final FrameLayout.LayoutParams frameLayoutParams = (FrameLayout.LayoutParams) navListView.getLayoutParams();
        frameLayoutParams.setMargins(0, 0, 0, MiscUtils.dpToPx(50));
        navListView.setLayoutParams(frameLayoutParams);

        mNavigationView.setNavigationItemSelectedListener(navigationItemSelectedListener);
        fragmentManager.addOnBackStackChangedListener(this);

        findViewById(R.id.userImageNav).setOnClickListener(navHeaderClickListener);
        findViewById(R.id.footer).setOnClickListener(footerClickListener);
        findViewById(R.id.fwdBtn).setOnClickListener(LocalUtils.nextClick);
        findViewById(R.id.rwdBtn).setOnClickListener(LocalUtils.previousClick);

        pausePlayMaximized.setOnClickListener(LocalUtils.pauseClick);
        pausePlayMinimized.setOnClickListener(LocalUtils.pauseClick);
        queueListView.setOnItemClickListener(LocalUtils.myLibraryClickListener);
        queueListView.setOnScrollListener(scrollListener);
        downloadRefresh.setColorSchemeColors(getResources().getColor(R.color.reach_color), getResources().getColor(R.color.reach_grey));
        downloadRefresh.setOnRefreshListener(refreshListener);
        shuffleBtn.setOnClickListener(LocalUtils.shuffleClick);
        repeatBtn.setOnClickListener(LocalUtils.repeatClick);
        searchView.setOnQueryTextListener(this);
        searchView.setOnCloseListener(this);
        likeButton.setOnClickListener(LocalUtils.likeButtonClick);

        slidingUpPanelLayout.setPanelSlideListener(slideListener);
        progressBarMaximized.setOnSeekBarChangeListener(LocalUtils.playerSeekListener);
        progressBarMinimized.setOnSeekBarChangeListener(LocalUtils.playerSeekListener);

        selectionDownloader = ReachDatabaseHelper.COLUMN_OPERATION_KIND + " = ?";
        selectionMyLibrary = ReachSongHelper.COLUMN_USER_ID + " = ?";
        selectionArgumentsDownloader = new String[]{"0"};
        selectionArgumentsMyLibrary = new String[]{serverId + ""};

        //accountCreation ? numberVerification ? contactListFragment ? and other stuff
        loadFragment();
    }

    private void loadFragment() {

        final boolean networkPresent;
        final NetworkInfo networkInfo =
                ((ConnectivityManager) getSystemService(Context.CONNECTIVITY_SERVICE)).getActiveNetworkInfo();
        if (networkInfo == null || !networkInfo.isConnected()) {
            // There are no active networks.
            Toast.makeText(this, "No active networks detected", Toast.LENGTH_SHORT).show();
            networkPresent = false;
        } else
            networkPresent = true;

        if (networkPresent) //check for update
            new LocalUtils.CheckUpdate().executeOnExecutor(AsyncTask.THREAD_POOL_EXECUTOR);

        //fetch username and phoneNumber
        final String userName = SharedPrefUtils.getUserName(preferences);
        final String phoneNumber = SharedPrefUtils.getUserNumber(preferences);

        //initialize bug tracking
        if (!StaticData.debugMode) {
            Crittercism.initialize(this, "552eac3c8172e25e67906922");
            Crittercism.setUsername(userName + " " + phoneNumber);
        }

        //initialize GA tracker
        final Tracker tracker = ((ReachApplication) getApplication()).getTracker();
        tracker.setScreenName("reach.project.core.ReachActivity");
        tracker.send(new HitBuilders.ScreenViewBuilder().build());

        //initialize AppsFlyer
        AppsFlyerLib.setAppsFlyerKey("JSwfk37zArmeNLNCd4grKR");
        AppsFlyerLib.sendTracking(this);

        //initialize Localytics
        AsyncTask.SERIAL_EXECUTOR.execute(() -> {

            final String locID = Localytics.getCustomerId();
            if (locID == null || TextUtils.isEmpty(locID)) {
                Localytics.setCustomerId(phoneNumber);
                Localytics.setCustomerFullName(userName);
            }
        });

        //first check playServices
        if (!LocalUtils.checkPlayServices(this)) {
            tracker.send(new HitBuilders.EventBuilder("Play Services screwup", userName + " " + phoneNumber + " screwed up").build());
            return; //fail
        }

        if (serverId == 0 || TextUtils.isEmpty(phoneNumber)) {

            startNumberVerification();
            toggleSliding(false);
        } else if (TextUtils.isEmpty(userName)) {

            startAccountCreation(Optional.<OldUserContainerNew>absent());
            toggleSliding(false);
        } else {

            try {

                containerFrame.setPadding(0, topPadding, 0, 0);
                slidingUpPanelLayout.getChildAt(0).setPadding(0, 0, 0, MiscUtils.dpToPx(60));
                fragmentManager.beginTransaction()
                        .setCustomAnimations(R.anim.slide_in_right, R.anim.slide_out_left, R.anim.slide_in_left, R.anim.slide_out_right)
                        .replace(R.id.container, ContactsListFragment.newInstance(), "my_reach").commit();
                //load notification drawer
                addNotificationDrawer();
                //load adapters
                new LoadAdapters().executeOnExecutor(AsyncTask.THREAD_POOL_EXECUTOR, this);
                //load last song
                new LastSong().executeOnExecutor(AsyncTask.THREAD_POOL_EXECUTOR);
                //some stuff
                if (networkPresent)
                    AsyncTask.SERIAL_EXECUTOR.execute(LocalUtils.networkOps);

            } catch (IllegalStateException ignored) {
            }
        }
    }

    private final class LoadAdapters extends AsyncTask<ReachActivity, Void, ReachActivity> {

        @Override
        protected ReachActivity doInBackground(ReachActivity... params) {

            /**
             * Set up adapter for Music player
             */
            combinedAdapter = new MergeAdapter();
            //combinedAdapter.addView(LocalUtils.getDownloadedTextView(params[0]));
            emptyTV1 = LocalUtils.getEmptyDownload(params[0]);
            combinedAdapter.addView(emptyTV1, false);
            combinedAdapter.addAdapter(queueAdapter = new ReachQueueAdapter(params[0], null, 0));
            queueAdapter.getSwipeLayoutResourceId(0);
            combinedAdapter.addView(LocalUtils.getMyLibraryTExtView(params[0]));
            emptyTV2 = LocalUtils.getEmptyLibrary(params[0]);
            combinedAdapter.addView(emptyTV2, false);
            combinedAdapter.addAdapter(musicAdapter = new ReachMusicAdapter(params[0], R.layout.my_musiclist_item, null, 0,
                    ReachMusicAdapter.PLAYER));
            return params[0];
        }

        @Override
        protected void onPostExecute(ReachActivity activity) {

            super.onPostExecute(activity);
            if (combinedAdapter == null)
                return;
            queueListView.setAdapter(combinedAdapter);
            getLoaderManager().initLoader(StaticData.MY_LIBRARY_LOADER, null, activity);
            getLoaderManager().initLoader(StaticData.DOWNLOAD_LOADER, null, activity);
        }
    }

    private final class LastSong extends AsyncTask<Void, Void, Boolean[]> {

        @Override
        protected Boolean[] doInBackground(Void... params) {


            final Boolean[] toSend = new Boolean[]{false, false, false};
            currentPlaying = SharedPrefUtils.getLastPlayed(getSharedPreferences("reach_process", MODE_MULTI_PROCESS)).orNull();

            toSend[0] = (currentPlaying != null);
            toSend[1] = SharedPrefUtils.getShuffle(preferences);
            toSend[2] = SharedPrefUtils.getRepeat(preferences);

            return toSend;
        }

        @Override
        protected void onPostExecute(Boolean[] booleans) {

            super.onPostExecute(booleans);

            if (booleans[0] && currentPlaying!=null) {
                //last song is present
                songNameMinimized.setText(currentPlaying.getDisplayName());
                songNameMaximized.setText(currentPlaying.getDisplayName());
                artistName.setText(currentPlaying.getArtistName());
                songDuration.setText(MiscUtils.combinationFormatter(currentPlaying.getDuration()));
                pausePlayMaximized.setImageResource(R.drawable.play_white_selector);
                pausePlayMinimized.setImageResource(R.drawable.play_white_selector);
            }

            shuffleBtn.setSelected(booleans[1]);
            repeatBtn.setSelected(booleans[2]);
        }
    }

    private synchronized void processIntent(Intent intent) {

        if (intent != null) {

            if (intent.getBooleanExtra("openNotificationFragment", false))
                onOpenNotificationDrawer();
            else if (intent.getBooleanExtra("openPlayer", false))
                new Handler().postDelayed(() -> {
                    if (slidingUpPanelLayout != null)
                        slidingUpPanelLayout.setPanelState(PanelState.EXPANDED);
                }, 1500);
            else if (intent.getBooleanExtra("openFriendRequests", false)) {
                if (!mDrawerLayout.isDrawerOpen(Gravity.RIGHT))
                    mDrawerLayout.openDrawer(Gravity.RIGHT);
                viewPager.setCurrentItem(0);
            } else if (intent.getBooleanExtra("openNotifications", false)) {
                if (!mDrawerLayout.isDrawerOpen(Gravity.RIGHT))
                    mDrawerLayout.openDrawer(Gravity.RIGHT);
                viewPager.setCurrentItem(1);
            } else if (!TextUtils.isEmpty(intent.getAction()) && intent.getAction().equals("process_multiple")) {

                final String compressed = intent.getStringExtra("data");
                String unCompressed;
                try {
                    unCompressed = StringCompress.decompress(Base64.decode(compressed, Base64.DEFAULT));
                } catch (IOException e) {
                    e.printStackTrace();
                    unCompressed = "";
                }

                if (!TextUtils.isEmpty(unCompressed)) {

                    final PushContainer pushContainer = new Gson().fromJson(unCompressed, PushContainer.class);
                    final HashSet<TransferSong> transferSongs = new Gson().fromJson(
                            pushContainer.getSongData(),
                            new TypeToken<HashSet<TransferSong>>() {
                            }.getType());

                    for (TransferSong transferSong : transferSongs) {

                        addSongToQueue(transferSong.getSongId(),
                                pushContainer.getSenderId(),
                                transferSong.getSize(),
                                transferSong.getDisplayName(),
                                transferSong.getActualName(),
                                true,
                                pushContainer.getUserName(),
                                ReachFriendsHelper.ONLINE_REQUEST_GRANTED + "",
                                pushContainer.getNetworkType(),
                                transferSong.getArtistName(),
                                transferSong.getDuration());
                    }
                    new LocalUtils.RefreshOperations().executeOnExecutor(AsyncTask.THREAD_POOL_EXECUTOR);
                }
            }

            intent.removeExtra("openNotificationFragment");
            intent.removeExtra("openPlayer");
            intent.removeExtra("openFriendRequests");
            intent.removeExtra("openNotifications");
        }
    }


    @Override
    public Loader<Cursor> onCreateLoader(int id, Bundle args) {


        if (id == StaticData.DOWNLOAD_LOADER) {

            return new CursorLoader(this,
                    ReachDatabaseProvider.CONTENT_URI,
                    ReachDatabaseHelper.ADAPTER_LIST,
                    selectionDownloader,
                    selectionArgumentsDownloader,
                    ReachDatabaseHelper.COLUMN_ADDED + " DESC");
        } else if (id == StaticData.MY_LIBRARY_LOADER) {

            return new CursorLoader(this,
                    ReachSongProvider.CONTENT_URI,
                    ReachSongHelper.DISK_LIST,
                    selectionMyLibrary,
                    selectionArgumentsMyLibrary,
                    ReachSongHelper.COLUMN_DISPLAY_NAME + " ASC");
        }

        return null;
    }

    @Override
    public void onLoadFinished(Loader<Cursor> loader, Cursor data) {

        if (loader.getId() == StaticData.MY_LIBRARY_LOADER && data != null && !data.isClosed()) {
            musicAdapter.swapCursor(data);
            int count = data.getCount();
            if (count == 0 && queueListView != null)
                combinedAdapter.setActive(emptyTV2, true);
            else
                combinedAdapter.setActive(emptyTV2, false);
        }

        if (loader.getId() == StaticData.DOWNLOAD_LOADER && data != null && !data.isClosed()) {

            queueAdapter.swapCursor(data);
            int count = data.getCount();
            if (count == 0 && queueListView != null)
                combinedAdapter.setActive(emptyTV1, true);
            else
                combinedAdapter.setActive(emptyTV1, false);
        }
    }

    @Override
    public void onLoaderReset(Loader<Cursor> loader) {

        if (loader.getId() == StaticData.MY_LIBRARY_LOADER)
            musicAdapter.swapCursor(null);
        if (loader.getId() == StaticData.DOWNLOAD_LOADER)
            queueAdapter.swapCursor(null);
    }

    @Override
    public void addSongToQueue(long songId, long senderId, long size,
                               String displayName, String actualName,
                               boolean multiple, String userName,
                               String onlineStatus, String networkType,
                               String artistName, long duration) {

        final ContentResolver contentResolver = getContentResolver();
        if (contentResolver == null)
            return;

        final Cursor cursor;
        if (multiple)
            cursor = contentResolver.query(
                    ReachDatabaseProvider.CONTENT_URI,
                    new String[]{ReachDatabaseHelper.COLUMN_ID},
                    ReachDatabaseHelper.COLUMN_SONG_ID + " = ? and " +
                            ReachDatabaseHelper.COLUMN_SENDER_ID + " = ? and " +
                            ReachDatabaseHelper.COLUMN_RECEIVER_ID + " = ?",
                    new String[]{songId + "", senderId + "", serverId + ""},
                    null);
        else
            //this cursor can be used to play if entry exists
            cursor = contentResolver.query(
                    ReachDatabaseProvider.CONTENT_URI,
                    new String[]{

                            ReachDatabaseHelper.COLUMN_ID, //0
                            ReachDatabaseHelper.COLUMN_PROCESSED, //1
                            ReachDatabaseHelper.COLUMN_PATH, //2

                            ReachDatabaseHelper.COLUMN_IS_LIKED, //3
                            ReachDatabaseHelper.COLUMN_SENDER_ID,
                            ReachDatabaseHelper.COLUMN_RECEIVER_ID,
                            ReachDatabaseHelper.COLUMN_LENGTH,

                    },

                    ReachDatabaseHelper.COLUMN_SONG_ID + " = ? and " +
                            ReachDatabaseHelper.COLUMN_SENDER_ID + " = ? and " +
                            ReachDatabaseHelper.COLUMN_RECEIVER_ID + " = ? and " +
                            ReachDatabaseHelper.COLUMN_LENGTH + " = ?",
                    new String[]{songId + "", senderId + "", serverId + "", size + ""},
                    null);

        if (cursor != null) {
            if (cursor.moveToFirst()) {

                //song already found
                if (!multiple) {

                    //if not multiple addition, play the song
                    final boolean liked;
                    final String temp = cursor.getString(3);
                    liked = !TextUtils.isEmpty(temp) && temp.equals("1");

                    final MusicData musicData = new MusicData(
                            cursor.getLong(0), //id
                            size,
                            senderId,
                            cursor.getLong(1),
                            cursor.getString(2),
                            displayName,
                            artistName,
                            liked,
                            duration,
                            (byte) 0);
                    LocalUtils.playSong(musicData, this);
                }
                //in both cases close and continue
                cursor.close();
                return;
            }
            cursor.close();
        }

        //new song

        final ReachDatabase reachDatabase = new ReachDatabase();

        reachDatabase.setId(-1);
        reachDatabase.setSongId(songId);
        reachDatabase.setReceiverId(serverId);
        reachDatabase.setSenderId(senderId);

        reachDatabase.setOperationKind((short) 0);
        reachDatabase.setPath("hello_world");
        reachDatabase.setSenderName(userName);
        reachDatabase.setOnlineStatus(onlineStatus);

        reachDatabase.setArtistName(artistName);
        reachDatabase.setIsLiked(false);
        reachDatabase.setDisplayName(displayName);
        reachDatabase.setActualName(actualName);
        reachDatabase.setLength(size);
        reachDatabase.setProcessed(0);
        reachDatabase.setAdded(System.currentTimeMillis());

        reachDatabase.setDuration(duration);
        reachDatabase.setLogicalClock((short) 0);
        reachDatabase.setStatus(ReachDatabase.NOT_WORKING);

        reachDatabase.setLastActive(0);
        reachDatabase.setReference(0);

        //We call bulk starter always
        final String[] splitter = contentResolver.insert(ReachDatabaseProvider.CONTENT_URI,
                ReachDatabaseHelper.contentValuesCreator(reachDatabase)).toString().split("/");
        if (splitter.length == 0)
            return;
        reachDatabase.setId(Long.parseLong(splitter[splitter.length - 1].trim()));
        //start this operation
        if (!multiple)
            AsyncTask.THREAD_POOL_EXECUTOR.execute(MiscUtils.startDownloadOperation(
                    this,
                    reachDatabase,
                    reachDatabase.getReceiverId(), //myID
                    reachDatabase.getSenderId(),   //the uploaded
                    reachDatabase.getId()));

        if (!StaticData.debugMode) {
            ((ReachApplication) getApplication()).getTracker().send(new HitBuilders.EventBuilder()
                    .setCategory("Transaction - Add Song")
                    .setAction("User Name - " + SharedPrefUtils.getUserName(getSharedPreferences("Reach", Context.MODE_MULTI_PROCESS)))
                    .setLabel("Song - " + reachDatabase.getDisplayName() + ", From - " + reachDatabase.getSenderId())
                    .setValue(1)
                    .build());
            Map<String, String> tagValues = new HashMap<>();
            tagValues.put("User Name", SharedPrefUtils.getUserName(getSharedPreferences("Reach", Context.MODE_MULTI_PROCESS)));
            tagValues.put("From", String.valueOf(reachDatabase.getSenderId()));
            tagValues.put("Song", reachDatabase.getDisplayName());
            Localytics.tagEvent("Transaction - Add Song", tagValues);
        }
    }

    private enum LocalUtils {
        ;


        public static final SeekBar.OnSeekBarChangeListener playerSeekListener = new SeekBar.OnSeekBarChangeListener() {
            @Override
            public void onProgressChanged(SeekBar seekBar, int progress, boolean fromUser) {
                if (fromUser)
                    ProcessManager.submitMusicRequest(seekBar.getContext(), Optional.of(progress + ""), MusicHandler.ACTION_SEEK);
            }

            @Override
            public void onStartTrackingTouch(SeekBar seekBar) {
            }

            @Override
            public void onStopTrackingTouch(SeekBar seekBar) {
            }
        };

        public static final View.OnClickListener repeatClick = view -> {

            if (SharedPrefUtils.toggleRepeat(view.getContext().getSharedPreferences("Reach", MODE_MULTI_PROCESS)))
                view.setSelected(true);
            else
                view.setSelected(false);
        };

        public static final View.OnClickListener nextClick = v -> ProcessManager.submitMusicRequest(
                v.getContext(),
                Optional.<String>absent(),
                MusicHandler.ACTION_NEXT);

        public static final View.OnClickListener previousClick = v -> ProcessManager.submitMusicRequest(
                v.getContext(),
                Optional.<String>absent(),
                MusicHandler.ACTION_PREVIOUS);

        public static final AdapterView.OnClickListener likeButtonClick = new View.OnClickListener() {

            private boolean toggleLiked(Context context) {

                final ContentValues values = new ContentValues();
                values.put(ReachDatabaseHelper.COLUMN_IS_LIKED, !currentPlaying.isLiked() ? 1 : 0);

                return context.getContentResolver().update(
                        Uri.parse(ReachDatabaseProvider.CONTENT_URI + "/" + currentPlaying.getId()),
                        values,
                        ReachDatabaseHelper.COLUMN_ID + " = ?",
                        new String[]{currentPlaying.getId() + ""}) > 0 && !currentPlaying.isLiked();
            }

            @Override
            public void onClick(View view) {

                if (currentPlaying == null || currentPlaying.getType() == 1)
                    return;

                final Context context = view.getContext();

                if (toggleLiked(context)) {

                    MiscUtils.autoRetryAsync(() -> StaticData.notificationApi.addLike(
                            currentPlaying.getSenderId(),
                            serverId,
                            currentPlaying.getDisplayName()).execute(), Optional.<Predicate<Void>>absent());
                    currentPlaying.setIsLiked(true);
                    ((ImageView) view).setImageResource(R.drawable.like_pink);
                } else {

                    ((ImageView) view).setImageResource(R.drawable.like_white);
                    currentPlaying.setIsLiked(false);
                }
            }
        };

        public static final View.OnClickListener pauseClick = v -> {

            if (currentPlaying != null)
                ProcessManager.submitMusicRequest(
                        v.getContext(),
                        Optional.of(new Gson().toJson(currentPlaying, MusicData.class)),
                        MusicHandler.ACTION_PLAY_PAUSE);
            else
                ProcessManager.submitMusicRequest(
                        v.getContext(),
                        Optional.<String>absent(),
                        MusicHandler.ACTION_PLAY_PAUSE);
        };

        public static final View.OnClickListener shuffleClick = view -> {

            if (SharedPrefUtils.toggleShuffle(view.getContext().getSharedPreferences("Reach", MODE_MULTI_PROCESS)))
                view.setSelected(true);
            else
                view.setSelected(false);
        };

        /**
         * Listener for music player click listener
         * uses -> StaticData.DOWNLOADED_LIST & StaticData.DISK_LIST
         */
        public static final AdapterView.OnItemClickListener myLibraryClickListener = (adapterView, view, position, l) -> {

            final Cursor cursor = (Cursor) adapterView.getAdapter().getItem(position);
            final Context context = view.getContext();

            if (cursor.getColumnCount() == ReachDatabaseHelper.ADAPTER_LIST.length)
                playSong(ReachDatabaseHelper.getMusicData(cursor), context);
            else
                playSong(ReachSongHelper.getMusicData(cursor, serverId), context);
        };

        public static void toast(final String message) {

            MiscUtils.useContextFromContext(reference, activity -> {
                activity.runOnUiThread(() -> Toast.makeText(activity, message, Toast.LENGTH_SHORT).show());
                return null;
            });
        }

        /**
         * Check the device to make sure it has the Google Play Services APK. If
         * it doesn't, display a dialog that allows users to download the APK from
         * the Google Play Store or enable it in the device's system settings.
         *
         * @param activity to use
         * @return true : continue, false : fail
         */
        public static boolean checkPlayServices(Activity activity) {

            final int resultCode = GooglePlayServicesUtil.isGooglePlayServicesAvailable(activity);
            if (resultCode == ConnectionResult.SUCCESS)
                return true;

            if (GooglePlayServicesUtil.isUserRecoverableError(resultCode)) {

                GooglePlayServicesUtil.getErrorDialog(resultCode, activity,
                        StaticData.PLAY_SERVICES_RESOLUTION_REQUEST).show();
            } else {

                Toast.makeText(activity, "This device is not supported", Toast.LENGTH_LONG).show();
                Log.i("GCM_UTILS", "This device is not supported.");
                activity.finish();
            }

            return false;
        }

        public static Runnable networkOps = new Runnable() {

            private void checkGCM() {

                if (serverId == 0)
                    return;

                final MyString dataToReturn = MiscUtils.autoRetry(() -> StaticData.userEndpoint.getGcmId(serverId).execute(), Optional.<Predicate<MyString>>absent()).orNull();

                //check returned gcm
                final String gcmId;
                if (dataToReturn == null || //fetch failed
                        TextUtils.isEmpty(gcmId = dataToReturn.getString()) || //null gcm
                        gcmId.equals("hello_world")) { //bad gcm

                    //network operation
                    if (MiscUtils.updateGCM(serverId, reference))
                        Log.i("Ayush", "GCM updated !");
                    else {
                        Log.i("Ayush", "GCM check failed");
                        toast("Network error, GCM failed");
                    }
                } else if (gcmId.equals("user_deleted")) {
                    //TODO restart app sign-up
                }
            }

            @Override
            public void run() {

                ////////////////////////////////////////
                //refresh gcm
                checkGCM();
                //refresh download ops
                new LocalUtils.RefreshOperations().executeOnExecutor(AsyncTask.THREAD_POOL_EXECUTOR);
                //Music scanner
                MiscUtils.useContextFromContext(reference, activity -> {

                    final Intent intent = new Intent(activity, MusicScanner.class);
                    intent.putExtra("first", false);
                    activity.startService(intent);
                    return null;
                });
                ////////////////////////////////////////
            }
        };

        public static TextView getMyLibraryTExtView(Context context) {
            final TextView textView = new TextView(context);
            textView.setText("My Songs");
            textView.setTextColor(context.getResources().getColor(R.color.reach_color));
            textView.setTextSize(TypedValue.COMPLEX_UNIT_SP, 18f);
            textView.setTypeface(textView.getTypeface(), Typeface.BOLD);
            textView.setPadding(MiscUtils.dpToPx(15), MiscUtils.dpToPx(10), 0, 0);
            return textView;
        }

        public static TextView getEmptyDownload(Context context) {

            final TextView emptyTV1 = new TextView(context);
            emptyTV1.setText("Add songs to download");
            emptyTV1.setTextColor(context.getResources().getColor(R.color.darkgrey));
            emptyTV1.setTextSize(TypedValue.COMPLEX_UNIT_SP, 16f);
            emptyTV1.setPadding(MiscUtils.dpToPx(15), MiscUtils.dpToPx(10), 0, 0);
            return emptyTV1;
        }

        public static TextView getEmptyLibrary(Context context) {

            final TextView emptyTV2 = new TextView(context);
            emptyTV2.setText("No Music on your phone");
            emptyTV2.setTextColor(context.getResources().getColor(R.color.darkgrey));
            emptyTV2.setTextSize(TypedValue.COMPLEX_UNIT_SP, 16f);
            emptyTV2.setPadding(MiscUtils.dpToPx(15), MiscUtils.dpToPx(10), 0, 0);
            return emptyTV2;
        }

        //id = -1 : disk else downloader
        public static boolean playSong(MusicData musicData, Context context) {

            //stop any other play clicks till current is processed
            //sanity check
//            Log.i("Ayush", id + " " + length + " " + senderId + " " + processed + " " + path + " " + displayName + " " + artistName + " " + type + " " + isLiked + " " + duration);
            if (musicData.getLength() == 0 || TextUtils.isEmpty(musicData.getPath())) {
                Toast.makeText(context, "Bad song", Toast.LENGTH_SHORT).show();
                return false;
            }

            if (musicData.getProcessed() == 0) {
                Toast.makeText(context, "Streaming will start in a few seconds", Toast.LENGTH_SHORT).show();
                return false;
            }

            ProcessManager.submitMusicRequest(context,
                    Optional.of(musicData),
                    MusicHandler.ACTION_NEW_SONG);
            ////////////////////////////////////////
            return true;
        }

        private static class CheckUpdate extends AsyncTask<Void, Void, Integer> {

            @Override
            protected Integer doInBackground(Void... params) {

                Scanner reader = null;
                try {
                    reader = new Scanner(new URL(StaticData.dropBox).openStream());
                    return reader.nextInt();
                } catch (Exception ignored) {
                } finally {
<<<<<<< HEAD
                    reader.close();
=======
                    if (reader != null) {
                        reader.close();
                    }
>>>>>>> 5cf99789
                }
                return null;
            }

            @Override
            protected void onPostExecute(Integer result) {

                super.onPostExecute(result);

                if (result == null)
                    return;

                Log.i("Ayush", "LATEST VERSION " + result);

                MiscUtils.useContextFromContext(reference, activity -> {

                    final int version;
                    try {
                        version = activity.getPackageManager().getPackageInfo(activity.getPackageName(), 0).versionCode;
                    } catch (PackageManager.NameNotFoundException e) {
                        e.printStackTrace();
                        return null;
                    }

                    if (version < result) {

                        final UpdateFragment updateFragment = new UpdateFragment();
                        updateFragment.setCancelable(false);
                        try {
                            updateFragment.show(activity.fragmentManager, "update");
                        } catch (IllegalStateException | WindowManager.BadTokenException ignored) {
                        }
                    }
                    return null;
                });
            }
        }

        public static class RefreshOperations extends AsyncTask<Void, Void, Void> {

            /**
             * Create a contentProviderOperation, we do not update
             * if the operation is paused.
             * We do not mess with the status if it was paused, working, relay or finished !
             *
             * @param contentValues the values to use
             * @param id            the id of the entry
             * @return the contentProviderOperation
             */
            private ContentProviderOperation getUpdateOperation(ContentValues contentValues, long id) {
                return ContentProviderOperation
                        .newUpdate(Uri.parse(ReachDatabaseProvider.CONTENT_URI + "/" + id))
                        .withValues(contentValues)
                        .withSelection(ReachDatabaseHelper.COLUMN_ID + " = ? and " +
                                        ReachDatabaseHelper.COLUMN_STATUS + " != ? and " +
                                        ReachDatabaseHelper.COLUMN_STATUS + " != ? and " +
                                        ReachDatabaseHelper.COLUMN_STATUS + " != ? and " +
                                        ReachDatabaseHelper.COLUMN_STATUS + " != ?",
                                new String[]{
                                        id + "",
                                        ReachDatabase.PAUSED_BY_USER + "",
                                        ReachDatabase.WORKING + "",
                                        ReachDatabase.RELAY + "",
                                        ReachDatabase.FINISHED + ""})
                        .build();
            }

            private ContentProviderOperation getForceUpdateOperation(ContentValues contentValues, long id) {
                return ContentProviderOperation
                        .newUpdate(Uri.parse(ReachDatabaseProvider.CONTENT_URI + "/" + id))
                        .withValues(contentValues)
                        .withSelection(ReachDatabaseHelper.COLUMN_ID + " = ?",
                                new String[]{id + ""})
                        .build();
            }

            private String generateRequest(ReachDatabase reachDatabase) {

                return "CONNECT" + new Gson().toJson
                        (new Connection(
                                ////Constructing connection object
                                "REQ",
                                reachDatabase.getSenderId(),
                                reachDatabase.getReceiverId(),
                                reachDatabase.getSongId(),
                                reachDatabase.getProcessed(),
                                reachDatabase.getLength(),
                                UUID.randomUUID().getMostSignificantBits(),
                                UUID.randomUUID().getMostSignificantBits(),
                                reachDatabase.getLogicalClock(), ""));
            }

            private String fakeResponse(ReachDatabase reachDatabase) {

                return new Gson().toJson
                        (new Connection(
                                ////Constructing connection object
                                "RELAY",
                                reachDatabase.getSenderId(),
                                reachDatabase.getReceiverId(),
                                reachDatabase.getSongId(),
                                reachDatabase.getProcessed(),
                                reachDatabase.getLength(),
                                UUID.randomUUID().getMostSignificantBits(),
                                UUID.randomUUID().getMostSignificantBits(),
                                reachDatabase.getLogicalClock(), ""));
            }

            private ArrayList<ContentProviderOperation> bulkStartDownloads(List<ReachDatabase> reachDatabases) {

                //TODO maintain list of global profiles
                //if global do not send REQ, fetch URL first, try that

                final ArrayList<ContentProviderOperation> operations =
                        new ArrayList<>();

                for (ReachDatabase reachDatabase : reachDatabases) {

                    final ContentValues values = new ContentValues();
                    if (reachDatabase.getProcessed() >= reachDatabase.getLength()) {

                        //mark finished
                        if (reachDatabase.getStatus() != ReachDatabase.FINISHED) {

                            values.put(ReachDatabaseHelper.COLUMN_STATUS, ReachDatabase.FINISHED);
                            values.put(ReachDatabaseHelper.COLUMN_PROCESSED, reachDatabase.getLength());
                            operations.add(getForceUpdateOperation(values, reachDatabase.getId()));
                        }
                        continue;
                    }

                    final MyBoolean myBoolean;
                    if (reachDatabase.getSenderId() == StaticData.devika) {

                        //hit cloud
                        MiscUtils.useContextFromContext(reference, context -> {
                            ProcessManager.submitNetworkRequest(context, fakeResponse(reachDatabase));
                            return null;
                        });

                        myBoolean = new MyBoolean();
                        myBoolean.setGcmexpired(false);
                        myBoolean.setOtherGCMExpired(false);
                    } else {
                        //sending REQ to senderId
                        myBoolean = MiscUtils.sendGCM(
                                generateRequest(reachDatabase),
                                reachDatabase.getSenderId(),
                                reachDatabase.getReceiverId());
                    }

                    if (myBoolean == null) {
                        Log.i("Ayush", "GCM sending resulted in shit");
                        values.put(ReachDatabaseHelper.COLUMN_STATUS, ReachDatabase.GCM_FAILED);
                    } else if (myBoolean.getGcmexpired()) {
                        Log.i("Ayush", "GCM re-registry needed");
                        values.put(ReachDatabaseHelper.COLUMN_STATUS, ReachDatabase.GCM_FAILED);
                    } else if (myBoolean.getOtherGCMExpired()) {
                        Log.i("Downloader", "SENDING GCM FAILED " + reachDatabase.getSenderId());
                        values.put(ReachDatabaseHelper.COLUMN_STATUS, ReachDatabase.GCM_FAILED);
                    } else {
                        Log.i("Downloader", "GCM SENT " + reachDatabase.getSenderId());
                        values.put(ReachDatabaseHelper.COLUMN_STATUS, ReachDatabase.NOT_WORKING);
                    }
                    operations.add(getUpdateOperation(values, reachDatabase.getId()));
                }
                return operations;
            }

            @Override
            protected Void doInBackground(Void... params) {

                final Cursor cursor = MiscUtils.useContextFromContext(reference, activity -> {

                    return activity.getContentResolver().query(
                            ReachDatabaseProvider.CONTENT_URI,
                            ReachDatabaseHelper.projection,
                            ReachDatabaseHelper.COLUMN_OPERATION_KIND + " = ? and " +
                                    ReachDatabaseHelper.COLUMN_STATUS + " != ?",
                            new String[]{
                                    "0", //only downloads
                                    ReachDatabase.PAUSED_BY_USER + ""}, null); //should not be paused
                }).orNull();

                if (cursor == null) {
                    if (params != null && params.length == 1)
                        return params[0];
                    return null;
                }

                final List<ReachDatabase> reachDatabaseList = new ArrayList<>(cursor.getCount());
                while (cursor.moveToNext())
                    reachDatabaseList.add(ReachDatabaseHelper.cursorToProcess(cursor));
                cursor.close();

                if (reachDatabaseList.size() > 0) {

                    final ArrayList<ContentProviderOperation> operations = bulkStartDownloads(reachDatabaseList);
                    if (operations.size() > 0) {

                        MiscUtils.useContextFromContext(reference, activity -> {

                            try {
                                Log.i("Downloader", "Starting Download op " + operations.size());
                                activity.getContentResolver().applyBatch(ReachDatabaseProvider.AUTHORITY, operations);
                            } catch (RemoteException | OperationApplicationException e) {
                                e.printStackTrace();
                            }
                            return null;
                        });
                    }
                }

                if (params != null && params.length == 1)
                    return params[0];
                return null;
            }

            @Override
            protected void onPostExecute(Void gg) {

                super.onPostExecute(gg);

                MiscUtils.useContextFromContext(reference, reachActivity -> {

                    if (reachActivity.downloadRefresh != null)
                        reachActivity.downloadRefresh.setRefreshing(false);
                    return null;
                });
            }
        }

    }

    public static class PlayerUpdateListener extends BroadcastReceiver {


        private synchronized void togglePlayPause(final boolean pause, final ReachActivity activity) {

            activity.runOnUiThread(() -> {

                if (activity.pausePlayMaximized != null) {
//                        if (activity.paused = pause)
                    if (pause)
                        activity.pausePlayMaximized.setImageResource(R.drawable.play_white_selector);
                    else
                        activity.pausePlayMaximized.setImageResource(R.drawable.pause_white_selector);
                }

                if (activity.pausePlayMinimized != null) {
                    if (pause)
                        activity.pausePlayMinimized.setImageResource(R.drawable.play_white_selector);
                    else
                        activity.pausePlayMinimized.setImageResource(R.drawable.pause_white_selector);
                }
            });
        }

        private synchronized void updateMusic(final MusicData data, boolean paused, final ReachActivity activity) {

            activity.runOnUiThread(() -> {

                if (activity.songNameMinimized != null)
                    activity.songNameMinimized.setText(data.getDisplayName());
                if (activity.songNameMaximized != null)
                    activity.songNameMaximized.setText(data.getDisplayName());
                if (activity.songDuration != null)
                    activity.songDuration.setText(MiscUtils.combinationFormatter(data.getDuration()));
                if (activity.artistName != null)
                    activity.artistName.setText(data.getArtistName());
                if (activity.likeButton != null) {

                    if (data.getType() == 0) {
                        activity.likeButton.setVisibility(View.VISIBLE);
                        if (data.isLiked())
                            activity.likeButton.setImageResource(R.drawable.like_pink);
                        else
                            activity.likeButton.setImageResource(R.drawable.like_white);
                    } else
                        activity.likeButton.setVisibility(View.GONE);
                }

            });
            updatePrimaryProgress(data.getPrimaryProgress(), data.getCurrentPosition(), activity);
            updateSecondaryProgress(data.getSecondaryProgress(), activity);
            togglePlayPause(paused, activity);
        }

        private synchronized void updatePrimaryProgress(final int progress, final int pos, final ReachActivity activity) {

            activity.runOnUiThread(() -> {
                if (activity.playerPos != null)
                    activity.playerPos.setText(MiscUtils.combinationFormatter(pos));
                if (activity.progressBarMaximized != null)
                    activity.progressBarMaximized.setProgress(progress);
                if (activity.progressBarMinimized != null)
                    activity.progressBarMinimized.setProgress(progress);
            });
        }

        private synchronized void updateSecondaryProgress(final int progress, final ReachActivity activity) {

            activity.runOnUiThread(() -> {
                if (activity.progressBarMaximized != null)
                    activity.progressBarMaximized.setSecondaryProgress(progress);
                if (activity.progressBarMinimized != null)
                    activity.progressBarMinimized.setSecondaryProgress(progress);
            });
        }

        private synchronized void updateDuration(final String duration, final ReachActivity activity) {

            activity.runOnUiThread(() -> {
                if (activity.songDuration != null)
                    activity.songDuration.setText(duration);
            });
        }

        @Override
        public void onReceive(Context context, Intent intent) {

            if (intent == null || TextUtils.isEmpty(intent.getAction())) {
                Log.i("MusicPlayer", "Received null action");
                return;
            }

            final ReachActivity activity;
            if (reference == null || (activity = reference.get()) == null)
                return;

            switch (intent.getAction()) {

                case ProcessManager.REPLY_LATEST_MUSIC: {
                    Log.i("Downloader", "REPLY_LATEST_MUSIC received");
                    //update the currentPlaying for like and such
                    currentPlaying = intent.getParcelableExtra("message");
                    updateMusic(currentPlaying, false, activity);
                    break;
                }
                case ProcessManager.REPLY_MUSIC_DEAD: {
                    Log.i("Downloader", "REPLY_MUSIC_DEAD received");
//                        updateMusic(new MusicData("", "", "", 0, 0, 0, 0, (byte) 0, false, 0), true);
                    togglePlayPause(false, activity);
                    updatePrimaryProgress((short) 0, 0, activity);
                    break;
                }
                case ProcessManager.REPLY_ERROR: {
                    Log.i("Downloader", "REPLY_ERROR received");
                    updateMusic(new MusicData(0, 0, 0, 0, "", "", "", false, 0, (byte) 0), true, activity);
                    activity.runOnUiThread(() -> Toast.makeText(activity, "Error", Toast.LENGTH_SHORT).show());
                    break;
                }
                case ProcessManager.REPLY_PAUSED: {
                    Log.i("Downloader", "REPLY_PAUSED received");
                    togglePlayPause(true, activity);
                    break;
                }
                case ProcessManager.REPLY_UN_PAUSED: {
                    Log.i("Downloader", "REPLY_UN_PAUSED received");
                    togglePlayPause(false, activity);
                    break;
                }
                case ProcessManager.REPLY_PRIMARY_PROGRESS: {
//                    Log.i("Downloader", "REPLY_PRIMARY_PROGRESS received");
                    updatePrimaryProgress(intent.getShortExtra("progress", (short) 0), intent.getIntExtra("position", 0) * 1000, activity);
                    break;
                }
                case ProcessManager.REPLY_SECONDARY_PROGRESS: {
//                    Log.i("Downloader", "REPLY_SECONDARY_PROGRESS received");
                    updateSecondaryProgress(intent.getShortExtra("progress", (short) 0), activity);
                    break;
                }
                case ProcessManager.REPLY_DURATION: {
                    Log.i("Downloader", "REPLY_SECONDARY_PROGRESS received");
                    updateDuration(intent.getStringExtra("message"), activity);
                    break;
                }
            }

        }
    }
}<|MERGE_RESOLUTION|>--- conflicted
+++ resolved
@@ -1603,13 +1603,9 @@
                     return reader.nextInt();
                 } catch (Exception ignored) {
                 } finally {
-<<<<<<< HEAD
-                    reader.close();
-=======
                     if (reader != null) {
                         reader.close();
                     }
->>>>>>> 5cf99789
                 }
                 return null;
             }
