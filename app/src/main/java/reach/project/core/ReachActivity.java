--- conflicted
+++ resolved
@@ -115,10 +115,6 @@
     public static final Set<Song> SELECTED_SONGS = MiscUtils.getSet(5);
     public static final Set<App> SELECTED_APPS = MiscUtils.getSet(5);
     public static final LongSparseArray<Boolean> SELECTED_SONG_IDS = new LongSparseArray<>(5);
-<<<<<<< HEAD
-=======
-    //public static final String CURRENT_TAB_KEY = "CURRENT_TAB";
->>>>>>> 155570e1
 
     ////////////////////////////////////////private static final
 
@@ -234,15 +230,6 @@
         super.onNewIntent(intent);
     }
 
-<<<<<<< HEAD
-=======
-    @Override
-    protected void onSaveInstanceState(Bundle outState) {
-        //outState.putInt(CURRENT_TAB_KEY,mTabHost.getCurrentTab());
-        super.onSaveInstanceState(outState);
-    }
-
->>>>>>> 155570e1
     @SuppressLint("RtlHardcoded")
     @Override
     protected void onCreate(Bundle savedInstanceState) {
@@ -332,13 +319,7 @@
                 mTabHost.newTabSpec("myprofile_page").setIndicator("",
                         ContextCompat.getDrawable(this, R.drawable.my_profile_tab_selector)),
                 MyProfileFragment.class, null);
-<<<<<<< HEAD
         mTabHost.setCurrentTab(2);
-=======
-
-            mTabHost.setCurrentTab(2);
-
->>>>>>> 155570e1
 
         /*final TabLayout tabLayout = (TabLayout) findViewById(R.id.mainTabLayout);
         tabLayout.addTab(tabLayout.newTab().setText("1"));
