package reach.project.core;

import android.Manifest;
import android.annotation.SuppressLint;
import android.app.Activity;
import android.app.LoaderManager;
import android.content.BroadcastReceiver;
import android.content.ComponentName;
import android.content.ContentProviderOperation;
import android.content.ContentResolver;
import android.content.ContentValues;
import android.content.Context;
import android.content.CursorLoader;
import android.content.Intent;
import android.content.Loader;
import android.content.OperationApplicationException;
import android.content.SharedPreferences;
import android.content.pm.PackageManager;
import android.database.Cursor;
import android.graphics.Typeface;
import android.net.ConnectivityManager;
import android.net.NetworkInfo;
import android.net.Uri;
import android.os.AsyncTask;
import android.os.Build;
import android.os.Bundle;
import android.os.Handler;
import android.os.RemoteException;
import android.support.annotation.NonNull;
import android.support.design.widget.NavigationView;
import android.support.design.widget.TabLayout;
import android.support.v4.app.ActivityCompat;
import android.support.v4.app.Fragment;
import android.support.v4.app.FragmentManager;
import android.support.v4.content.ContextCompat;
import android.support.v4.view.GravityCompat;
import android.support.v4.widget.DrawerLayout;
import android.support.v4.widget.SwipeRefreshLayout;
import android.support.v7.app.AppCompatActivity;
import android.support.v7.widget.SearchView;
import android.support.v7.widget.Toolbar;
import android.text.TextUtils;
import android.util.Base64;
import android.util.Log;
import android.util.TypedValue;
import android.view.Gravity;
import android.view.MenuItem;
import android.view.View;
import android.view.WindowManager;
import android.view.inputmethod.InputMethodManager;
import android.widget.AbsListView;
import android.widget.AdapterView;
import android.widget.FrameLayout;
import android.widget.ImageButton;
import android.widget.ImageView;
import android.widget.ListView;
import android.widget.SeekBar;
import android.widget.TextView;
import android.widget.Toast;

import com.commonsware.cwac.merge.MergeAdapter;
<<<<<<< HEAD
import com.facebook.drawee.view.SimpleDraweeView;
=======
>>>>>>> aea34360
import com.firebase.client.ChildEventListener;
import com.firebase.client.DataSnapshot;
import com.firebase.client.Firebase;
import com.firebase.client.FirebaseError;
import com.google.android.gms.analytics.HitBuilders;
import com.google.android.gms.analytics.Tracker;
import com.google.android.gms.common.ConnectionResult;
import com.google.android.gms.common.GooglePlayServicesUtil;
import com.google.common.base.Optional;
import com.google.gson.Gson;
import com.google.gson.reflect.TypeToken;
import com.mixpanel.android.mpmetrics.MixpanelAPI;
import com.sothree.slidinguppanel.SlidingUpPanelLayout;
import com.sothree.slidinguppanel.SlidingUpPanelLayout.PanelState;

import org.json.JSONException;
import org.json.JSONObject;

import java.io.File;
import java.io.IOException;
import java.lang.ref.WeakReference;
import java.net.URL;
import java.security.SecureRandom;
import java.util.ArrayList;
import java.util.HashSet;
import java.util.List;
import java.util.Map;
import java.util.Scanner;
import java.util.UUID;

import reach.backend.entities.messaging.model.MyBoolean;
import reach.backend.entities.userApi.model.MyString;
import reach.backend.entities.userApi.model.OldUserContainerNew;
import reach.project.R;
import reach.project.coreViews.EditProfileFragment;
import reach.project.coreViews.InviteFragment;
import reach.project.coreViews.MyReachFragment;
import reach.project.coreViews.ReferFragment;
import reach.project.coreViews.UpdateFragment;
import reach.project.devikaChat.Chat;
import reach.project.devikaChat.ChatActivity;
import reach.project.devikaChat.ChatActivityFragment;
import reach.project.explore.ExploreFragment;
import reach.project.friends.ContactsChooserFragment;
import reach.project.friends.ReachFriendsHelper;
import reach.project.music.songs.PrivacyFragment;
import reach.project.music.songs.PushContainer;
import reach.project.music.songs.PushSongsFragment;
import reach.project.music.songs.ReachMusicAdapter;
import reach.project.music.songs.ReachSongHelper;
import reach.project.music.songs.ReachSongProvider;
import reach.project.music.songs.TransferSong;
import reach.project.notificationCentre.FriendRequestFragment;
import reach.project.notificationCentre.NotificationFragment;
import reach.project.onBoarding.AccountCreation;
import reach.project.onBoarding.NumberVerification;
import reach.project.pacemaker.Pacemaker;
import reach.project.reachProcess.auxiliaryClasses.Connection;
import reach.project.reachProcess.auxiliaryClasses.MusicData;
import reach.project.reachProcess.reachService.MusicHandler;
import reach.project.reachProcess.reachService.ProcessManager;
import reach.project.reachScanner.MusicScanner;
import reach.project.uploadDownload.ReachDatabase;
import reach.project.uploadDownload.ReachDatabaseHelper;
import reach.project.uploadDownload.ReachDatabaseProvider;
import reach.project.uploadDownload.ReachQueueAdapter;
import reach.project.uploadDownload.UploadHistory;
import reach.project.usageTracking.PostParams;
import reach.project.usageTracking.SongMetadata;
import reach.project.usageTracking.UsageTracker;
import reach.project.utils.MiscUtils;
import reach.project.utils.SharedPrefUtils;
import reach.project.utils.StringCompress;
import reach.project.utils.auxiliaryClasses.SuperInterface;
import reach.project.utils.viewHelpers.CustomViewPager;
import reach.project.utils.viewHelpers.ViewPagerReusable;
import reach.project.yourprofile.YourProfileFragment;

public class ReachActivity extends AppCompatActivity implements
        SuperInterface,
        FragmentManager.OnBackStackChangedListener,
        LoaderManager.LoaderCallbacks<Cursor>,
        SearchView.OnQueryTextListener,
        SearchView.OnCloseListener {

    public static long serverId = 0;
    private static WeakReference<ReachActivity> reference = null;
    private static SecureRandom secureRandom = new SecureRandom();

    /**
     * Fragment managing the behaviors, interactions and presentation of the navigation drawer.
     */

    private SharedPreferences preferences;
    private FragmentManager fragmentManager;
    private DrawerLayout mDrawerLayout;
    private SearchView searchView;
    private MenuItem liveHelpItem;
    private static final int MY_PERMISSIONS_READ_CONTACTS = 11;
    private static final int MY_PERMISSIONS_WRITE_EXTERNAL_STORAGE = 22;

    private ReachQueueAdapter queueAdapter = null;
    private ReachMusicAdapter musicAdapter = null;

    private String selectionDownloader, selectionMyLibrary, mCurFilter;
    private String[] selectionArgumentsDownloader, selectionArgumentsMyLibrary;
    private SlidingUpPanelLayout slidingUpPanelLayout;
    //private int topPadding;
    //private FrameLayout containerFrame;
    ////////////////////////////////////////
    private static MusicData currentPlaying;

    ////////////////////////////////////////
    private TextView songNameMinimized, songNameMaximized, artistName, songDuration, playerPos, userNameNav, emptyTV1, emptyTV2;
    private SeekBar progressBarMaximized, progressBarMinimized;
    private ListView queueListView;
    private ImageView shuffleBtn, repeatBtn, pausePlayMaximized, likeButton, userImageNav; //fullscreen
    private CustomViewPager viewPager;
    private View headerView;

    private MergeAdapter combinedAdapter = null;
    private Firebase firebaseReference = null;

    private ImageButton pausePlayMinimized; //small
    private SwipeRefreshLayout downloadRefresh;

    private final SlidingUpPanelLayout.PanelSlideListener slideListener = new SlidingUpPanelLayout.PanelSlideListener() {

        @Override
        public void onPanelSlide(View view, float v) {

            if (v > 0.99f) {
                findViewById(R.id.playerShadow).setVisibility(View.GONE);
                findViewById(R.id.player).setVisibility(View.GONE);
            } else if (v < 0.99f) {
                findViewById(R.id.playerShadow).setVisibility(View.VISIBLE);
                findViewById(R.id.player).setVisibility(View.VISIBLE);
            }
            findViewById(R.id.player).setAlpha(1f - v);
            findViewById(R.id.toolbarLayout).setAlpha(v);
        }

        @Override
        public void onPanelCollapsed(View view) {
            if (fragmentManager.getBackStackEntryCount() == 0)
                toggleDrawer(false);
        }

        @Override
        public void onPanelExpanded(View view) {

            /*final Menu mToolbarMenu = mToolbar.getMenu();
            for (int i = 0; i < mToolbarMenu.size(); i++)
                mToolbarMenu.getItem(i).setVisible(false);
            mToolbar.inflateMenu(R.menu.player_menu);
            searchView = (SearchView) mToolbar.getMenu().findItem(R.id.player_search).getActionView();
            searchView.setOnQueryTextListener(ReachActivity.this);
            searchView.setOnCloseListener(ReachActivity.this);

            if (actionBar.getTitle() != null && !actionBar.getTitle().equals("My Library")) {

                actionBarTitle = (String) actionBar.getTitle();
                actionBarSubtitle = (String) actionBar.getSubtitle();
                actionBarIcon = mToolbar.getLogo();
                actionBar.setHomeAsUpIndicator(R.drawable.abc_ic_ab_back_mtrl_am_alpha);
                actionBar.setTitle("My Library");
                actionBar.setSubtitle("");
                actionBar.setIcon(0);
            }*/

            if (fragmentManager.getBackStackEntryCount() == 0)
                toggleDrawer(true);
        }

        @Override
        public void onPanelAnchored(View view) {
        }

        @Override
        public void onPanelHidden(View view) {
        }
    };

    private final AbsListView.OnScrollListener scrollListener = new AbsListView.OnScrollListener() {

        @Override
        public void onScrollStateChanged(AbsListView absListView, int i) {
        }

        @Override
        public void onScroll(AbsListView view, int firstVisibleItem, int visibleItemCount, int totalItemCount) {

            boolean enable = false;
            if (view.getChildCount() > 0) {

                final boolean firstItemVisible = view.getFirstVisiblePosition() == 0;
                final boolean topOfFirstItemVisible = view.getChildAt(0).getTop() == 0;
                enable = firstItemVisible && topOfFirstItemVisible;
            }

            downloadRefresh.setEnabled(enable);
        }
    };

    private final View.OnClickListener navHeaderClickListener = v -> onOpenProfile();

    private final NavigationView.OnNavigationItemSelectedListener navigationItemSelectedListener = new NavigationView.OnNavigationItemSelectedListener() {
        @Override
        public boolean onNavigationItemSelected(MenuItem menuItem) {
            //Closing drawer on item click
            mDrawerLayout.closeDrawers();

            //Check to see which item was being clicked and perform appropriate action

            try {

                switch (menuItem.getItemId()) {

                    case R.id.navigation_item_1:
                        fragmentManager
                                .beginTransaction()
                                .addToBackStack(null)
                                .replace(R.id.container, PrivacyFragment.newInstance(false), "privacy_fragment").commit();
                        return true;
                    case R.id.navigation_item_2:
                        /*PromoCodeDialog promoCodeDialog = PromoCodeDialog.newInstance();
                        if (promoCodeDialog.isAdded())
                            promoCodeDialog.dismiss();
                        if (!promoCodeDialog.isAdded())
                            promoCodeDialog.show(fragmentManager, "promo_dialog");*/
                        fragmentManager
                                .beginTransaction()
                                .addToBackStack(null)
                                .replace(R.id.container, ReferFragment.newInstance(), "refer_fragment").commit();
                        return true;
                    case R.id.navigation_item_3:
                        fragmentManager
                                .beginTransaction()
                                .addToBackStack(null)
                                .replace(R.id.container, ExploreFragment.newInstance(), "explore_fragment").commit();
                        return true;
                    case R.id.navigation_item_4:
                        fragmentManager
                                .beginTransaction()
                                .addToBackStack(null)
                                .replace(R.id.container, UploadHistory.newUploadInstance(), "upload_history").commit();
                        return true;
                    /*case R.id.navigation_item_5:
                        fragmentManager
                                .beginTransaction()
                                .addToBackStack(null)
                                .replace(R.id.container, FeedbackFragment.newInstance(), "feedback_fragment").commit();
                        return true;*/
                    case R.id.navigation_item_6:
                        final Intent intent = new Intent(mDrawerLayout.getContext(), ChatActivity.class);
                        intent.setFlags(Intent.FLAG_ACTIVITY_REORDER_TO_FRONT);
                        mDrawerLayout.getContext().startActivity(intent);
                    default:
                        return true;

                }
            } catch (IllegalStateException ignored) {
                finish();
            }

            return false;
        }
    };

    @Override
    protected void onDestroy() {

        super.onDestroy();

        if (reference != null)
            reference.clear();
        reference = null;

        if (searchView != null) {
            searchView.setOnQueryTextListener(null);
            searchView.setOnCloseListener(null);
            searchView.setQuery(null, false);
        }
        searchView = null;

        getLoaderManager().destroyLoader(StaticData.DOWNLOAD_LOADER);
        getLoaderManager().destroyLoader(StaticData.MY_LIBRARY_LOADER);

        if (queueAdapter != null &&
                queueAdapter.getCursor() != null &&
                !queueAdapter.getCursor().isClosed())
            queueAdapter.getCursor().close();
        if (musicAdapter != null &&
                musicAdapter.getCursor() != null &&
                !musicAdapter.getCursor().isClosed())
            musicAdapter.getCursor().close();

        combinedAdapter = null;
        queueAdapter = null;
        musicAdapter = null;
        mDrawerLayout = null;
        slidingUpPanelLayout = null;
        currentPlaying = null;
        songNameMinimized = songNameMaximized = artistName = songDuration = playerPos = null;
        progressBarMinimized = progressBarMaximized = null;
        queueListView = null;
        shuffleBtn = repeatBtn = pausePlayMaximized = null;
        pausePlayMinimized = null;
        downloadRefresh = null;
        firebaseReference = null;
    }

    @Override
    protected void onPause() {

        super.onPause();

        final PackageManager packageManager;
        if ((packageManager = getPackageManager()) == null)
            return;
        packageManager.setComponentEnabledSetting(
                new ComponentName(this, PlayerUpdateListener.class),
                PackageManager.COMPONENT_ENABLED_STATE_DISABLED,
                PackageManager.DONT_KILL_APP);

        if (firebaseReference != null)
            firebaseReference.child("chat").child(serverId + "").removeEventListener(LocalUtils.listenerForUnReadChats);
    }

    @Override
<<<<<<< HEAD
    public void onRequestPermissionsResult(int requestCode,
                                           @NonNull String[] permissions,
                                           @NonNull int[] grantResults) {

=======
    public void onRequestPermissionsResult(int requestCode, @NonNull String[] permissions, @NonNull int[] grantResults) {
>>>>>>> aea34360
        if (requestCode == MY_PERMISSIONS_READ_CONTACTS) {
            if (!(grantResults.length > 0 && grantResults[0] == 0)) {
                Toast.makeText(this,
                        "Permission to access Contacts is required to use the App",
                        Toast.LENGTH_LONG).show();
                finish();
            }
        } else if (requestCode == MY_PERMISSIONS_WRITE_EXTERNAL_STORAGE) {
            if (!(grantResults.length > 0 && grantResults[0] == 0)) {
                Toast.makeText(this,
                        "Permission to access Storage is required to use the App",
                        Toast.LENGTH_LONG).show();
                finish();
            }
        } else
            super.onRequestPermissionsResult(requestCode, permissions, grantResults);
    }

    @Override
    protected void onResume() {

        if (Build.VERSION.SDK_INT >= 23) {

            if (ContextCompat.checkSelfPermission(this,
                    Manifest.permission.READ_CONTACTS) != 0) {

                if (ActivityCompat.shouldShowRequestPermissionRationale(this,
                        Manifest.permission.READ_CONTACTS))
                    Toast.makeText(this,
                            "Permission to access Contacts is required to use the App",
                            Toast.LENGTH_SHORT).show();
                ActivityCompat.requestPermissions(this,
                        new String[]{
                                Manifest.permission.READ_CONTACTS
                        }, MY_PERMISSIONS_READ_CONTACTS);
            } else if (ContextCompat.checkSelfPermission(this,
                    Manifest.permission.WRITE_EXTERNAL_STORAGE) != 0) {

                if (ActivityCompat.shouldShowRequestPermissionRationale(this,
                        Manifest.permission.WRITE_EXTERNAL_STORAGE))
                    Toast.makeText(this,
                            "Permission to access Storage is required to use the App",
                            Toast.LENGTH_SHORT).show();
                ActivityCompat.requestPermissions(this,
                        new String[]{
                                Manifest.permission.WRITE_EXTERNAL_STORAGE
                        }, MY_PERMISSIONS_WRITE_EXTERNAL_STORAGE);
            }
        }

        //TODO onResume is called twice sometimes
        lastSong();

        final PackageManager packageManager;
        if ((packageManager = getPackageManager()) == null)
            return;

        packageManager.setComponentEnabledSetting(
                new ComponentName(this, PlayerUpdateListener.class),
                PackageManager.COMPONENT_ENABLED_STATE_ENABLED,
                PackageManager.DONT_KILL_APP);

        super.onResume();
    }

    @Override
    protected void onPostResume() {

        super.onPostResume();
        Log.i("Ayush", "Called onResume");
        processIntent(getIntent());

        if (firebaseReference != null && serverId != 0)
            firebaseReference.child("chat").child(serverId + "").addChildEventListener(LocalUtils.listenerForUnReadChats);
    }

    @Override
    public void onOpenProfile() {
        if (isFinishing())
            return;
        try {
            fragmentManager.beginTransaction()
                    .addToBackStack(null).replace(R.id.container, EditProfileFragment.newInstance(), "edit_profile_fragment").commit();
        } catch (IllegalStateException ignored) {
            finish();
        }
    }

    private void addNotificationDrawer() {

        viewPager = (CustomViewPager) findViewById(R.id.notifViewPager);
        viewPager.setAdapter(new ViewPagerReusable(
                fragmentManager,
                new String[]{"Requests", "Notifications"},
                new Fragment[]{
                        FriendRequestFragment.newInstance(serverId),
                        NotificationFragment.newInstance(serverId)}));
        viewPager.setPagingEnabled(false);

        final TabLayout slidingTabLayout = (TabLayout) findViewById(R.id.notif_sliding_tabs);
        slidingTabLayout.setupWithViewPager(viewPager);
    }

    @Override
    public void onOpenNotificationDrawer() {

        if (mDrawerLayout == null)
            return;
        if (!mDrawerLayout.isDrawerOpen(GravityCompat.END))
            mDrawerLayout.openDrawer(GravityCompat.END);
        else
            mDrawerLayout.closeDrawer(GravityCompat.END);
    }

    @Override
    public void onOpenNavigationDrawer() {

        if (mDrawerLayout == null)
            return;
        if (!mDrawerLayout.isDrawerOpen(GravityCompat.START))
            mDrawerLayout.openDrawer(GravityCompat.START);
        else
            mDrawerLayout.closeDrawer(GravityCompat.START);
    }

    @Override
    public void onAccountCreated() {

        if (isFinishing())
            return;
        try {
            //containerFrame.setPadding(0, topPadding, 0, 0);
            //slidingUpPanelLayout.getChildAt(0).setPadding(0, topPadding, 0, 0);
            fragmentManager.beginTransaction()
                    .setCustomAnimations(R.anim.slide_in_right, R.anim.slide_out_left, R.anim.slide_in_left, R.anim.slide_out_right)
                    .replace(R.id.container, PrivacyFragment.newInstance(true), "privacy_fragment").commit();
        } catch (IllegalStateException ignored) {
            finish();
        }
    }

    @Override
    public void startNumberVerification() {

        if (isFinishing())
            return;
        try {
            Log.i("Downloader", "Start number verification");
            fragmentManager.beginTransaction()
                    .replace(R.id.container, NumberVerification.newInstance(), "number_verification").commit();
        } catch (IllegalStateException ignored) {
            finish();
        }
    }

    @Override
    public void closeDrawers() {
        if (mDrawerLayout != null)
            mDrawerLayout.closeDrawers();
    }

    @Override
    public void onBackPressed() {

        if (isFinishing())
            return;
        try {
            if (mDrawerLayout.isDrawerOpen(Gravity.RIGHT))
                mDrawerLayout.closeDrawer(Gravity.RIGHT);
            else if (mDrawerLayout.isDrawerOpen(Gravity.LEFT))
                mDrawerLayout.closeDrawer(Gravity.LEFT);
            else if (slidingUpPanelLayout != null &&
                    slidingUpPanelLayout.getPanelState() == PanelState.EXPANDED) {
                slidingUpPanelLayout.setPanelState(PanelState.COLLAPSED);
            } else
                super.onBackPressed();
        } catch (IllegalStateException ignored) {
            finish();
        }
    }

    @Override
    public void onPrivacyDone() {

        if (isFinishing())
            return;
        try {

            serverId = SharedPrefUtils.getServerId(preferences);
            selectionArgumentsMyLibrary = new String[]{serverId + ""};
            slidingUpPanelLayout.getChildAt(0).setPadding(0, 0, 0, MiscUtils.dpToPx(60));

            //load fragment
            fragmentManager.beginTransaction()
                    .setCustomAnimations(R.anim.slide_in_right, R.anim.slide_out_left, R.anim.slide_in_left, R.anim.slide_out_right)
                    .replace(R.id.container, MyReachFragment.newInstance(), "my_reach").commit();
            //load notification drawer
            addNotificationDrawer();
            //load adapters
            loadAdapter();
            //add chat listener as it was not added earlier
            if (firebaseReference != null && serverId != 0) {
                firebaseReference.child("chat").child(serverId + "").addChildEventListener(LocalUtils.listenerForUnReadChats);
                //update time stamp
                final Map<String, Object> userData = MiscUtils.getMap(3);
                userData.put("uid", serverId);
                userData.put("newMessage", true);
                userData.put("lastActivated", System.currentTimeMillis());
                firebaseReference.child("user").child(serverId + "").updateChildren(userData);
            }

        } catch (IllegalStateException ignored) {
            finish();
        }
    }

    @Override
    public void onPushNext(HashSet<TransferSong> songsList) {

        if (isFinishing())
            return;
        try {
            fragmentManager.beginTransaction()
                    .setCustomAnimations(R.anim.slide_in_right, R.anim.slide_out_left, R.anim.slide_in_left, R.anim.slide_out_right)
                    .addToBackStack(null).replace(R.id.container, ContactsChooserFragment.newInstance(songsList), "contacts_chooser").commit();
        } catch (IllegalStateException ignored) {
            finish();
        }
    }

    @Override
    public void onOpenInvitePage() {

        if (isFinishing())
            return;
        try {
            fragmentManager.beginTransaction()
                    .addToBackStack(null)
                    .replace(R.id.container, InviteFragment.newInstance(), "invite_fragment").commit();
        } catch (IllegalStateException ignored) {
            finish();
        }
    }

    @Override
    public void updateDetails(File image, String userName) {

        ((SimpleDraweeView) findViewById(R.id.userImageNav)).setImageURI(Uri.fromFile(image));
        ((TextView) findViewById(R.id.userNameNav)).setText(SharedPrefUtils.getUserName(preferences));
    }

    @Override
    public Optional<Firebase> getFireBase() {
        return Optional.fromNullable(firebaseReference);
    }

    @Override
    public void onOpenLibrary(long id) {

        if (isFinishing())
            return;
        try {
            fragmentManager.beginTransaction()
                    .setCustomAnimations(R.anim.slide_in_right, R.anim.slide_out_left, R.anim.slide_in_left, R.anim.slide_out_right)
                    .addToBackStack(null).replace(R.id.container, new YourProfileFragment(), "user_library " + id).commit();
        } catch (IllegalStateException ignored) {
            finish();
        }
    }

    @Override
    public void onOpenPushLibrary() {

        if (isFinishing())
            return;
        try {
            fragmentManager.beginTransaction()
                    .addToBackStack(null).replace(R.id.container, PushSongsFragment.newInstance(), "push_library").commit();
        } catch (IllegalStateException ignored) {
            finish();
        }
    }

    @Override
    public void toggleDrawer(boolean lock) {
        if (mDrawerLayout != null)
            if (lock)
                mDrawerLayout.setDrawerLockMode(DrawerLayout.LOCK_MODE_LOCKED_CLOSED);
            else
                mDrawerLayout.setDrawerLockMode(DrawerLayout.LOCK_MODE_UNLOCKED);
    }

    @Override
    public void toggleSliding(final boolean show) {

        new Handler().post(() -> {

            if (slidingUpPanelLayout != null) {
                if (show) {
                    slidingUpPanelLayout.getChildAt(1).setVisibility(View.VISIBLE);
                    slidingUpPanelLayout.setPanelHeight(MiscUtils.dpToPx(63));
                    slidingUpPanelLayout.setPanelState(PanelState.COLLAPSED);
                } else {
                    slidingUpPanelLayout.getChildAt(1).setVisibility(View.GONE);
                    slidingUpPanelLayout.setPanelHeight(MiscUtils.dpToPx(0));
                    slidingUpPanelLayout.setPanelState(PanelState.HIDDEN);
                }
            }
        });
    }

    @Override
    public void anchorFooter() {
        if (slidingUpPanelLayout == null)
            return;
        slidingUpPanelLayout.setPanelState(PanelState.EXPANDED);
    }

    @Override
    public void setUpNavigationViews() {
        //TODO
//        final SwitchCompat netToggle = (SwitchCompat) findViewById(R.id.netToggle);
//        if (SharedPrefUtils.getMobileData(preferences))
//            netToggle.setChecked(true);
//        else
//            netToggle.setChecked(false);
//
//        netToggle.setOnCheckedChangeListener((buttonView, isChecked) -> {
//
//            if (isChecked)
//                SharedPrefUtils.setDataOn(preferences);
//            else {
//                SharedPrefUtils.setDataOff(preferences);
//                ////////////////////purge all upload operations, but retain paused operations
//                //TODO
//                getContentResolver().delete(
//                        ReachDatabaseProvider.CONTENT_URI,
//                        ReachDatabaseHelper.COLUMN_OPERATION_KIND + " = ? and " +
//                                ReachDatabaseHelper.COLUMN_STATUS + " != ?",
//                        new String[]{"1", ReachDatabase.PAUSED_BY_USER + ""});
//            }
//        });

//        final String path = SharedPrefUtils.getImageId(preferences);

//        if (!TextUtils.isEmpty(path) && !path.equals("hello_world"))
//            ((SimpleDraweeView) findViewById(R.id.userImageNav)).setImageURI(Uri.parse(StaticData.cloudStorageImageBaseUrl + path));

//        ((TextView) findViewById(R.id.userNameNav)).setText(SharedPrefUtils.getUserName(preferences));

//        final Cursor countCursor = getContentResolver().query(
//                ReachSongProvider.CONTENT_URI,
//                ReachSongHelper.projection,
//                ReachSongHelper.COLUMN_USER_ID + " = ?",
//                new String[]{SharedPrefUtils.getServerId(preferences) + ""},
//                null);
//        if (countCursor == null) return;
//        if (!countCursor.moveToFirst()) {
//            countCursor.close();
//            return;
//        }
//
//        final long count = countCursor.getCount();
//        countCursor.close();
//        ((TextView) findViewById(R.id.numberOfSongsNav)).setText(count + " Songs");
    }

    @Override
    public void startAccountCreation(Optional<OldUserContainerNew> container) {

        if (isFinishing())
            return;
        try {
            fragmentManager.beginTransaction()
                    .setCustomAnimations(R.anim.slide_in_right, R.anim.slide_out_left, R.anim.slide_in_left, R.anim.slide_out_right)
                    .replace(R.id.container, AccountCreation.newInstance(container), "account_creation").commit();
        } catch (IllegalStateException ignored) {
            finish();
        }
    }

    @Override
    public void startMusicListFragment(long id, String albumName, String artistName, String playListName, int type) {

//        if (isFinishing())
//            return;
//        try {
//            fragmentManager.beginTransaction()
//                    .setCustomAnimations(R.anim.slide_in_right, R.anim.slide_out_left, R.anim.slide_in_left, R.anim.slide_out_right)
//                    .addToBackStack(null)
//                    .replace(R.id.container, MusicListFragment.newTypeInstance(id, albumName, artistName, playListName, type), "now_playing")
//                    .commit();
//        } catch (IllegalStateException ignored) {
//            finish();
//        }
    }

    @Override
    public void onBackStackChanged() {
        if (fragmentManager.getBackStackEntryCount() > 0) {
            if (searchView != null)
                ((InputMethodManager) getSystemService(Context.INPUT_METHOD_SERVICE))
                        .hideSoftInputFromWindow(searchView.getWindowToken(), 0);
            if (mDrawerLayout != null)
                mDrawerLayout.setDrawerLockMode(DrawerLayout.LOCK_MODE_LOCKED_CLOSED, Gravity.LEFT);
        } else
            toggleDrawer(false);
    }

    @Override
    public boolean onClose() {

        if (searchView != null) {
            searchView.setQuery(null, true);
            searchView.clearFocus();
        }
//
//        selectionDownloader = ReachDatabaseHelper.COLUMN_OPERATION_KIND + " = ?";
//        selectionArgumentsDownloader = new String[]{0 + ""};
//        getLoaderManager().restartLoader(StaticData.DOWNLOAD_LOADER, null, this);
//
//        selectionMyLibrary = ReachSongHelper.COLUMN_USER_ID + " = ?";
//        selectionArgumentsMyLibrary = new String[]{serverId + ""};
//        getLoaderManager().restartLoader(StaticData.MY_LIBRARY_LOADER, null, this);
        onQueryTextChange(null);
        return false;
    }

    @Override
    public boolean onQueryTextSubmit(String query) {
        return false;
    }

    @Override
    public boolean onQueryTextChange(String newText) {
        if (searchView == null)
            return false;

        // Called when the action bar search text has changed.  Update
        // the search filter, and restart the loader to do a new query
        // with this filter.
        final String newFilter = !TextUtils.isEmpty(newText) ? newText : null;
        // Don't do anything if the filter hasn't actually changed.
        // Prevents restarting the loader when restoring state.
        if (mCurFilter == null && newFilter == null) {
            return true;
        }
        if (mCurFilter != null && mCurFilter.equals(newFilter)) {
            return true;
        }
        mCurFilter = newFilter;

        if (TextUtils.isEmpty(newText)) {

            selectionDownloader = ReachDatabaseHelper.COLUMN_OPERATION_KIND + " = ?";
            selectionMyLibrary = ReachSongHelper.COLUMN_USER_ID + " = ?";
            selectionArgumentsDownloader = new String[]{"0"};
            selectionArgumentsMyLibrary = new String[]{serverId + ""};
        } else {

            selectionDownloader = ReachDatabaseHelper.COLUMN_OPERATION_KIND + " = ? and (" +
                    ReachDatabaseHelper.COLUMN_ACTUAL_NAME + " LIKE ? or " +
                    ReachDatabaseHelper.COLUMN_DISPLAY_NAME + " LIKE ?)";
            selectionMyLibrary = ReachSongHelper.COLUMN_USER_ID + " = ? and (" +
                    ReachDatabaseHelper.COLUMN_ACTUAL_NAME + " LIKE ? or " +
                    ReachDatabaseHelper.COLUMN_DISPLAY_NAME + " LIKE ?)";
            selectionArgumentsDownloader = new String[]{"0",
                    "%" + mCurFilter + "%",
                    "%" + mCurFilter + "%"};
            selectionArgumentsMyLibrary = new String[]{serverId + "",
                    "%" + mCurFilter + "%",
                    "%" + mCurFilter + "%"};
        }

        getLoaderManager().restartLoader(StaticData.DOWNLOAD_LOADER, null, this);
        getLoaderManager().restartLoader(StaticData.MY_LIBRARY_LOADER, null, this);
        Log.i("Downloader", "SEARCH SUBMITTED !");
        return true;
    }

    @Override
    protected void onNewIntent(Intent intent) {

        Log.d("Ayush", "Received new Intent");
        if (intent != null)
            processIntent(intent);
        super.onNewIntent(intent);
    }

    @SuppressLint("RtlHardcoded")
    @Override
    protected void onCreate(Bundle savedInstanceState) {

        Log.i("Ayush", "TEST " + AccountCreation.class.getPackage().getName());

        Pacemaker.scheduleLinear(this, 5);

        /*ActivityManager am = (ActivityManager) getSystemService(Context.ACTIVITY_SERVICE);
        if (Build.VERSION.SDK_INT < 21) {
            List<ActivityManager.RunningTaskInfo> tasks = am.getRunningTasks(100);
            for (ActivityManager.RunningTaskInfo info : tasks)
                Log.d("Ashish", info.topActivity.getPackageName() + "");
        }
        else {
            List<ActivityManager.RunningAppProcessInfo> processes = am.getRunningAppProcesses();
            for (ActivityManager.RunningAppProcessInfo info : processes)
                Log.d("Ashish", info.processName + "");
        }
        PackageManager packageManager = getPackageManager();
        List<PackageInfo> list = packageManager.getInstalledPackages(PackageManager.GET_META_DATA);
        for (PackageInfo info : list)
            Log.d("Ashish", info.packageName + " - " + MiscUtils.dateFormatter(info.firstInstallTime));*/

        preferences = getSharedPreferences("Reach", MODE_PRIVATE);
        fragmentManager = getSupportFragmentManager();
        reference = new WeakReference<>(this);
        serverId = SharedPrefUtils.getServerId(preferences);
        //track app open event
        final Map<PostParams, String> simpleParams = MiscUtils.getMap(6);
        simpleParams.put(PostParams.USER_ID, serverId + "");
        simpleParams.put(PostParams.DEVICE_ID, MiscUtils.getDeviceId(this));
        simpleParams.put(PostParams.OS, MiscUtils.getOsName());
        simpleParams.put(PostParams.OS_VERSION, Build.VERSION.SDK_INT + "");
        simpleParams.put(PostParams.SCREEN_NAME, "my_reach");
        try {
            simpleParams.put(PostParams.APP_VERSION,
                    getPackageManager().getPackageInfo(getPackageName(), 0).versionName);
        } catch (PackageManager.NameNotFoundException e) {
            e.printStackTrace();
        }

        try {
            UsageTracker.trackEvent(simpleParams, UsageTracker.APP_OPEN);
        } catch (JSONException ignored) {
        }

        // Setup our Firebase mFirebaseRef
        firebaseReference = new Firebase("https://flickering-fire-7874.firebaseio.com/");
        firebaseReference.keepSynced(true);

        super.onCreate(savedInstanceState);
        setContentView(R.layout.activity_my);

        slidingUpPanelLayout = (SlidingUpPanelLayout) findViewById(R.id.sliding_layout);

        final Toolbar toolbar = (Toolbar) findViewById(R.id.playerToolbar);
        toolbar.setTitle("My Library");
        toolbar.setNavigationOnClickListener(v -> onBackPressed());
        toolbar.inflateMenu(R.menu.player_menu);
        searchView = (SearchView) toolbar.getMenu().findItem(R.id.player_search).getActionView();
        searchView.setOnQueryTextListener(ReachActivity.this);
        searchView.setOnCloseListener(ReachActivity.this);

        mDrawerLayout = (DrawerLayout) findViewById(R.id.drawer_layout);
        searchView = new SearchView(this);
        toggleDrawer(true);

        //small
        toggleSliding(false);
//        containerFrame = (FrameLayout) findViewById(R.id.containerFrame);
//        topPadding = containerFrame.getPaddingTop();
//        containerFrame.setPadding(0, 0, 0, 0);
        //navigation-drawer
        // set a custom shadow that overlays the main content when the drawer opens
        mDrawerLayout.setDrawerShadow(R.drawable.drawer_shadow, Gravity.LEFT);

        progressBarMinimized = (SeekBar) findViewById(R.id.progressBar);
        songNameMinimized = (TextView) findViewById(R.id.songNamePlaying);
        pausePlayMinimized = (ImageButton) findViewById(R.id.pause_play);
        //full-screen
        progressBarMaximized = (SeekBar) findViewById(R.id.playerProgress);
        songNameMaximized = (TextView) findViewById(R.id.songTitle);
        artistName = (TextView) findViewById(R.id.artistName);
        playerPos = (TextView) findViewById(R.id.playerPos);
        songDuration = (TextView) findViewById(R.id.songDuration);
        shuffleBtn = (ImageView) findViewById(R.id.shuffleBtn);
        repeatBtn = (ImageView) findViewById(R.id.repeatBtn);
        pausePlayMaximized = (ImageView) findViewById(R.id.playBtn);
        likeButton = (ImageView) findViewById(R.id.likeBtn);
        //reachQueue
        queueListView = (ListView) findViewById(R.id.queueListView);
        downloadRefresh = (SwipeRefreshLayout) findViewById(R.id.downloadRefresh);

        final NavigationView mNavigationView = (NavigationView) findViewById(R.id.navigation_view);
        headerView = mNavigationView.inflateHeaderView(R.layout.nav_drawer_header);
        mNavigationView.setItemIconTintList(null);
        liveHelpItem = mNavigationView.getMenu().getItem(4);
        final View navListView = mNavigationView.getChildAt(0);
        final FrameLayout.LayoutParams frameLayoutParams = (FrameLayout.LayoutParams) navListView.getLayoutParams();
        frameLayoutParams.setMargins(0, 0, 0, MiscUtils.dpToPx(50));
        navListView.setLayoutParams(frameLayoutParams);

        mNavigationView.setNavigationItemSelectedListener(navigationItemSelectedListener);
        fragmentManager.addOnBackStackChangedListener(this);

        userImageNav = (ImageView) headerView.findViewById(R.id.userImageNav);
        userNameNav = (TextView) headerView.findViewById(R.id.userNameNav);
        userImageNav.setOnClickListener(navHeaderClickListener);

        findViewById(R.id.footer).setOnClickListener(LocalUtils.footerClickListener);
        findViewById(R.id.fwdBtn).setOnClickListener(LocalUtils.nextClick);
        findViewById(R.id.rwdBtn).setOnClickListener(LocalUtils.previousClick);

        pausePlayMaximized.setOnClickListener(LocalUtils.pauseClick);
        pausePlayMinimized.setOnClickListener(LocalUtils.pauseClick);
        queueListView.setOnItemClickListener(LocalUtils.myLibraryClickListener);
        queueListView.setOnScrollListener(scrollListener);
        downloadRefresh.setColorSchemeColors(
                ContextCompat.getColor(this, R.color.reach_color),
                ContextCompat.getColor(this, R.color.reach_grey));

        downloadRefresh.setOnRefreshListener(LocalUtils.refreshListener);
        shuffleBtn.setOnClickListener(LocalUtils.shuffleClick);
        repeatBtn.setOnClickListener(LocalUtils.repeatClick);
        searchView.setOnQueryTextListener(this);
        searchView.setOnCloseListener(this);
        likeButton.setOnClickListener(LocalUtils.likeButtonClick);

        slidingUpPanelLayout.setPanelSlideListener(slideListener);
        progressBarMaximized.setOnSeekBarChangeListener(LocalUtils.playerSeekListener);
        progressBarMinimized.setOnSeekBarChangeListener(LocalUtils.playerSeekListener);

        selectionDownloader = ReachDatabaseHelper.COLUMN_OPERATION_KIND + " = ?";
        selectionMyLibrary = ReachSongHelper.COLUMN_USER_ID + " = ?";
        selectionArgumentsDownloader = new String[]{"0"};
        selectionArgumentsMyLibrary = new String[]{serverId + ""};

        //accountCreation ? numberVerification ? contactListFragment ? and other stuff
        loadFragment();
    }

    private void loadFragment() {

        final boolean networkPresent;
        final NetworkInfo networkInfo =
                ((ConnectivityManager) getSystemService(Context.CONNECTIVITY_SERVICE)).getActiveNetworkInfo();
        if (networkInfo == null || !networkInfo.isConnected()) {
            // There are no active networks.
            Toast.makeText(this, "No active networks detected", Toast.LENGTH_SHORT).show();
            networkPresent = false;
        } else
            networkPresent = true;

        if (networkPresent) //check for update
            new LocalUtils.CheckUpdate().executeOnExecutor(StaticData.temporaryFix);

        //fetch username and phoneNumber
        final String userName = SharedPrefUtils.getUserName(preferences);
        final String phoneNumber = SharedPrefUtils.getUserNumber(preferences);
        final long userID = SharedPrefUtils.getServerId(preferences);

        //initialize bug tracking
<<<<<<< HEAD
        //Crittercism.initialize(this, "552eac3c8172e25e67906922");
        //Crittercism.setUsername(userName + " " + phoneNumber);
=======
//        Crittercism.initialize(this, "552eac3c8172e25e67906922");
//        Crittercism.setUsername(userName + " " + phoneNumber);
>>>>>>> aea34360

        //initialize MixPanel
        MixpanelAPI mixpanel = MixpanelAPI.getInstance(this, "7877f44b1ce4a4b2db7790048eb6587a");
        MixpanelAPI.People ppl = mixpanel.getPeople();

        //initialize GA tracker
        final Tracker tracker = ((ReachApplication) getApplication()).getTracker();
        tracker.setScreenName("reach.project.core.ReachActivity");

        if (userID != 0) {
            tracker.set("&uid", userID + "");
            tracker.send(new HitBuilders.ScreenViewBuilder().setCustomDimension(1, userID + "").build());
            mixpanel.identify(userID + "");
            JSONObject props = new JSONObject();
            try {
                props.put("UserID", userID + "");
            } catch (JSONException e) {
                e.printStackTrace();
            }
            mixpanel.registerSuperPropertiesOnce(props);
            ppl.identify(userID + "");
            ppl.set("UserID", userID + "");
        } else
            tracker.send(new HitBuilders.ScreenViewBuilder().build());
        if (!TextUtils.isEmpty(phoneNumber))
            ppl.set("$phone", phoneNumber + "");
        if (!TextUtils.isEmpty(userName))
            ppl.set("$name", userName + "");

        //first check playServices
        if (!LocalUtils.checkPlayServices(this)) {
            tracker.send(new HitBuilders.EventBuilder("Play Services screwup", userName + " " + phoneNumber + " screwed up").build());
            return; //fail
        }

        if (serverId == 0 || TextUtils.isEmpty(phoneNumber)) {

            startNumberVerification();
            toggleSliding(false);
        } else if (TextUtils.isEmpty(userName)) {

            startAccountCreation(Optional.absent());
            toggleSliding(false);
        } else {

            try {

                //containerFrame.setPadding(0, topPadding, 0, 0);
                slidingUpPanelLayout.getChildAt(0).setPadding(0, 0, 0, MiscUtils.dpToPx(60));
                fragmentManager.beginTransaction()
                        .setCustomAnimations(R.anim.slide_in_right, R.anim.slide_out_left, R.anim.slide_in_left, R.anim.slide_out_right)
                        .replace(R.id.container, MyReachFragment.newInstance(), "my_reach").commit();
                //load notification drawer
                addNotificationDrawer();
                //load adapters
                loadAdapter();
                //load last song
                lastSong();
                //some stuff
                if (networkPresent)
                    AsyncTask.SERIAL_EXECUTOR.execute(LocalUtils.networkOps);

            } catch (IllegalStateException ignored) {
                finish();
            }
        }
    }

    private void loadAdapter() {

        /**
         * Set up adapter for Music player
         */
        combinedAdapter = new MergeAdapter();
        //combinedAdapter.addView(LocalUtils.getDownloadedTextView(params[0]));
        combinedAdapter.addView(emptyTV1 = LocalUtils.getEmptyDownload(this), false);
        combinedAdapter.addAdapter(queueAdapter = new ReachQueueAdapter(this, null, 0));

        queueAdapter.getSwipeLayoutResourceId(0);

        combinedAdapter.addView(LocalUtils.getMyLibraryTextView(this));
        combinedAdapter.addView(emptyTV2 = LocalUtils.getEmptyLibrary(this), false);
        combinedAdapter.addAdapter(musicAdapter = new ReachMusicAdapter(this, R.layout.my_musiclist_item, null, 0,
                ReachMusicAdapter.PLAYER));

        queueListView.setAdapter(combinedAdapter);
        getLoaderManager().initLoader(StaticData.MY_LIBRARY_LOADER, null, this);
        getLoaderManager().initLoader(StaticData.DOWNLOAD_LOADER, null, this);
    }

    private void lastSong() {

        final Boolean[] toSend = new Boolean[]{false, false, false};
        currentPlaying = SharedPrefUtils.getLastPlayed(getSharedPreferences("reach_process", MODE_PRIVATE)).orNull();

        toSend[0] = (currentPlaying != null);
        toSend[1] = SharedPrefUtils.getShuffle(preferences);
        toSend[2] = SharedPrefUtils.getRepeat(preferences);

        if (toSend[0]) {
            //last song is present
            songNameMinimized.setText(currentPlaying.getDisplayName());
            songNameMaximized.setText(currentPlaying.getDisplayName());
            artistName.setText(currentPlaying.getArtistName());
            songDuration.setText(MiscUtils.combinationFormatter(currentPlaying.getDuration()));
            pausePlayMaximized.setImageResource(R.drawable.play_white_selector);
            pausePlayMinimized.setImageResource(R.drawable.play_white_selector);
        }

        shuffleBtn.setSelected(toSend[1]);
        repeatBtn.setSelected(toSend[2]);
    }

    private synchronized void processIntent(Intent intent) {

        Log.i("Ayush", "Processing Intent");

        if (intent.getBooleanExtra("openNotificationFragment", false))
            onOpenNotificationDrawer();
        else if (intent.getBooleanExtra("openPlayer", false)) {

            if (slidingUpPanelLayout != null)
                slidingUpPanelLayout.postDelayed(() -> {
                    if (slidingUpPanelLayout != null)
                        slidingUpPanelLayout.setPanelState(PanelState.EXPANDED);
                }, 1500);
        } else if (intent.getBooleanExtra("openFriendRequests", false)) {

            if (!mDrawerLayout.isDrawerOpen(Gravity.RIGHT))
                mDrawerLayout.openDrawer(Gravity.RIGHT);
            if (viewPager != null)
                viewPager.setCurrentItem(0);
        } else if (intent.getBooleanExtra("openNotifications", false)) {

            if (!mDrawerLayout.isDrawerOpen(Gravity.RIGHT))
                mDrawerLayout.openDrawer(Gravity.RIGHT);
            if (viewPager != null)
                viewPager.setCurrentItem(1);
        } else if (!TextUtils.isEmpty(intent.getAction()) && intent.getAction().equals("process_multiple")) {

            Log.i("Ayush", "FOUND PUSH DATA");

            final String compressed = intent.getStringExtra("data");
            String unCompressed;
            try {
                unCompressed = StringCompress.decompress(Base64.decode(compressed, Base64.DEFAULT));
            } catch (IOException e) {
                e.printStackTrace();
                unCompressed = "";
            }

            Log.i("Ayush", "UNCOMPRESSED " + unCompressed);

            if (!TextUtils.isEmpty(unCompressed)) {

                final PushContainer pushContainer = new Gson().fromJson(unCompressed, PushContainer.class);

                Log.i("Ayush", "FOUND PUSH CONTAINER");

                if (pushContainer != null && !TextUtils.isEmpty(pushContainer.getSongData())) {

                    final HashSet<TransferSong> transferSongs = new Gson().fromJson(
                            pushContainer.getSongData(),
                            new TypeToken<HashSet<TransferSong>>() {
                            }.getType());

                    if (transferSongs != null && !transferSongs.isEmpty()) {

                        for (TransferSong transferSong : transferSongs) {

                            if (transferSong == null)
                                continue;

                            addSongToQueue(transferSong.getSongId(),
                                    pushContainer.getSenderId(),
                                    transferSong.getSize(),
                                    transferSong.getDisplayName(),
                                    transferSong.getActualName(),
                                    true,
                                    pushContainer.getUserName(),
                                    ReachFriendsHelper.ONLINE_REQUEST_GRANTED + "",
                                    pushContainer.getNetworkType(),
                                    transferSong.getArtistName(),
                                    transferSong.getDuration(),
                                    transferSong.getAlbumName(),
                                    transferSong.getGenre());
                        }
                        new LocalUtils.RefreshOperations().executeOnExecutor(StaticData.temporaryFix);
                    }
                }
            }
        }

        intent.removeExtra("openNotificationFragment");
        intent.removeExtra("openPlayer");
        intent.removeExtra("openFriendRequests");
        intent.removeExtra("openNotifications");
    }

    @Override
    public Loader<Cursor> onCreateLoader(int id, Bundle args) {

        if (id == StaticData.DOWNLOAD_LOADER) {

            return new CursorLoader(this,
                    ReachDatabaseProvider.CONTENT_URI,
                    ReachDatabaseHelper.ADAPTER_LIST,
                    selectionDownloader,
                    selectionArgumentsDownloader,
                    ReachDatabaseHelper.COLUMN_DATE_ADDED + " DESC");
        } else if (id == StaticData.MY_LIBRARY_LOADER) {

            return new CursorLoader(this,
                    ReachSongProvider.CONTENT_URI,
                    ReachSongHelper.DISK_LIST,
                    selectionMyLibrary,
                    selectionArgumentsMyLibrary,
                    ReachSongHelper.COLUMN_DISPLAY_NAME + " ASC");
        }

        return null;
    }

    @Override
    public void onLoadFinished(Loader<Cursor> loader, Cursor data) {

        if (loader.getId() == StaticData.MY_LIBRARY_LOADER && data != null && !data.isClosed()) {

            musicAdapter.swapCursor(data);
            if (data.getCount() == 0 && queueListView != null)
                combinedAdapter.setActive(emptyTV2, true);
            else
                combinedAdapter.setActive(emptyTV2, false);
        } else if (loader.getId() == StaticData.DOWNLOAD_LOADER && data != null && !data.isClosed()) {

            queueAdapter.swapCursor(data);
            if (data.getCount() == 0 && queueListView != null)
                combinedAdapter.setActive(emptyTV1, true);
            else
                combinedAdapter.setActive(emptyTV1, false);
        }
    }

    @Override
    public void onLoaderReset(Loader<Cursor> loader) {

        if (loader.getId() == StaticData.MY_LIBRARY_LOADER)
            musicAdapter.swapCursor(null);
        if (loader.getId() == StaticData.DOWNLOAD_LOADER)
            queueAdapter.swapCursor(null);
    }

    @Override
    public void addSongToQueue(long songId, long senderId, long size,
                               String displayName, String actualName,
                               boolean multiple, String userName, String onlineStatus,
                               String networkType, String artistName, long duration,
                               String albumName, String genre) {

        final ContentResolver contentResolver = getContentResolver();
        if (contentResolver == null)
            return;

        /**
         * DISPLAY_NAME, ACTUAL_NAME, SIZE & DURATION all can not be same, effectively its a hash
         */

        final Cursor cursor;
        if (multiple)
            cursor = contentResolver.query(
                    ReachDatabaseProvider.CONTENT_URI,
                    new String[]{ReachDatabaseHelper.COLUMN_ID},
                    ReachDatabaseHelper.COLUMN_DISPLAY_NAME + " = ? and " +
                            ReachDatabaseHelper.COLUMN_ACTUAL_NAME + " = ? and " +
                            ReachDatabaseHelper.COLUMN_SIZE + " = ? and " +
                            ReachDatabaseHelper.COLUMN_DURATION + " = ?",
                    new String[]{displayName, actualName, size + "", duration + ""},
                    null);
        else
            //this cursor can be used to play if entry exists
            cursor = contentResolver.query(
                    ReachDatabaseProvider.CONTENT_URI,
                    new String[]{

                            ReachDatabaseHelper.COLUMN_ID, //0
                            ReachDatabaseHelper.COLUMN_PROCESSED, //1
                            ReachDatabaseHelper.COLUMN_PATH, //2

                            ReachDatabaseHelper.COLUMN_IS_LIKED, //3
                            ReachDatabaseHelper.COLUMN_SENDER_ID,
                            ReachDatabaseHelper.COLUMN_RECEIVER_ID,
                            ReachDatabaseHelper.COLUMN_SIZE,

                    },

                    ReachDatabaseHelper.COLUMN_DISPLAY_NAME + " = ? and " +
                            ReachDatabaseHelper.COLUMN_ACTUAL_NAME + " = ? and " +
                            ReachDatabaseHelper.COLUMN_SIZE + " = ? and " +
                            ReachDatabaseHelper.COLUMN_DURATION + " = ?",
                    new String[]{displayName, actualName, size + "", duration + ""},
                    null);

        if (cursor != null) {

            if (cursor.moveToFirst()) {

                //song already found
                if (!multiple) {

                    //if not multiple addition, play the song
                    final boolean liked;
                    final String temp = cursor.getString(3);
                    liked = !TextUtils.isEmpty(temp) && temp.equals("1");

                    final MusicData musicData = new MusicData(
                            cursor.getLong(0), //id
                            size,
                            senderId,
                            cursor.getLong(1),
                            cursor.getString(2),
                            displayName,
                            artistName,
                            liked,
                            duration,
                            (byte) 0,
                            actualName,
                            userName,
                            albumName,
                            genre);
                    LocalUtils.playSong(musicData, this);
                }
                //in both cases close and continue
                cursor.close();
                return;
            }
            cursor.close();
        }

        //new song

        final ReachDatabase reachDatabase = new ReachDatabase();

        reachDatabase.setId(-1);
        reachDatabase.setSongId(songId);
        reachDatabase.setReceiverId(serverId);
        reachDatabase.setSenderId(senderId);

        reachDatabase.setOperationKind((short) 0);
        reachDatabase.setPath("hello_world");
        reachDatabase.setSenderName(userName);
        reachDatabase.setOnlineStatus(onlineStatus);

        reachDatabase.setArtistName(artistName);
        reachDatabase.setIsLiked(false);
        reachDatabase.setDisplayName(displayName);
        reachDatabase.setActualName(actualName);
        reachDatabase.setLength(size);
        reachDatabase.setProcessed(0);
        reachDatabase.setAdded(System.currentTimeMillis());
        reachDatabase.setUniqueId(secureRandom.nextInt(Integer.MAX_VALUE));

        reachDatabase.setDuration(duration);
        reachDatabase.setLogicalClock((short) 0);
        reachDatabase.setStatus(ReachDatabase.NOT_WORKING);

        reachDatabase.setLastActive(0);
        reachDatabase.setReference(0);

        reachDatabase.setAlbumName(albumName);
        reachDatabase.setGenre(genre);

        reachDatabase.setVisibility((short) 1);

        //We call bulk starter always
        final Uri uri = contentResolver.insert(ReachDatabaseProvider.CONTENT_URI,
                ReachDatabaseHelper.contentValuesCreator(reachDatabase));
        if (uri == null) {

            ((ReachApplication) getApplication()).getTracker().send(new HitBuilders.EventBuilder()
                    .setCategory("Add song failed")
                    .setAction("User Name - " + SharedPrefUtils.getUserName(preferences))
                    .setLabel("Song - " + reachDatabase.getDisplayName() + ", From - " + reachDatabase.getSenderId())
                    .setValue(1)
                    .build());
            return;
        }

        final String[] splitter = uri.toString().split("/");
        if (splitter.length == 0)
            return;
        reachDatabase.setId(Long.parseLong(splitter[splitter.length - 1].trim()));
        //start this operation
        if (!multiple)
            StaticData.temporaryFix.execute(MiscUtils.startDownloadOperation(
                    this,
                    reachDatabase,
                    reachDatabase.getReceiverId(), //myID
                    reachDatabase.getSenderId(),   //the uploaded
                    reachDatabase.getId()));

        //tracing shit

        ((ReachApplication) getApplication()).getTracker().send(new HitBuilders.EventBuilder()
                .setCategory("Transaction - Add SongBrainz")
                .setAction("User Name - " + SharedPrefUtils.getUserName(preferences))
                .setLabel("SongBrainz - " + reachDatabase.getDisplayName() + ", From - " + reachDatabase.getSenderId())
                .setValue(1)
                .build());

        MixpanelAPI mixpanel = MixpanelAPI.getInstance(this, "7877f44b1ce4a4b2db7790048eb6587a");
        JSONObject props = new JSONObject();
        try {
            props.put("User Name", SharedPrefUtils.getUserName(getSharedPreferences("Reach", Context.MODE_PRIVATE)));
            props.put("From", reachDatabase.getDisplayName());
            props.put("Song", reachDatabase.getSenderId());
        } catch (JSONException e) {
            e.printStackTrace();
        }
        mixpanel.track("Transaction - Add Song", props);

        //usage tracking
        final Map<PostParams, String> simpleParams = MiscUtils.getMap(6);
        simpleParams.put(PostParams.USER_ID, serverId + "");
        simpleParams.put(PostParams.DEVICE_ID, MiscUtils.getDeviceId(this));
        simpleParams.put(PostParams.OS, MiscUtils.getOsName());
        simpleParams.put(PostParams.OS_VERSION, Build.VERSION.SDK_INT + "");
        try {
            simpleParams.put(PostParams.APP_VERSION,
                    getPackageManager().getPackageInfo(getPackageName(), 0).versionName);
        } catch (PackageManager.NameNotFoundException e) {
            e.printStackTrace();
        }
        simpleParams.put(PostParams.SCREEN_NAME, "unknown");

        final Map<SongMetadata, String> complexParams = MiscUtils.getMap(5);
        complexParams.put(SongMetadata.SONG_ID, reachDatabase.getSongId() + "");
        complexParams.put(SongMetadata.ARTIST, reachDatabase.getArtistName());
        complexParams.put(SongMetadata.TITLE, reachDatabase.getDisplayName());
        complexParams.put(SongMetadata.DURATION, reachDatabase.getDuration() + "");
        complexParams.put(SongMetadata.SIZE, reachDatabase.getLength() + "");
        complexParams.put(SongMetadata.UPLOADER_ID, reachDatabase.getSenderId() + "");

        complexParams.put(SongMetadata.ACTUAL_NAME, reachDatabase.getActualName() + "");
        complexParams.put(SongMetadata.USER_NAME, reachDatabase.getSenderName() + "");
        complexParams.put(SongMetadata.ALBUM, reachDatabase.getAlbumName() + "");
        complexParams.put(SongMetadata.GENRE, reachDatabase.getGenre() + "");

        try {
            UsageTracker.trackSong(simpleParams, complexParams, UsageTracker.DOWNLOAD_SONG);
        } catch (JSONException ignored) {
        }
    }

    public static void toggleIntimation(boolean state) {

        //if toggle is true and chatFragment is not open
        MiscUtils.useActivity(reference, activity -> {

            if (state && !ChatActivityFragment.connected.get()) {
                //show intimation

                activity.liveHelpItem.setIcon(R.drawable.ic_live_help_new);
            } else {
                //remove initiation
                activity.liveHelpItem.setIcon(R.drawable.ic_live_help);
            }
        });
    }

    private enum LocalUtils {
        ;

        public static final SeekBar.OnSeekBarChangeListener playerSeekListener = new SeekBar.OnSeekBarChangeListener() {
            @Override
            public void onProgressChanged(SeekBar seekBar, int progress, boolean fromUser) {
                if (fromUser)
                    ProcessManager.submitMusicRequest(seekBar.getContext(), Optional.of(progress + ""), MusicHandler.ACTION_SEEK);
            }

            @Override
            public void onStartTrackingTouch(SeekBar seekBar) {
            }

            @Override
            public void onStopTrackingTouch(SeekBar seekBar) {
            }
        };

        public static final View.OnClickListener repeatClick = view -> {

            if (SharedPrefUtils.toggleRepeat(view.getContext().getSharedPreferences("Reach", MODE_PRIVATE)))
                view.setSelected(true);
            else
                view.setSelected(false);
        };

        public static final View.OnClickListener nextClick = v -> ProcessManager.submitMusicRequest(
                v.getContext(),
                Optional.absent(),
                MusicHandler.ACTION_NEXT);

        public static final View.OnClickListener previousClick = v -> ProcessManager.submitMusicRequest(
                v.getContext(),
                Optional.absent(),
                MusicHandler.ACTION_PREVIOUS);

        public static final AdapterView.OnClickListener likeButtonClick = new View.OnClickListener() {

            private boolean toggleLiked(Context context) {

                final ContentValues values = new ContentValues();
                values.put(ReachDatabaseHelper.COLUMN_IS_LIKED, !currentPlaying.isLiked() ? 1 : 0);

                return context.getContentResolver().update(
                        Uri.parse(ReachDatabaseProvider.CONTENT_URI + "/" + currentPlaying.getId()),
                        values,
                        ReachDatabaseHelper.COLUMN_ID + " = ?",
                        new String[]{currentPlaying.getId() + ""}) > 0 && !currentPlaying.isLiked();
            }

            @Override
            public void onClick(View view) {

                if (currentPlaying == null || currentPlaying.getType() == 1)
                    return;

                final Context context = view.getContext();

                if (toggleLiked(context)) {

                    //usage tracking
                    final Map<PostParams, String> simpleParams = MiscUtils.getMap(6);
                    simpleParams.put(PostParams.USER_ID, serverId + "");
                    simpleParams.put(PostParams.DEVICE_ID, MiscUtils.getDeviceId(context));
                    simpleParams.put(PostParams.OS, MiscUtils.getOsName());
                    simpleParams.put(PostParams.OS_VERSION, Build.VERSION.SDK_INT + "");
                    try {
                        simpleParams.put(PostParams.APP_VERSION,
                                context.getPackageManager().getPackageInfo(context.getPackageName(), 0).versionName);
                    } catch (PackageManager.NameNotFoundException e) {
                        e.printStackTrace();
                    }
                    simpleParams.put(PostParams.SCREEN_NAME, "unknown");

                    final Map<SongMetadata, String> complexParams = MiscUtils.getMap(5);
                    complexParams.put(SongMetadata.SONG_ID, currentPlaying.getId() + "");
                    complexParams.put(SongMetadata.ARTIST, currentPlaying.getArtistName());
                    complexParams.put(SongMetadata.TITLE, currentPlaying.getDisplayName());
                    complexParams.put(SongMetadata.DURATION, currentPlaying.getDuration() + "");
                    complexParams.put(SongMetadata.SIZE, currentPlaying.getLength() + "");

                    complexParams.put(SongMetadata.ACTUAL_NAME, currentPlaying.getActualName() + "");
                    complexParams.put(SongMetadata.USER_NAME, currentPlaying.getUserName() + "");
                    complexParams.put(SongMetadata.ALBUM, currentPlaying.getAlbumName() + "");
                    complexParams.put(SongMetadata.GENRE, currentPlaying.getGenre() + "");

                    try {
                        UsageTracker.trackSong(simpleParams, complexParams, UsageTracker.LIKE_SONG);
                    } catch (JSONException ignored) {
                    }

                    MiscUtils.autoRetryAsync(() -> StaticData.notificationApi.addLike(
                            currentPlaying.getSenderId(),
                            serverId,
                            currentPlaying.getDisplayName()).execute(), Optional.absent());
                    currentPlaying.setIsLiked(true);

                    ((ImageView) view).setImageResource(R.drawable.like_pink);
                } else {

                    ((ImageView) view).setImageResource(R.drawable.like_white);
                    currentPlaying.setIsLiked(false);
                }
            }
        };

        public static final View.OnClickListener pauseClick = v -> {

            if (currentPlaying != null)
                ProcessManager.submitMusicRequest(
                        v.getContext(),
                        Optional.of(new Gson().toJson(currentPlaying, MusicData.class)),
                        MusicHandler.ACTION_PLAY_PAUSE);
            else
                ProcessManager.submitMusicRequest(
                        v.getContext(),
                        Optional.absent(),
                        MusicHandler.ACTION_PLAY_PAUSE);
        };

        public static final View.OnClickListener shuffleClick = view -> {

            if (SharedPrefUtils.toggleShuffle(view.getContext().getSharedPreferences("Reach", MODE_PRIVATE)))
                view.setSelected(true);
            else
                view.setSelected(false);
        };

        /**
         * Listener for music player click listener
         * uses -> StaticData.DOWNLOADED_LIST & StaticData.DISK_LIST
         */
        public static final AdapterView.OnItemClickListener myLibraryClickListener = (adapterView, view, position, l) -> {

            final Cursor cursor = (Cursor) adapterView.getAdapter().getItem(position);
            final Context context = view.getContext();

            final SharedPreferences sharedPreferences = context.getSharedPreferences("Reach", MODE_PRIVATE);

            if (cursor.getColumnCount() == ReachDatabaseHelper.ADAPTER_LIST.length)
                playSong(ReachDatabaseHelper.getMusicData(cursor), context);
            else
                playSong(ReachSongHelper.getMusicData(cursor, serverId,
                        SharedPrefUtils.getUserName(sharedPreferences)), context);
        };

        /**
         * Check the device to make sure it has the Google Play Services APK. If
         * it doesn't, display a dialog that allows users to download the APK from
         * the Google Play Store or enable it in the device's system settings.
         *
         * @param activity to use
         * @return true : continue, false : fail
         */
        public static boolean checkPlayServices(Activity activity) {

            final int resultCode = GooglePlayServicesUtil.isGooglePlayServicesAvailable(activity);
            if (resultCode == ConnectionResult.SUCCESS)
                return true;

            if (GooglePlayServicesUtil.isUserRecoverableError(resultCode)) {

                GooglePlayServicesUtil.getErrorDialog(resultCode, activity,
                        StaticData.PLAY_SERVICES_RESOLUTION_REQUEST).show();
            } else {

                Toast.makeText(activity, "This device is not supported", Toast.LENGTH_LONG).show();
                Log.i("GCM_UTILS", "This device is not supported.");
                activity.finish();
            }

            return false;
        }

        public static Runnable networkOps = new Runnable() {

            private void checkGCM() {

                if (serverId == 0)
                    return;

                final MyString dataToReturn = MiscUtils.autoRetry(() -> StaticData.userEndpoint.getGcmId(serverId).execute(), Optional.absent()).orNull();

                //check returned gcm
                final String gcmId;
                if (dataToReturn == null || //fetch failed
                        TextUtils.isEmpty(gcmId = dataToReturn.getString()) || //null gcm
                        gcmId.equals("hello_world")) { //bad gcm

                    //network operation
                    if (MiscUtils.updateGCM(serverId, reference))
                        Log.i("Ayush", "GCM updated !");
                    else
                        Log.i("Ayush", "GCM check failed");
                }
            }

            @Override
            public void run() {

                ////////////////////////////////////////
                //check devikaChat token
                MiscUtils.useActivity(reference, activity -> MiscUtils.checkChatToken(
                        new WeakReference<>(activity.preferences),
                        new WeakReference<>(activity.firebaseReference),
                        reference));
                //refresh gcm
                checkGCM();
                //refresh download ops
                new LocalUtils.RefreshOperations().executeOnExecutor(AsyncTask.SERIAL_EXECUTOR);
                //Music scanner
                MiscUtils.useContextFromContext(reference, activity -> {

                    final Intent intent = new Intent(activity, MusicScanner.class);
                    intent.putExtra("first", false);
                    activity.startService(intent);
                    return null;
                });
                ////////////////////////////////////////
            }
        };

        private static final View.OnClickListener footerClickListener =
                v -> v.getContext().startActivity(new Intent(Intent.ACTION_VIEW, Uri.parse("market://details?id=reach.project")));

        public static TextView getMyLibraryTextView(Context context) {
            final TextView textView = new TextView(context);
            textView.setText("My Songs");
            textView.setTextColor(ContextCompat.getColor(context, R.color.darkgrey));
            textView.setTextSize(TypedValue.COMPLEX_UNIT_SP, 18f);
            textView.setTypeface(textView.getTypeface(), Typeface.BOLD);
            textView.setPadding(MiscUtils.dpToPx(15), MiscUtils.dpToPx(10), 0, 0);
            return textView;
        }

        public static TextView getEmptyDownload(Context context) {

            final TextView emptyTV1 = new TextView(context);
            emptyTV1.setText("Add songs to download");
            emptyTV1.setTextColor(ContextCompat.getColor(context, R.color.darkgrey));
            emptyTV1.setTextSize(TypedValue.COMPLEX_UNIT_SP, 16f);
            emptyTV1.setPadding(MiscUtils.dpToPx(15), MiscUtils.dpToPx(10), 0, 0);
            return emptyTV1;
        }

        public static TextView getEmptyLibrary(Context context) {

            final TextView emptyTV2 = new TextView(context);
            emptyTV2.setText("No Music on your phone");
            emptyTV2.setTextColor(ContextCompat.getColor(context, R.color.darkgrey));
            emptyTV2.setTextSize(TypedValue.COMPLEX_UNIT_SP, 16f);
            emptyTV2.setPadding(MiscUtils.dpToPx(15), MiscUtils.dpToPx(10), 0, 0);
            return emptyTV2;
        }

        //id = -1 : disk else downloader
        public static boolean playSong(MusicData musicData, Context context) {

            //stop any other play clicks till current is processed
            //sanity check
//            Log.i("Ayush", id + " " + length + " " + senderId + " " + processed + " " + path + " " + displayName + " " + artistName + " " + type + " " + isLiked + " " + duration);
            if (musicData.getLength() == 0 || TextUtils.isEmpty(musicData.getPath())) {
                Toast.makeText(context, "Bad song", Toast.LENGTH_SHORT).show();
                return false;
            }

            if (musicData.getProcessed() == 0) {
                Toast.makeText(context, "Streaming will start in a few seconds", Toast.LENGTH_SHORT).show();
                return false;
            }


            ProcessManager.submitMusicRequest(context,
                    Optional.of(musicData),
                    MusicHandler.ACTION_NEW_SONG);
            ////////////////////////////////////////
            return true;
        }

        private static class CheckUpdate extends AsyncTask<Void, Void, Integer> {

            @Override
            protected Integer doInBackground(Void... params) {

                Scanner reader = null;
                try {
                    reader = new Scanner(new URL(StaticData.dropBox).openStream());
                    return reader.nextInt();
                } catch (Exception ignored) {
                } finally {

                    if (reader != null) {
                        reader.close();
                    }
                }
                return null;
            }

            @Override
            protected void onPostExecute(Integer result) {

                super.onPostExecute(result);

                if (result == null)
                    return;

                Log.i("Ayush", "LATEST VERSION " + result);

                MiscUtils.useContextFromContext(reference, activity -> {

                    final int version;
                    try {
                        version = activity.getPackageManager().getPackageInfo(activity.getPackageName(), 0).versionCode;
                    } catch (PackageManager.NameNotFoundException e) {
                        e.printStackTrace();
                        return null;
                    }

                    if (version < result) {

                        final UpdateFragment updateFragment = new UpdateFragment();
                        updateFragment.setCancelable(false);
                        try {
                            updateFragment.show(activity.fragmentManager, "update");
                        } catch (IllegalStateException | WindowManager.BadTokenException ignored) {
                            activity.finish();
                        }
                    }
                    return null;
                });
            }
        }

        public static final SwipeRefreshLayout.OnRefreshListener refreshListener = () ->
                new LocalUtils.RefreshOperations().executeOnExecutor(StaticData.temporaryFix);

        //TODO optimize database fetch !
        public static class RefreshOperations extends AsyncTask<Void, Void, Void> {

            /**
             * Create a contentProviderOperation, we do not update
             * if the operation is paused.
             * We do not mess with the status if it was paused, working, relay or finished !
             *
             * @param contentValues the values to use
             * @param id            the id of the entry
             * @return the contentProviderOperation
             */
            private ContentProviderOperation getUpdateOperation(ContentValues contentValues, long id) {
                return ContentProviderOperation
                        .newUpdate(Uri.parse(ReachDatabaseProvider.CONTENT_URI + "/" + id))
                        .withValues(contentValues)
                        .withSelection(ReachDatabaseHelper.COLUMN_ID + " = ? and " +
                                        ReachDatabaseHelper.COLUMN_STATUS + " != ? and " +
                                        ReachDatabaseHelper.COLUMN_STATUS + " != ? and " +
                                        ReachDatabaseHelper.COLUMN_STATUS + " != ? and " +
                                        ReachDatabaseHelper.COLUMN_STATUS + " != ?",
                                new String[]{
                                        id + "",
                                        ReachDatabase.PAUSED_BY_USER + "",
                                        ReachDatabase.WORKING + "",
                                        ReachDatabase.RELAY + "",
                                        ReachDatabase.FINISHED + ""})
                        .build();
            }

            private ContentProviderOperation getForceUpdateOperation(ContentValues contentValues, long id) {
                return ContentProviderOperation
                        .newUpdate(Uri.parse(ReachDatabaseProvider.CONTENT_URI + "/" + id))
                        .withValues(contentValues)
                        .withSelection(ReachDatabaseHelper.COLUMN_ID + " = ?",
                                new String[]{id + ""})
                        .build();
            }

            private String generateRequest(ReachDatabase reachDatabase) {

                return "CONNECT" + new Gson().toJson
                        (new Connection(
                                ////Constructing connection object
                                "REQ",
                                reachDatabase.getSenderId(),
                                reachDatabase.getReceiverId(),
                                reachDatabase.getSongId(),
                                reachDatabase.getProcessed(),
                                reachDatabase.getLength(),
                                UUID.randomUUID().getMostSignificantBits(),
                                UUID.randomUUID().getMostSignificantBits(),
                                reachDatabase.getLogicalClock(), ""));
            }

            private String fakeResponse(ReachDatabase reachDatabase) {

                return new Gson().toJson
                        (new Connection(
                                ////Constructing connection object
                                "RELAY",
                                reachDatabase.getSenderId(),
                                reachDatabase.getReceiverId(),
                                reachDatabase.getSongId(),
                                reachDatabase.getProcessed(),
                                reachDatabase.getLength(),
                                UUID.randomUUID().getMostSignificantBits(),
                                UUID.randomUUID().getMostSignificantBits(),
                                reachDatabase.getLogicalClock(), ""));
            }

            private ArrayList<ContentProviderOperation> bulkStartDownloads(List<ReachDatabase> reachDatabases) {

                //TODO maintain list of global profiles
                //if global do not send REQ, fetch URL first, try that

                final ArrayList<ContentProviderOperation> operations =
                        new ArrayList<>();

                for (ReachDatabase reachDatabase : reachDatabases) {

                    final ContentValues values = new ContentValues();
                    if (reachDatabase.getProcessed() >= reachDatabase.getLength()) {

                        //mark finished
                        if (reachDatabase.getStatus() != ReachDatabase.FINISHED) {

                            values.put(ReachDatabaseHelper.COLUMN_STATUS, ReachDatabase.FINISHED);
                            values.put(ReachDatabaseHelper.COLUMN_PROCESSED, reachDatabase.getLength());
                            operations.add(getForceUpdateOperation(values, reachDatabase.getId()));
                        }
                        continue;
                    }

                    final MyBoolean myBoolean;
                    if (reachDatabase.getSenderId() == StaticData.devika) {

                        //hit cloud
                        MiscUtils.useContextFromContext(reference, context -> {
                            ProcessManager.submitNetworkRequest(context, fakeResponse(reachDatabase));
                            return null;
                        });

                        myBoolean = new MyBoolean();
                        myBoolean.setGcmexpired(false);
                        myBoolean.setOtherGCMExpired(false);
                    } else {
                        //sending REQ to senderId
                        myBoolean = MiscUtils.sendGCM(
                                generateRequest(reachDatabase),
                                reachDatabase.getSenderId(),
                                reachDatabase.getReceiverId());
                    }

                    if (myBoolean == null) {
                        Log.i("Ayush", "GCM sending resulted in shit");
                        values.put(ReachDatabaseHelper.COLUMN_STATUS, ReachDatabase.GCM_FAILED);
                    } else if (myBoolean.getGcmexpired()) {
                        Log.i("Ayush", "GCM re-registry needed");
                        values.put(ReachDatabaseHelper.COLUMN_STATUS, ReachDatabase.GCM_FAILED);
                    } else if (myBoolean.getOtherGCMExpired()) {
                        Log.i("Downloader", "SENDING GCM FAILED " + reachDatabase.getSenderId());
                        values.put(ReachDatabaseHelper.COLUMN_STATUS, ReachDatabase.GCM_FAILED);
                    } else {
                        Log.i("Downloader", "GCM SENT " + reachDatabase.getSenderId());
                        values.put(ReachDatabaseHelper.COLUMN_STATUS, ReachDatabase.NOT_WORKING);
                    }
                    operations.add(getUpdateOperation(values, reachDatabase.getId()));
                }
                return operations;
            }

            @Override
            protected Void doInBackground(Void... params) {

                final Cursor cursor = MiscUtils.useContextFromContext(reference, activity -> {

                    return activity.getContentResolver().query(
                            ReachDatabaseProvider.CONTENT_URI,
                            ReachDatabaseHelper.projection,
                            ReachDatabaseHelper.COLUMN_OPERATION_KIND + " = ? and " +
                                    ReachDatabaseHelper.COLUMN_STATUS + " != ?",
                            new String[]{
                                    "0", //only downloads
                                    ReachDatabase.PAUSED_BY_USER + ""}, null); //should not be paused
                }).orNull();

                if (cursor == null) {
                    if (params != null && params.length == 1)
                        return params[0];
                    return null;
                }

                final List<ReachDatabase> reachDatabaseList = new ArrayList<>(cursor.getCount());
                while (cursor.moveToNext())
                    reachDatabaseList.add(ReachDatabaseHelper.cursorToProcess(cursor));
                cursor.close();

                if (reachDatabaseList.size() > 0) {

                    final ArrayList<ContentProviderOperation> operations = bulkStartDownloads(reachDatabaseList);
                    if (operations.size() > 0) {

                        MiscUtils.useContextFromContext(reference, activity -> {

                            try {
                                Log.i("Downloader", "Starting Download op " + operations.size());
                                activity.getContentResolver().applyBatch(ReachDatabaseProvider.AUTHORITY, operations);
                            } catch (RemoteException | OperationApplicationException e) {
                                e.printStackTrace();
                            }
                            return null;
                        });
                    }
                }

                if (params != null && params.length == 1)
                    return params[0];
                return null;
            }

            @Override
            protected void onPostExecute(Void gg) {

                super.onPostExecute(gg);

                MiscUtils.useContextFromContext(reference, reachActivity -> {

                    if (reachActivity.downloadRefresh != null)
                        reachActivity.downloadRefresh.setRefreshing(false);
                    return null;
                });
            }
        }

        public static final ChildEventListener listenerForUnReadChats = new ChildEventListener() {

            @Override
            public void onChildAdded(DataSnapshot dataSnapshot, String s) {

                if (dataSnapshot.getValue() instanceof Map) {

                    final Map value = (Map) dataSnapshot.getValue();
                    final Object admin = value.get("admin");
                    final Object status = value.get("status");

                    if (admin == null || status == null) {
                        toggleIntimation(false);
                        return;
                    }

                    final String adminValue = String.valueOf(admin);
                    final String statusValue = String.valueOf(status);

                    if (TextUtils.isEmpty(adminValue) || TextUtils.isEmpty(statusValue)) {

                        toggleIntimation(false);
                        return;
                    }

                    if (adminValue.equals(Chat.ADMIN + "") && !statusValue.equals(Chat.READ + ""))
                        toggleIntimation(true);
                }
            }

            @Override
            public void onChildChanged(DataSnapshot dataSnapshot, String s) {

            }

            @Override
            public void onChildRemoved(DataSnapshot dataSnapshot) {

            }

            @Override
            public void onChildMoved(DataSnapshot dataSnapshot, String s) {

            }

            @Override
            public void onCancelled(FirebaseError firebaseError) {

            }
        };
    }

    public static class PlayerUpdateListener extends BroadcastReceiver {

        private synchronized void togglePlayPause(final boolean pause, final ReachActivity activity) {

            activity.runOnUiThread(() -> {

                if (activity.pausePlayMaximized != null) {
//                        if (activity.paused = pause)
                    if (pause)
                        activity.pausePlayMaximized.setImageResource(R.drawable.play_white_selector);
                    else
                        activity.pausePlayMaximized.setImageResource(R.drawable.pause_white_selector);
                }

                if (activity.pausePlayMinimized != null) {
                    if (pause)
                        activity.pausePlayMinimized.setImageResource(R.drawable.play_white_selector);
                    else
                        activity.pausePlayMinimized.setImageResource(R.drawable.pause_white_selector);
                }
            });
        }

        private synchronized void updateMusic(final MusicData data, boolean paused, final ReachActivity activity) {

            activity.runOnUiThread(() -> {

                if (activity.songNameMinimized != null)
                    activity.songNameMinimized.setText(data.getDisplayName());
                if (activity.songNameMaximized != null)
                    activity.songNameMaximized.setText(data.getDisplayName());
                if (activity.songDuration != null)
                    activity.songDuration.setText(MiscUtils.combinationFormatter(data.getDuration()));
                if (activity.artistName != null)
                    activity.artistName.setText(data.getArtistName());
                if (activity.likeButton != null) {

                    if (data.getType() == 0) {
                        activity.likeButton.setVisibility(View.VISIBLE);
                        if (data.isLiked())
                            activity.likeButton.setImageResource(R.drawable.like_pink);
                        else
                            activity.likeButton.setImageResource(R.drawable.like_white);
                    } else
                        activity.likeButton.setVisibility(View.GONE);
                }

            });
            updatePrimaryProgress(data.getPrimaryProgress(), data.getCurrentPosition(), activity);
            updateSecondaryProgress(data.getSecondaryProgress(), activity);
            togglePlayPause(paused, activity);
        }

        private synchronized void updatePrimaryProgress(final int progress, final int pos, final ReachActivity activity) {

            activity.runOnUiThread(() -> {
                if (activity.playerPos != null)
                    activity.playerPos.setText(MiscUtils.combinationFormatter(pos));
                if (activity.progressBarMaximized != null)
                    activity.progressBarMaximized.setProgress(progress);
                if (activity.progressBarMinimized != null)
                    activity.progressBarMinimized.setProgress(progress);
            });
        }

        private synchronized void updateSecondaryProgress(final int progress, final ReachActivity activity) {

            activity.runOnUiThread(() -> {
                if (activity.progressBarMaximized != null)
                    activity.progressBarMaximized.setSecondaryProgress(progress);
                if (activity.progressBarMinimized != null)
                    activity.progressBarMinimized.setSecondaryProgress(progress);
            });
        }

        private synchronized void updateDuration(final String duration, final ReachActivity activity) {

            activity.runOnUiThread(() -> {
                if (activity.songDuration != null)
                    activity.songDuration.setText(duration);
            });
        }

        @Override
        public void onReceive(Context context, Intent intent) {

            if (intent == null || TextUtils.isEmpty(intent.getAction())) {
                Log.i("MusicPlayer", "Received null action");
                return;
            }

            final ReachActivity activity;
            if (reference == null || (activity = reference.get()) == null)
                return;

            switch (intent.getAction()) {

                case ProcessManager.REPLY_LATEST_MUSIC: {
                    Log.i("Downloader", "REPLY_LATEST_MUSIC received");
                    //update the currentPlaying for like and such
                    currentPlaying = intent.getParcelableExtra("message");
                    updateMusic(currentPlaying, false, activity);
                    break;
                }
                case ProcessManager.REPLY_MUSIC_DEAD: {
                    Log.i("Downloader", "REPLY_MUSIC_DEAD received");
//                        updateMusic(new MusicData("", "", "", 0, 0, 0, 0, (byte) 0, false, 0), true);
                    togglePlayPause(false, activity);
                    updatePrimaryProgress((short) 0, 0, activity);
                    break;
                }
                case ProcessManager.REPLY_ERROR: {
                    Log.i("Downloader", "REPLY_ERROR received");
                    updateMusic(new MusicData(0, 0, 0, 0, "", "", "", false, 0, (byte) 0, "", "", "", ""), true, activity);
                    activity.runOnUiThread(() -> Toast.makeText(activity, "Play When Download Completes", Toast.LENGTH_SHORT).show());
                    break;
                }
                case ProcessManager.REPLY_PAUSED: {
                    Log.i("Downloader", "REPLY_PAUSED received");
                    togglePlayPause(true, activity);
                    break;
                }
                case ProcessManager.REPLY_UN_PAUSED: {
                    Log.i("Downloader", "REPLY_UN_PAUSED received");
                    togglePlayPause(false, activity);
                    break;
                }
                case ProcessManager.REPLY_PRIMARY_PROGRESS: {
//                    Log.i("Downloader", "REPLY_PRIMARY_PROGRESS received");
                    updatePrimaryProgress(intent.getShortExtra("progress", (short) 0), intent.getIntExtra("position", 0) * 1000, activity);
                    break;
                }
                case ProcessManager.REPLY_SECONDARY_PROGRESS: {
//                    Log.i("Downloader", "REPLY_SECONDARY_PROGRESS received");
                    updateSecondaryProgress(intent.getShortExtra("progress", (short) 0), activity);
                    break;
                }
                case ProcessManager.REPLY_DURATION: {
                    Log.i("Downloader", "REPLY_SECONDARY_PROGRESS received");
                    updateDuration(intent.getStringExtra("message"), activity);
                    break;
                }
            }

        }
    }
}<|MERGE_RESOLUTION|>--- conflicted
+++ resolved
@@ -59,10 +59,7 @@
 import android.widget.Toast;
 
 import com.commonsware.cwac.merge.MergeAdapter;
-<<<<<<< HEAD
 import com.facebook.drawee.view.SimpleDraweeView;
-=======
->>>>>>> aea34360
 import com.firebase.client.ChildEventListener;
 import com.firebase.client.DataSnapshot;
 import com.firebase.client.Firebase;
@@ -102,6 +99,7 @@
 import reach.project.coreViews.MyReachFragment;
 import reach.project.coreViews.ReferFragment;
 import reach.project.coreViews.UpdateFragment;
+import reach.project.coreViews.UserMusicLibrary;
 import reach.project.devikaChat.Chat;
 import reach.project.devikaChat.ChatActivity;
 import reach.project.devikaChat.ChatActivityFragment;
@@ -139,7 +137,6 @@
 import reach.project.utils.auxiliaryClasses.SuperInterface;
 import reach.project.utils.viewHelpers.CustomViewPager;
 import reach.project.utils.viewHelpers.ViewPagerReusable;
-import reach.project.yourprofile.YourProfileFragment;
 
 public class ReachActivity extends AppCompatActivity implements
         SuperInterface,
@@ -393,14 +390,10 @@
     }
 
     @Override
-<<<<<<< HEAD
     public void onRequestPermissionsResult(int requestCode,
                                            @NonNull String[] permissions,
                                            @NonNull int[] grantResults) {
 
-=======
-    public void onRequestPermissionsResult(int requestCode, @NonNull String[] permissions, @NonNull int[] grantResults) {
->>>>>>> aea34360
         if (requestCode == MY_PERMISSIONS_READ_CONTACTS) {
             if (!(grantResults.length > 0 && grantResults[0] == 0)) {
                 Toast.makeText(this,
@@ -665,7 +658,7 @@
         try {
             fragmentManager.beginTransaction()
                     .setCustomAnimations(R.anim.slide_in_right, R.anim.slide_out_left, R.anim.slide_in_left, R.anim.slide_out_right)
-                    .addToBackStack(null).replace(R.id.container, new YourProfileFragment(), "user_library " + id).commit();
+                    .addToBackStack(null).replace(R.id.container, UserMusicLibrary.newInstance(id), "user_library" + id).commit();
         } catch (IllegalStateException ignored) {
             finish();
         }
@@ -1052,15 +1045,6 @@
         final String phoneNumber = SharedPrefUtils.getUserNumber(preferences);
         final long userID = SharedPrefUtils.getServerId(preferences);
 
-        //initialize bug tracking
-<<<<<<< HEAD
-        //Crittercism.initialize(this, "552eac3c8172e25e67906922");
-        //Crittercism.setUsername(userName + " " + phoneNumber);
-=======
-//        Crittercism.initialize(this, "552eac3c8172e25e67906922");
-//        Crittercism.setUsername(userName + " " + phoneNumber);
->>>>>>> aea34360
-
         //initialize MixPanel
         MixpanelAPI mixpanel = MixpanelAPI.getInstance(this, "7877f44b1ce4a4b2db7790048eb6587a");
         MixpanelAPI.People ppl = mixpanel.getPeople();
@@ -1153,11 +1137,11 @@
     private void lastSong() {
 
         final Boolean[] toSend = new Boolean[]{false, false, false};
-        currentPlaying = SharedPrefUtils.getLastPlayed(getSharedPreferences("reach_process", MODE_PRIVATE)).orNull();
+        currentPlaying = SharedPrefUtils.getLastPlayed(this).orNull();
 
         toSend[0] = (currentPlaying != null);
-        toSend[1] = SharedPrefUtils.getShuffle(preferences);
-        toSend[2] = SharedPrefUtils.getRepeat(preferences);
+        toSend[1] = SharedPrefUtils.getShuffle(this);
+        toSend[2] = SharedPrefUtils.getRepeat(this);
 
         if (toSend[0]) {
             //last song is present
@@ -1206,7 +1190,7 @@
             String unCompressed;
             try {
                 unCompressed = StringCompress.decompress(Base64.decode(compressed, Base64.DEFAULT));
-            } catch (IOException e) {
+            } catch (IOException | IllegalArgumentException e) {
                 e.printStackTrace();
                 unCompressed = "";
             }
@@ -1550,7 +1534,7 @@
 
         public static final View.OnClickListener repeatClick = view -> {
 
-            if (SharedPrefUtils.toggleRepeat(view.getContext().getSharedPreferences("Reach", MODE_PRIVATE)))
+            if (SharedPrefUtils.toggleRepeat(view.getContext()))
                 view.setSelected(true);
             else
                 view.setSelected(false);
@@ -1652,7 +1636,7 @@
 
         public static final View.OnClickListener shuffleClick = view -> {
 
-            if (SharedPrefUtils.toggleShuffle(view.getContext().getSharedPreferences("Reach", MODE_PRIVATE)))
+            if (SharedPrefUtils.toggleShuffle(view.getContext()))
                 view.setSelected(true);
             else
                 view.setSelected(false);
@@ -1664,16 +1648,21 @@
          */
         public static final AdapterView.OnItemClickListener myLibraryClickListener = (adapterView, view, position, l) -> {
 
-            final Cursor cursor = (Cursor) adapterView.getAdapter().getItem(position);
-            final Context context = view.getContext();
-
-            final SharedPreferences sharedPreferences = context.getSharedPreferences("Reach", MODE_PRIVATE);
-
-            if (cursor.getColumnCount() == ReachDatabaseHelper.ADAPTER_LIST.length)
-                playSong(ReachDatabaseHelper.getMusicData(cursor), context);
-            else
-                playSong(ReachSongHelper.getMusicData(cursor, serverId,
-                        SharedPrefUtils.getUserName(sharedPreferences)), context);
+            final Object item = adapterView.getAdapter().getItem(position);
+
+            if (item instanceof Cursor) {
+
+                final Cursor cursor = (Cursor) item;
+                final Context context = view.getContext();
+
+                final SharedPreferences sharedPreferences = context.getSharedPreferences("Reach", MODE_PRIVATE);
+
+                if (cursor.getColumnCount() == ReachDatabaseHelper.ADAPTER_LIST.length)
+                    playSong(ReachDatabaseHelper.getMusicData(cursor), context);
+                else
+                    playSong(ReachSongHelper.getMusicData(cursor, serverId,
+                            SharedPrefUtils.getUserName(sharedPreferences)), context);
+            }
         };
 
         /**
