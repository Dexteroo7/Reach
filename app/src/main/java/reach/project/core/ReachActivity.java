--- conflicted
+++ resolved
@@ -14,6 +14,7 @@
 import android.content.SharedPreferences;
 import android.content.pm.PackageManager;
 import android.database.Cursor;
+import android.graphics.Color;
 import android.graphics.Typeface;
 import android.graphics.drawable.Drawable;
 import android.net.ConnectivityManager;
@@ -137,12 +138,14 @@
      * Fragment managing the behaviors, interactions and presentation of the navigation drawer.
      */
 
+    private Toolbar mToolbar;
+
+
     private SharedPreferences preferences;
     private FragmentManager fragmentManager;
     private NavigationView mNavigationView;
     private DrawerLayout mDrawerLayout;
     private SearchView searchView;
-    private View player = null;
 
     private ReachQueueAdapter queueAdapter = null;
     private ReachMusicAdapter musicAdapter = null;
@@ -151,7 +154,8 @@
     private String[] selectionArgumentsDownloader;
     private String[] selectionArgumentsMyLibrary;
     private SlidingUpPanelLayout slidingUpPanelLayout;
-    //private int topPadding;
+    private int topPadding;
+    private FrameLayout containerFrame;
     private TextView emptyTV1, emptyTV2;
     ////////////////////////////////////////
     private static MusicData currentPlaying;
@@ -179,14 +183,8 @@
 
     private final SlidingUpPanelLayout.PanelSlideListener slideListener = new SlidingUpPanelLayout.PanelSlideListener() {
 
-<<<<<<< HEAD
-        String actionBarTitle = "";
-
-        @Override
-        public void onPanelSlide(View view, float v) {
-            player.setAlpha(1f - v);
-=======
-        String actionBarTitle = "Reach",actionBarSubtitle = "";
+
+        String actionBarTitle = "Reach", actionBarSubtitle = "";
         Drawable actionBarIcon;
 
         @Override
@@ -197,19 +195,11 @@
             else if (v < 0.99f)
                 findViewById(R.id.playerShadow).setVisibility(View.VISIBLE);
             findViewById(R.id.player).setAlpha(1f-v);
->>>>>>> 68124cec
         }
 
         @Override
         public void onPanelCollapsed(View view) {
-<<<<<<< HEAD
-
-            final ActionBar actionBar = getSupportActionBar();
-            if (actionBar != null)
-                actionBar.setTitle(actionBarTitle);
-            setUpDrawer();
-            if (fragmentManager.getBackStackEntryCount() == 0)
-=======
+
             ActionBar actionBar = getSupportActionBar();
             if (actionBar!=null) {
                 actionBar.setTitle(actionBarTitle);
@@ -228,23 +218,13 @@
             }
             if (fragmentManager.getBackStackEntryCount() == 0) {
                 setUpDrawer();
->>>>>>> 68124cec
                 toggleDrawer(false);
             }
         }
 
         @Override
         public void onPanelExpanded(View view) {
-<<<<<<< HEAD
-
-            final ActionBar actionBar = getSupportActionBar();
-            if (actionBar != null) {
-
-                if (!TextUtils.isEmpty(actionBar.getTitle()))
-                    actionBarTitle = actionBar.getTitle().toString();
-                actionBar.setHomeAsUpIndicator(R.drawable.abc_ic_ab_back_mtrl_am_alpha);
-                actionBar.setTitle("Player");
-=======
+
             ActionBar actionBar = getSupportActionBar();
             if (actionBar!=null && !actionBar.getTitle().equals("My Library")) {
                 actionBarTitle = (String) actionBar.getTitle();
@@ -262,7 +242,6 @@
                 //((EditText) searchView.findViewById(android.support.v7.appcompat.R.id.search_src_text)).setTextColor(Color.WHITE);
                 searchView.setOnQueryTextListener(ReachActivity.this);
                 searchView.setOnCloseListener(ReachActivity.this);
->>>>>>> 68124cec
             }
             if (fragmentManager.getBackStackEntryCount() == 0)
                 toggleDrawer(true);
@@ -276,86 +255,7 @@
         public void onPanelHidden(View view) {
         }
     };
-<<<<<<< HEAD
-=======
-    private String selectionDownloader, selectionMyLibrary, mCurFilter;
-    private String[] selectionArgumentsDownloader;
-    private String[] selectionArgumentsMyLibrary;
-    private SlidingUpPanelLayout slidingUpPanelLayout;
-    private FrameLayout containerFrame;
-    private int topPadding;
-    private Toolbar mToolbar;
-    private TextView emptyTV1, emptyTV2;
-    ////////////////////////////////////////
-    private MusicData currentPlaying;
-    private final AdapterView.OnClickListener likeButtonClick = new View.OnClickListener() {
-        @Override
-        public void onClick(View v) {
-
-            if (currentPlaying == null || currentPlaying.getType() == 1)
-                return;
-            if (toggleLiked()) {
-
-                final Cursor cursor = getContentResolver().query(
-                        Uri.parse(ReachFriendsProvider.CONTENT_URI + "/" + currentPlaying.getSenderId()),
-                        new String[]{ReachFriendsHelper.COLUMN_USER_NAME, ReachFriendsHelper.COLUMN_IMAGE_ID},
-                        ReachFriendsHelper.COLUMN_ID + " = ?",
-                        new String[]{currentPlaying.getSenderId() + ""}, null);
-
-                if (cursor == null)
-                    return;
-                if (!cursor.moveToFirst()) {
-                    cursor.close();
-                    return;
-                }
-                MiscUtils.autoRetryAsync(new DoWork<reach.backend.entities.messaging.model.MyString>() {
-                    @Override
-                    protected reach.backend.entities.messaging.model.MyString doWork() throws IOException {
-
-                        StaticData.notificationApi.addLike(currentPlaying.getSenderId(),
-                                serverId,
-                                currentPlaying.getDisplayName()).execute();
-
-                        return StaticData.messagingEndpoint.messagingEndpoint().sendManualNotification(
-                                currentPlaying.getSenderId(), 0, "likes " + currentPlaying.getDisplayName(),
-                                SharedPrefUtils.getUserName(getSharedPreferences("Reach", MODE_MULTI_PROCESS))).execute();
-                    }
-                }, Optional.<Predicate<reach.backend.entities.messaging.model.MyString>>absent());
-                currentPlaying.setIsLiked(true);
-                likeButton.setImageResource(R.drawable.like_pink);
-            } else {
-                likeButton.setImageResource(R.drawable.like_white);
-                currentPlaying.setIsLiked(false);
-            }
-        }
-    };
-    private final View.OnClickListener pauseClick = new View.OnClickListener() {
-        @Override
-        public void onClick(View v) {
-
-            if (currentPlaying != null)
-                ProcessManager.submitMusicRequest(
-                        v.getContext(),
-                        Optional.of(new Gson().toJson(currentPlaying, MusicData.class)),
-                        MusicHandler.ACTION_PLAY_PAUSE);
-            else
-                ProcessManager.submitMusicRequest(
-                        v.getContext(),
-                        Optional.<String>absent(),
-                        MusicHandler.ACTION_PLAY_PAUSE);
-        }
-    };
-    ////////////////////////////////////////
-    private TextView songNameMinimized, songNameMaximized, artistName, songDuration;
-    private TextView playerPos;
-    private SeekBar progressBarMaximized;
-    private SeekBar progressBarMinimized;
-    private ListView queueListView;
-    private ImageView shuffleBtn, repeatBtn, pausePlayMaximized, likeButton; //fullscreen
-    private final View.OnClickListener shuffleClick = new View.OnClickListener() {
-        @Override
-        public void onClick(View v) {
->>>>>>> 68124cec
+
 
     private final AbsListView.OnScrollListener scrollListener = new AbsListView.OnScrollListener() {
 
@@ -558,17 +458,7 @@
             switch (id) {
 
                 case android.R.id.home: {
-<<<<<<< HEAD
-                    if (fragmentManager.getBackStackEntryCount() > 0) {
-                        switch (item.getItemId()) {
-                            case android.R.id.home:
-                                fragmentManager.popBackStack();
-                                return true;
-                        }
-                    } else {
-                        onBackPressed();
-                        return true;
-=======
+
                     if (slidingUpPanelLayout != null &&
                             slidingUpPanelLayout.getPanelState() == PanelState.EXPANDED) {
                         onBackPressed();
@@ -579,7 +469,6 @@
                         else if ((fragmentManager.getBackStackEntryCount() == 0)&&(!mDrawerLayout.isDrawerOpen(Gravity.LEFT))) {
                                 mDrawerLayout.openDrawer(Gravity.LEFT);
                         }
->>>>>>> 68124cec
                     }
                     return true;
                 }
@@ -757,7 +646,6 @@
             selectionArgumentsMyLibrary = new String[]{serverId + ""};
             getLoaderManager().restartLoader(StaticData.MY_LIBRARY_LOADER, null, this);
             getLoaderManager().restartLoader(StaticData.DOWNLOAD_LOADER, null, this);
-            containerFrame.setPadding(0, topPadding, 0, 0);
             slidingUpPanelLayout.getChildAt(0).setPadding(0, 0, 0, MiscUtils.dpToPx(60));
             //slidingUpPanelLayout.getChildAt(0).setPadding(0, topPadding, 0, MiscUtils.dpToPx(60));
             addNotificationDrawer();
@@ -841,54 +729,6 @@
             actionBar.setHomeAsUpIndicator(R.drawable.ic_drawer);
             actionBar.setHomeButtonEnabled(true);
         }
-<<<<<<< HEAD
-        // ActionBarDrawerToggle ties together the the proper interactions
-        // between the navigation drawer and the action bar app icon.
-        final ActionBarDrawerToggle mDrawerToggle = new ActionBarDrawerToggle(
-                this,                    /* host Activity */
-                mDrawerLayout,                    /* DrawerLayout object */
-                R.string.navigation_drawer_open,  /* "open drawer" description for accessibility */
-                R.string.navigation_drawer_close  /* "close drawer" description for accessibility */
-        ) {
-            @Override
-            public void onDrawerClosed(View drawerView) {
-                super.onDrawerClosed(drawerView);
-                if (drawerView.getId() == R.id.notification_drawer) {
-                    mDrawerLayout.setDrawerLockMode(DrawerLayout.LOCK_MODE_UNLOCKED, Gravity.LEFT);
-                } else if (drawerView.getId() == R.id.navigation_view) {
-                    mDrawerLayout.setDrawerLockMode(DrawerLayout.LOCK_MODE_UNLOCKED, Gravity.RIGHT);
-                }
-                invalidateOptionsMenu(); // calls onPrepareOptionsMenu()
-            }
-
-            @Override
-            public void onDrawerOpened(View drawerView) {
-
-                super.onDrawerOpened(drawerView);
-                if (drawerView.getId() == R.id.notification_drawer) {
-                    mDrawerLayout.setDrawerLockMode(DrawerLayout.LOCK_MODE_LOCKED_CLOSED, Gravity.LEFT);
-                } else if (drawerView.getId() == R.id.navigation_view) {
-                    mDrawerLayout.setDrawerLockMode(DrawerLayout.LOCK_MODE_LOCKED_CLOSED, Gravity.RIGHT);
-                }
-                invalidateOptionsMenu(); // calls onPrepareOptionsMenu()
-            }
-        };
-
-        // If the user hasn't 'learned' about the drawer, open it to introduce them to the drawer,
-        // per the navigation drawer design guidelines.
-    /*if (!mUserLearnedDrawer && !mFromSavedInstanceState) {
-        mDrawerLayout.openDrawer(mFragmentContainerView);
-    }*/
-        // Defer code dependent on restoration of previous instance state.
-        mDrawerLayout.post(new Runnable() {
-            @Override
-            public void run() {
-                mDrawerToggle.syncState();
-            }
-        });
-        mDrawerLayout.setDrawerListener(mDrawerToggle);
-=======
->>>>>>> 68124cec
     }
 
     @Override
@@ -1123,14 +963,8 @@
 
         super.onCreate(savedInstanceState);
         setContentView(R.layout.activity_my);
-<<<<<<< HEAD
-        setSupportActionBar((Toolbar) findViewById(R.id.toolbar));
-=======
-        initialize(sharedPreferences);
-
         mToolbar = (Toolbar) findViewById(R.id.toolbar);
         setSupportActionBar(mToolbar);
->>>>>>> 68124cec
         final Optional<ActionBar> actionBar = Optional.fromNullable(getSupportActionBar());
         if (actionBar.isPresent()) {
             actionBar.get().setDisplayShowHomeEnabled(false);
@@ -1138,46 +972,21 @@
         }
 
         slidingUpPanelLayout = (SlidingUpPanelLayout) findViewById(R.id.sliding_layout);
-<<<<<<< HEAD
+
         mDrawerLayout = (DrawerLayout) findViewById(R.id.drawer_layout);
-        player = findViewById(R.id.player);
         searchView = new SearchView(this);
         mDrawerLayout.setDrawerLockMode(DrawerLayout.LOCK_MODE_LOCKED_CLOSED);
 
         //small
-=======
         toggleSliding(false);
         containerFrame = (FrameLayout) findViewById(R.id.containerFrame);
         topPadding = containerFrame.getPaddingTop();
         containerFrame.setPadding(0, 0, 0, 0);
         //navigation-drawer
-        mDrawerLayout = (DrawerLayout) findViewById(R.id.drawer_layout);
         // set a custom shadow that overlays the main content when the drawer opens
         mDrawerLayout.setDrawerShadow(R.drawable.drawer_shadow, Gravity.LEFT);
         toggleDrawer(true);
 
-        final short action = SharedPrefUtils.isUserAbsent(getSharedPreferences("Reach", MODE_MULTI_PROCESS));
-        switch (action) {
-            case 0:
-                accountCreationError();
-                break;
-            case 1:
-                startAccountCreation(Optional.<OldUserContainerNew>absent());
-                break;
-            default: {
-                containerFrame.setPadding(0, topPadding, 0, 0);
-                slidingUpPanelLayout.getChildAt(0).setPadding(0, 0, 0, MiscUtils.dpToPx(60));
-                //slidingUpPanelLayout.getChildAt(0).setPadding(0, topPadding, 0, MiscUtils.dpToPx(60));
-                addNotificationDrawer();
-                fragmentManager
-                        .beginTransaction()
-                        .replace(R.id.container, ContactsListFragment.newInstance(), "contacts_fragment").commit();
-            }
-        }
-
-        //small
-        //searchView = new SearchView(this);
->>>>>>> 68124cec
         progressBarMinimized = (SeekBar) findViewById(R.id.progressBar);
         songNameMinimized = (TextView) findViewById(R.id.songNamePlaying);
         pausePlayMinimized = (ImageButton) findViewById(R.id.pause_play);
@@ -1207,7 +1016,7 @@
         fragmentManager.addOnBackStackChangedListener(this);
 
         findViewById(R.id.userImageNav).setOnClickListener(navHeaderClickListener);
-<<<<<<< HEAD
+        findViewById(R.id.footer).setOnClickListener(footerClickListener);
         findViewById(R.id.fwdBtn).setOnClickListener(LocalUtils.nextClick);
         findViewById(R.id.rwdBtn).setOnClickListener(LocalUtils.previousClick);
 
@@ -1219,24 +1028,10 @@
         downloadRefresh.setOnRefreshListener(refreshListener);
         shuffleBtn.setOnClickListener(LocalUtils.shuffleClick);
         repeatBtn.setOnClickListener(LocalUtils.repeatClick);
-        ((EditText) searchView.findViewById(android.support.v7.appcompat.R.id.search_src_text)).setTextColor(Color.WHITE);
         searchView.setOnQueryTextListener(this);
         searchView.setOnCloseListener(this);
         likeButton.setOnClickListener(LocalUtils.likeButtonClick);
-=======
-        findViewById(R.id.footer).setOnClickListener(footerClickListener);
-        findViewById(R.id.fwdBtn).setOnClickListener(nextClick);
-        findViewById(R.id.rwdBtn).setOnClickListener(previousClick);
-        pausePlayMaximized.setOnClickListener(pauseClick);
-        pausePlayMinimized.setOnClickListener(pauseClick);
-        queueListView.setOnItemClickListener(myLibraryClickListener);
-        queueListView.setOnItemLongClickListener(myLibraryLongClickListener);
-        queueListView.setOnScrollListener(scrollListener);
-        downloadRefresh.setOnRefreshListener(refreshListener);
-        shuffleBtn.setOnClickListener(shuffleClick);
-        repeatBtn.setOnClickListener(repeatClick);
-        likeButton.setOnClickListener(likeButtonClick);
->>>>>>> 68124cec
+
         slidingUpPanelLayout.setPanelSlideListener(slideListener);
         progressBarMaximized.setOnSeekBarChangeListener(LocalUtils.playerSeekListener);
         progressBarMinimized.setOnSeekBarChangeListener(LocalUtils.playerSeekListener);
@@ -1270,6 +1065,9 @@
                 if (isFinishing())
                     return;
                 try {
+
+                    containerFrame.setPadding(0, topPadding, 0, 0);
+                    slidingUpPanelLayout.getChildAt(0).setPadding(0, 0, 0, MiscUtils.dpToPx(60));
                     fragmentManager.beginTransaction()
                             .setCustomAnimations(R.anim.slide_in_right, R.anim.slide_out_left, R.anim.slide_in_left, R.anim.slide_out_right)
                             .replace(R.id.container, ContactsListFragment.newInstance(), "my_reach").commit();
@@ -1316,7 +1114,6 @@
         }
     }
 
-<<<<<<< HEAD
     private final class LastSong extends AsyncTask<Void, Void, Boolean[]> {
 
         @Override
@@ -1375,27 +1172,6 @@
                 new LocalUtils.RefreshOperations().executeOnExecutor(StaticData.threadPool);
             }
         }
-
-=======
-    private TextView getDownloadedTextView() {
-        final TextView textView = new TextView(this);
-        textView.setText("Downloading");
-        textView.setTextColor(getResources().getColor(R.color.reach_color));
-        textView.setTextSize(TypedValue.COMPLEX_UNIT_SP, 18f);
-        textView.setTypeface(textView.getTypeface(), Typeface.BOLD);
-        textView.setPadding(MiscUtils.dpToPx(15), MiscUtils.dpToPx(10), 0, 0);
-        return textView;
-    }
-
-    private TextView getMyLibraryTExtView() {
-        final TextView textView = new TextView(this);
-        textView.setText("My Songs");
-        textView.setTextColor(getResources().getColor(R.color.reach_color));
-        textView.setTextSize(TypedValue.COMPLEX_UNIT_SP, 18f);
-        textView.setTypeface(textView.getTypeface(), Typeface.BOLD);
-        textView.setPadding(MiscUtils.dpToPx(15), MiscUtils.dpToPx(10), 0, 0);
-        return textView;
->>>>>>> 68124cec
     }
 
     @Override
