--- conflicted
+++ resolved
@@ -85,7 +85,6 @@
             getString(R.string.title_section6)
     };
 
-<<<<<<< HEAD
     private final AdapterView.OnItemClickListener navigationItemSelector = new AdapterView.OnItemClickListener() {
         @Override
         public void onItemClick(AdapterView<?> parent, View view, int position, long id) {
@@ -108,29 +107,6 @@
         }
     };
 
-//    @Override
-//    public void onCreate(Bundle savedInstanceState) {
-//        super.onCreate(savedInstanceState);
-//        // Read in the flag indicating whether or not the user has demonstrated awareness of the
-//        // drawer. See PREF_USER_LEARNED_DRAWER for details.
-=======
-    @Override
-    public void onCreate(Bundle savedInstanceState) {
-        super.onCreate(savedInstanceState);
-        // Read in the flag indicating whether or not the user has demonstrated awareness of the
-        // drawer. See PREF_USER_LEARNED_DRAWER for details.
->>>>>>> 572d4419
-//        final SharedPreferences sp = PreferenceManager.getDefaultSharedPreferences(getActivity());
-//        mUserLearnedDrawer = sp.getBoolean(PREF_USER_LEARNED_DRAWER, false);
-//        if (savedInstanceState != null) {
-//            mCurrentSelectedPosition = savedInstanceState.getInt(STATE_SELECTED_POSITION);
-//        }
-//        selectItem(mCurrentSelectedPosition);
-<<<<<<< HEAD
-//    }
-=======
-    }
->>>>>>> 572d4419
 
     @Override
     public void onActivityCreated(Bundle savedInstanceState) {
