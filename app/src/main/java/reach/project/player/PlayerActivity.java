--- conflicted
+++ resolved
@@ -1,37 +1,30 @@
 package reach.project.player;
 
-import android.annotation.SuppressLint;
-<<<<<<< HEAD
-=======
 import android.content.ContentValues;
 import android.content.Context;
 import android.content.pm.PackageManager;
 import android.net.Uri;
 import android.os.Build;
->>>>>>> bf895c57
 import android.os.Bundle;
 import android.os.Handler;
 import android.os.Messenger;
 import android.support.annotation.Nullable;
 import android.support.v4.app.NavUtils;
-import android.support.v7.app.ActionBar;
 import android.support.v7.app.AppCompatActivity;
-import android.view.MenuItem;
+import android.support.v7.widget.Toolbar;
+import android.util.Log;
 import android.view.View;
 import android.widget.AdapterView;
-import android.widget.ImageButton;
 import android.widget.ImageView;
 import android.widget.SeekBar;
 import android.widget.TextView;
 
-<<<<<<< HEAD
-=======
+import com.facebook.drawee.view.SimpleDraweeView;
 import com.google.common.base.Optional;
 import com.google.gson.Gson;
 
 import org.json.JSONException;
 
->>>>>>> bf895c57
 import java.lang.ref.WeakReference;
 import java.util.Map;
 
@@ -45,161 +38,36 @@
 import reach.project.usageTracking.PostParams;
 import reach.project.usageTracking.SongMetadata;
 import reach.project.usageTracking.UsageTracker;
+import reach.project.utils.AlbumArtUri;
 import reach.project.utils.MiscUtils;
 import reach.project.utils.SharedPrefUtils;
 
-/**
- * Full-screen activity that shows and hides the system UI (i.e.
- * status bar and navigation/system bar) with user interaction.
- */
 public class PlayerActivity extends AppCompatActivity {
 
-    public PlayerActivity() {
-
-    }
-
-    /**
-     * Whether or not the system UI should be auto-hidden after
-     * {@link #AUTO_HIDE_DELAY_MILLIS} milliseconds.
-     */
-    private static final boolean AUTO_HIDE = true;
-
-    /**
-     * If {@link #AUTO_HIDE} is set, the number of milliseconds to wait after
-     * user interaction before hiding the system UI.
-     */
-    private static final int AUTO_HIDE_DELAY_MILLIS = 3000;
-
-    /**
-     * Some older devices need a small delay between UI widget updates
-     * and a change of the status and navigation bar.
-     */
-    private static final int UI_ANIMATION_DELAY = 300;
-    private final Handler mHideHandler = new Handler();
-    private View mContentView;
-    private final Runnable mHidePart2Runnable = new Runnable() {
-        @SuppressLint("InlinedApi")
-        @Override
-        public void run() {
-            // Delayed removal of status and navigation bar
-
-            // Note that some of these constants are new as of API 16 (Jelly Bean)
-            // and API 19 (KitKat). It is safe to use them, as they are inlined
-            // at compile-time and do nothing on earlier devices.
-            mContentView.setSystemUiVisibility(View.SYSTEM_UI_FLAG_LOW_PROFILE
-                    | View.SYSTEM_UI_FLAG_FULLSCREEN
-                    | View.SYSTEM_UI_FLAG_LAYOUT_STABLE
-                    | View.SYSTEM_UI_FLAG_IMMERSIVE_STICKY
-                    | View.SYSTEM_UI_FLAG_LAYOUT_HIDE_NAVIGATION
-                    | View.SYSTEM_UI_FLAG_HIDE_NAVIGATION);
-        }
-    };
-    private View mControlsView;
-    private final Runnable mShowPart2Runnable = new Runnable() {
-        @Override
-        public void run() {
-            // Delayed display of UI elements
-            ActionBar actionBar = getSupportActionBar();
-            if (actionBar != null) {
-                actionBar.show();
-            }
-            mControlsView.setVisibility(View.VISIBLE);
-        }
-    };
-    private boolean mVisible;
-    private final Runnable mHideRunnable = this::hide;
-    /**
-     * Touch listener to use for in-layout UI controls to delay hiding the
-     * system UI. This is to prevent the jarring behavior of controls going away
-     * while interacting with activity UI.
-     */
-    private final View.OnTouchListener mDelayHideTouchListener = (view, motionEvent) -> {
-        if (AUTO_HIDE) {
-            delayedHide(AUTO_HIDE_DELAY_MILLIS);
-        }
-        return false;
-    };
-
-<<<<<<< HEAD
-=======
-    /**
-     * ATTENTION: This was auto-generated to implement the App Indexing API.
-     * See https://g.co/AppIndexing/AndroidStudio for more information.
-     */
-//    private GoogleApiClient client;
->>>>>>> bf895c57
-    @Override
-    protected void onPostCreate(Bundle savedInstanceState) {
-        super.onPostCreate(savedInstanceState);
-
-        // Trigger the initial hide() shortly after the activity has been
-        // created, to briefly hint to the user that UI controls
-        // are available.
-        delayedHide(100);
-    }
-
-    @Override
-    public boolean onOptionsItemSelected(MenuItem item) {
-        int id = item.getItemId();
-        if (id == android.R.id.home) {
-            // This ID represents the Home or Up button.
-            NavUtils.navigateUpFromSameTask(this);
-            return true;
-        }
-        return super.onOptionsItemSelected(item);
-    }
-
-    private void toggle() {
-        if (mVisible) {
-            hide();
-        } else {
-            show();
-        }
-    }
-
-    private void hide() {
-        // Hide UI first
-        ActionBar actionBar = getSupportActionBar();
-        if (actionBar != null) {
-            actionBar.hide();
-        }
-        mControlsView.setVisibility(View.GONE);
-        mVisible = false;
-
-        // Schedule a runnable to remove the status and navigation bar after a delay
-        mHideHandler.removeCallbacks(mShowPart2Runnable);
-        mHideHandler.postDelayed(mHidePart2Runnable, UI_ANIMATION_DELAY);
-    }
-
-    private void show() {
-        // Show the system bar
-        mContentView.setSystemUiVisibility(View.SYSTEM_UI_FLAG_LAYOUT_FULLSCREEN
-                | View.SYSTEM_UI_FLAG_LAYOUT_HIDE_NAVIGATION);
-        mVisible = true;
-
-        // Schedule a runnable to display UI elements after a delay
-        mHideHandler.removeCallbacks(mHidePart2Runnable);
-        mHideHandler.postDelayed(mShowPart2Runnable, UI_ANIMATION_DELAY);
-    }
-
-    /**
-     * Schedules a call to hide() in [delay] milliseconds, canceling any
-     * previously scheduled calls.
-     */
-    private void delayedHide(int delayMillis) {
-        mHideHandler.removeCallbacks(mHideRunnable);
-        mHideHandler.postDelayed(mHideRunnable, delayMillis);
-    }
-
-    /////////////////////////////Start from here
-    /////////////////////////////
-
     @Nullable
     private static WeakReference<PlayerActivity> reference = null;
     @Nullable
-    private ImageButton pause_play = null;
+    private SimpleDraweeView albumArt = null;
+    @Nullable
+    private ImageView pause_play = null;
+    @Nullable
+    private ImageView shuffleBtn = null;
+    @Nullable
+    private ImageView rwdBtn = null;
+    @Nullable
+    private ImageView fwdBtn = null;
+    @Nullable
+    private ImageView repeatBtn = null;
+    @Nullable
+    private ImageView likeBtn = null;
     @Nullable
     private TextView songNamePlaying = null;
+    @Nullable
+    private TextView artistName = null;
+    @Nullable
+    private TextView playerPos = null;
+    @Nullable
+    private TextView songDuration = null;
     @Nullable
     private SeekBar seekBar = null;
     @Nullable
@@ -211,35 +79,44 @@
 
         super.onCreate(savedInstanceState);
         reference = new WeakReference<>(this);
-
         setContentView(R.layout.activity_player2);
-        ActionBar actionBar = getSupportActionBar();
-        if (actionBar != null) {
-            actionBar.setDisplayHomeAsUpEnabled(true);
-        }
-
-        mVisible = true;
-        mControlsView = findViewById(R.id.fullscreen_content_controls);
-        mContentView = findViewById(R.id.fullscreen_content);
-
-        // Set up the user interaction to manually show or hide the system UI.
-        mContentView.setOnClickListener(view -> toggle());
-
-        // Upon interacting with UI controls, delay any scheduled hide()
-        // operations to prevent the jarring behavior of controls going away
-        // while interacting with the UI.
-        mControlsView.setOnTouchListener(mDelayHideTouchListener);
-<<<<<<< HEAD
-=======
-        // ATTENTION: This was auto-generated to implement the App Indexing API.
-        // See https://g.co/AppIndexing/AndroidStudio for more information.
-//        client = new GoogleApiClient.Builder(this).addApi(AppIndex.API).build();
-
-        pause_play = (ImageButton) findViewById(R.id.pause_play);
+
+        Toolbar toolbar = (Toolbar) findViewById(R.id.playerToolbar);
+        toolbar.setNavigationOnClickListener(v -> NavUtils.navigateUpFromSameTask(PlayerActivity.this));
+
+        albumArt = (SimpleDraweeView) findViewById(R.id.albumArt);
+        pause_play = (ImageView) findViewById(R.id.pause_play);
+        shuffleBtn = (ImageView) findViewById(R.id.shuffleBtn);
+        rwdBtn = (ImageView) findViewById(R.id.rwdBtn);
+        fwdBtn = (ImageView) findViewById(R.id.fwdBtn);
+        repeatBtn = (ImageView) findViewById(R.id.repeatBtn);
+        likeBtn = (ImageView) findViewById(R.id.likeBtn);
+
         songNamePlaying = (TextView) findViewById(R.id.songNamePlaying);
+        artistName = (TextView) findViewById(R.id.artistName);
+        playerPos = (TextView) findViewById(R.id.playerPos);
+        songDuration = (TextView) findViewById(R.id.songDuration);
+
         seekBar = (SeekBar) findViewById(R.id.seekBar);
-        LocalUtils.lastSong(songNamePlaying, pause_play); //load last song details
->>>>>>> bf895c57
+        LocalUtils.lastSong(songNamePlaying, artistName, songDuration,
+                pause_play, shuffleBtn,repeatBtn); //load last song details
+
+        if (pause_play != null)
+            pause_play.setOnClickListener(LocalUtils.pauseClick);
+        if (shuffleBtn != null)
+            shuffleBtn.setOnClickListener(LocalUtils.shuffleClick);
+        if (repeatBtn != null)
+            repeatBtn.setOnClickListener(LocalUtils.repeatClick);
+        if (rwdBtn != null)
+            rwdBtn.setOnClickListener(LocalUtils.previousClick);
+        if (fwdBtn != null)
+            fwdBtn.setOnClickListener(LocalUtils.nextClick);
+        if (likeBtn != null)
+            likeBtn.setOnClickListener(LocalUtils.likeButtonClick);
+
+        if (seekBar != null)
+            seekBar.setOnSeekBarChangeListener(LocalUtils.playerSeekListener);
+
     }
 
     @Override
@@ -266,52 +143,57 @@
 
     private synchronized void updateMusic(boolean paused) {
 
-        if (songNamePlaying != null && currentPlaying != null) {
-
+        Log.d("Ashish", "updateMusic called");
+        if (currentPlaying == null)
+            return;
+
+        if (songNamePlaying != null) {
             songNamePlaying.setText(currentPlaying.getDisplayName());
             updatePrimaryProgress(currentPlaying.getPrimaryProgress(), currentPlaying.getCurrentPosition());
             updateSecondaryProgress(currentPlaying.getSecondaryProgress());
             togglePlayPause(paused);
         }
-//        if (songDuration != null)
-//            songDuration.setText(MiscUtils.combinationFormatter(data.getDuration()));
-//        if (artistName != null)
-//            artistName.setText(data.getArtistName());
-//        if (likeButton != null) {
-//
-//            if (data.getType() == 0) {
-//                likeButton.setVisibility(View.VISIBLE);
-//                if (data.isLiked())
-//                    likeButton.setImageResource(R.drawable.like_pink);
-//                else
-//                    likeButton.setImageResource(R.drawable.like_white);
-//            } else
-//                likeButton.setVisibility(View.GONE);
-//        }
+        if (songDuration != null)
+            songDuration.setText(MiscUtils.combinationFormatter(currentPlaying.getDuration()));
+        if (artistName != null)
+            artistName.setText(currentPlaying.getArtistName());
+        if (likeBtn != null) {
+
+            if (currentPlaying.getType() == 0) {
+                likeBtn.setVisibility(View.VISIBLE);
+                if (currentPlaying.isLiked())
+                    likeBtn.setImageResource(R.drawable.explore_download_btn);
+                else
+                    likeBtn.setImageResource(R.drawable.explore_download_btn);
+            } else
+                likeBtn.setVisibility(View.GONE);
+        }
+
+        final Optional<Uri> uriOptional = AlbumArtUri.getUri(currentPlaying.getAlbumName(),
+                    currentPlaying.getArtistName(), currentPlaying.getDisplayName(), true);
+        if (albumArt != null && uriOptional != null) {
+            if (uriOptional.isPresent()) {
+                albumArt.setImageURI(uriOptional.get());
+            } else
+                albumArt.setImageBitmap(null);
+        }
     }
 
     private synchronized void updatePrimaryProgress(final int progress, final int position) {
-
-//        if (playerPos != null)
-//            playerPos.setText(MiscUtils.combinationFormatter(pos));
-//        if (progressBarMaximized != null)
-//            progressBarMaximized.setProgress(progress);
+        if (playerPos != null)
+            playerPos.setText(MiscUtils.combinationFormatter(position));
         if (seekBar != null)
             seekBar.setProgress(progress);
     }
 
     private synchronized void updateSecondaryProgress(final int progress) {
-
-//        if (progressBarMaximized != null)
-//            progressBarMaximized.setSecondaryProgress(progress);
         if (seekBar != null)
             seekBar.setSecondaryProgress(progress);
     }
 
     private synchronized void updateDuration(final String durationsongNamePlaying) {
-
-//        if (songDuration != null)
-//            songDuration.setText(duration);
+        if (songDuration != null)
+            songDuration.setText(durationsongNamePlaying);
     }
 
     public static String ACTION = "reach.project.player.PlayerActivity.ACTION";
@@ -395,48 +277,6 @@
 
         return true;
     });
-
-//    @Override
-//    public void onStart() {
-//        super.onStart();
-//
-//        // ATTENTION: This was auto-generated to implement the App Indexing API.
-//        // See https://g.co/AppIndexing/AndroidStudio for more information.
-//        client.connect();
-//        Action viewAction = Action.newAction(
-//                Action.TYPE_VIEW, // TODO: choose an action type.
-//                "Player Page", // TODO: Define a title for the content shown.
-//                // TODO: If you have web page content that matches this app activity's content,
-//                // make sure this auto-generated web page URL is correct.
-//                // Otherwise, set the URL to null.
-//                Uri.parse("http://host/path"),
-//                // TODO: Make sure this auto-generated app deep link URI is correct.
-//                Uri.parse("android-app://reach.project.player/http/host/path")
-//        );
-//        AppIndex.AppIndexApi.start(client, viewAction);
-//    }
-<<<<<<< HEAD
-=======
-
-//    @Override
-//    public void onStop() {
-//        super.onStop();
-//
-//        // ATTENTION: This was auto-generated to implement the App Indexing API.
-//        // See https://g.co/AppIndexing/AndroidStudio for more information.
-//        Action viewAction = Action.newAction(
-//                Action.TYPE_VIEW, // TODO: choose an action type.
-//                "Player Page", // TODO: Define a title for the content shown.
-//                // TODO: If you have web page content that matches this app activity's content,
-//                // make sure this auto-generated web page URL is correct.
-//                // Otherwise, set the URL to null.
-//                Uri.parse("http://host/path"),
-//                // TODO: Make sure this auto-generated app deep link URI is correct.
-//                Uri.parse("android-app://reach.project.player/http/host/path")
-//        );
-//        AppIndex.AppIndexApi.end(client, viewAction);
-//        client.disconnect();
-//    }
 
     private enum LocalUtils {
         ;
@@ -565,7 +405,9 @@
                 view.setSelected(false);
         };
 
-        private static void lastSong(TextView songNamePlaying, ImageButton pause_play) {
+        private static void lastSong(TextView songNamePlaying,TextView artistName,
+                                     TextView songDuration, ImageView pause_play,
+                                     ImageView shuffleBtn, ImageView repeatBtn) {
 
             final Boolean[] toSend = new Boolean[]{false, false, false};
             final Context context = songNamePlaying.getContext();
@@ -579,16 +421,14 @@
             if (toSend[0]) {
                 //last song is present
                 songNamePlaying.setText(currentPlaying.getDisplayName());
-//            artistName.setText(currentPlaying.getArtistName());
-//            songDuration.setText(MiscUtils.combinationFormatter(currentPlaying.getDuration()));
-//            pausePlayMaximized.setImageResource(R.drawable.play_white_selector);
+                artistName.setText(currentPlaying.getArtistName());
+                songDuration.setText(MiscUtils.combinationFormatter(currentPlaying.getDuration()));
                 pause_play.setImageResource(R.drawable.play_white_selector);
             }
 
             //TODO
-//        shuffleBtn.setSelected(toSend[1]);
-//        repeatBtn.setSelected(toSend[2]);
-        }
-    }
->>>>>>> bf895c57
+            shuffleBtn.setSelected(toSend[1]);
+            repeatBtn.setSelected(toSend[2]);
+        }
+    }
 }