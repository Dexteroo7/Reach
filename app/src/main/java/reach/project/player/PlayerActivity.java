--- conflicted
+++ resolved
@@ -44,13 +44,8 @@
 
 import reach.project.R;
 import reach.project.core.StaticData;
-<<<<<<< HEAD
 import reach.project.music.SongHelper;
 import reach.project.music.SongProvider;
-=======
-import reach.project.coreViews.fileManager.ReachDatabaseHelper;
-import reach.project.coreViews.fileManager.ReachDatabaseProvider;
->>>>>>> 013f62ff
 import reach.project.coreViews.myProfile.EmptyRecyclerView;
 import reach.project.coreViews.push.PushActivity;
 import reach.project.coreViews.push.PushContainer;
@@ -526,7 +521,6 @@
 
     @Override
     public Loader<Cursor> onCreateLoader(int id, Bundle args) {
-<<<<<<< HEAD
 
         //TODO
 //        if (id == StaticData.MY_LIBRARY_LOADER)
@@ -543,22 +537,22 @@
 //                            ReachDatabaseHelper.COLUMN_OPERATION_KIND + " = ?", //show only downloads
 //                    new String[]{ReachDatabase.FINISHED + "", "0"},
 //                    ReachDatabaseHelper.COLUMN_DISPLAY_NAME + " COLLATE NOCASE");
-=======
-        if (id == StaticData.MY_LIBRARY_LOADER)
-            return new CursorLoader(this,
-                    MySongsProvider.CONTENT_URI,
-                    MySongsHelper.DISK_LIST,
-                    null, null,
-                    MySongsHelper.COLUMN_DISPLAY_NAME + " COLLATE NOCASE"); //show all songs !
-        else if (id == StaticData.DOWNLOAD_LOADER)
-            return new CursorLoader(this,
-                    ReachDatabaseProvider.CONTENT_URI,
-                    ReachDatabaseHelper.MUSIC_DATA_LIST,
-                    /*ReachDatabaseHelper.COLUMN_STATUS + " = ? and " +*/ //show only finished
-                    ReachDatabaseHelper.COLUMN_OPERATION_KIND + " = ?", //show only downloads
-                    new String[]{/*ReachDatabase. + "",*/ "0"},
-                    ReachDatabaseHelper.COLUMN_DISPLAY_NAME + " COLLATE NOCASE");
->>>>>>> 013f62ff
+//=======
+//        if (id == StaticData.MY_LIBRARY_LOADER)
+//            return new CursorLoader(this,
+//                    MySongsProvider.CONTENT_URI,
+//                    MySongsHelper.DISK_LIST,
+//                    null, null,
+//                    MySongsHelper.COLUMN_DISPLAY_NAME + " COLLATE NOCASE"); //show all songs !
+//        else if (id == StaticData.DOWNLOAD_LOADER)
+//            return new CursorLoader(this,
+//                    ReachDatabaseProvider.CONTENT_URI,
+//                    ReachDatabaseHelper.MUSIC_DATA_LIST,
+//                    /*ReachDatabaseHelper.COLUMN_STATUS + " = ? and " +*/ //show only finished
+//                    ReachDatabaseHelper.COLUMN_OPERATION_KIND + " = ?", //show only downloads
+//                    new String[]{/*ReachDatabase. + "",*/ "0"},
+//                    ReachDatabaseHelper.COLUMN_DISPLAY_NAME + " COLLATE NOCASE");
+//>>>>>>> 013f62ff4d5e354f78c732f8cf38387e3009038d
 
         return null;
     }
