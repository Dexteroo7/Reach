--- conflicted
+++ resolved
@@ -40,15 +40,9 @@
 
 import reach.project.R;
 import reach.project.core.StaticData;
-<<<<<<< HEAD
 import reach.project.music.SongHelper;
 import reach.project.music.SongProvider;
-=======
-import reach.project.coreViews.fileManager.ReachDatabase;
-import reach.project.coreViews.fileManager.ReachDatabaseHelper;
-import reach.project.coreViews.fileManager.ReachDatabaseProvider;
 import reach.project.coreViews.myProfile.EmptyRecyclerView;
->>>>>>> 52ce5f81
 import reach.project.music.MySongsHelper;
 import reach.project.music.MySongsProvider;
 import reach.project.reachProcess.auxiliaryClasses.MusicData;
@@ -154,7 +148,7 @@
         /*final long current_playing_song_id = getArguments().getLong(CURRENT_SONG_ID_KEY);*/
         //TODO: Check where in the adapter there is current song and scroll to that position
         mMusicListViewContainer = (RelativeLayout) findViewById(R.id.music_list_container);
-        musicListAdapter = new MusicListAdapter(this, this, this,currentPlaying == null ? 0 : currentPlaying.getId());
+        musicListAdapter = new MusicListAdapter(this, this, this,currentPlaying == null ? 0 : currentPlaying.getColumnId());
         layoutManager = new CustomLinearLayoutManager(this);
         mMusicRecyclerView.setLayoutManager(layoutManager);
         mMusicRecyclerView.setAdapter(musicListAdapter);
@@ -276,7 +270,7 @@
                     if (mDownloadedSongsCursor != null) {
                         int i = 0;
                         for (mDownloadedSongsCursor.moveToFirst(); !mDownloadedSongsCursor.isAfterLast(); mDownloadedSongsCursor.moveToNext()) {
-                            if (mDownloadedSongsCursor.getLong(20) == currentPlaying.getId()) {
+                            if (mDownloadedSongsCursor.getLong(20) == currentPlaying.getColumnId()) {
 
                                 return i;
                             }
@@ -288,7 +282,7 @@
                     if (mLibrarySongsCursor != null) {
                         int i = 0;
                         for (mLibrarySongsCursor.moveToFirst(); !mLibrarySongsCursor.isAfterLast(); mLibrarySongsCursor.moveToNext()) {
-                            if (mLibrarySongsCursor.getLong(0) == currentPlaying.getId()) {
+                            if (mLibrarySongsCursor.getLong(0) == currentPlaying.getColumnId()) {
                                 if (mDownloadedSongsCursor != null) {
                                     final int count = mDownloadedSongsCursor.getCount();
 
@@ -400,7 +394,7 @@
                     currentPlaying = bundle.getParcelable(MUSIC_PARCEL);
                     MiscUtils.useActivity(reference, activity -> activity.updateMusic(false));
                     Log.i(TAG, "Previously playing song id =  " + musicListAdapter.getCurrentlyPlayingSongId());
-                    musicListAdapter.setCurrentlyPlayingSongId(currentPlaying.getId());
+                    musicListAdapter.setCurrentlyPlayingSongId(currentPlaying.getColumnId());
                     Log.i(TAG, "Current playing song id =  " + musicListAdapter.getCurrentlyPlayingSongId());
                     musicListAdapter.notifyDataSetChanged();
                     findTheSongInTheCursor();
@@ -478,20 +472,22 @@
 
     @Override
     public Loader<Cursor> onCreateLoader(int id, Bundle args) {
-        if (id == StaticData.MY_LIBRARY_LOADER)
-            return new CursorLoader(this,
-                    MySongsProvider.CONTENT_URI,
-                    MySongsHelper.DISK_LIST,
-                    null, null,
-                    MySongsHelper.COLUMN_DISPLAY_NAME + " COLLATE NOCASE"); //show all songs !
-        else if (id == StaticData.DOWNLOAD_LOADER)
-            return new CursorLoader(this,
-                    ReachDatabaseProvider.CONTENT_URI,
-                    ReachDatabaseHelper.MUSIC_DATA_LIST,
-                    ReachDatabaseHelper.COLUMN_STATUS + " = ? and " + //show only finished
-                            ReachDatabaseHelper.COLUMN_OPERATION_KIND + " = ?", //show only downloads
-                    new String[]{ReachDatabase.FINISHED + "", "0"},
-                    ReachDatabaseHelper.COLUMN_DISPLAY_NAME + " COLLATE NOCASE");
+
+        //TODO
+//        if (id == StaticData.MY_LIBRARY_LOADER)
+//            return new CursorLoader(this,
+//                    MySongsProvider.CONTENT_URI,
+//                    MySongsHelper.DISK_LIST,
+//                    null, null,
+//                    MySongsHelper.COLUMN_DISPLAY_NAME + " COLLATE NOCASE"); //show all songs !
+//        else if (id == StaticData.DOWNLOAD_LOADER)
+//            return new CursorLoader(this,
+//                    SongProvider.CONTENT_URI,
+//                    ReachDatabaseHelper.MUSIC_DATA_LIST,
+//                    ReachDatabaseHelper.COLUMN_STATUS + " = ? and " + //show only finished
+//                            ReachDatabaseHelper.COLUMN_OPERATION_KIND + " = ?", //show only downloads
+//                    new String[]{ReachDatabase.FINISHED + "", "0"},
+//                    ReachDatabaseHelper.COLUMN_DISPLAY_NAME + " COLLATE NOCASE");
 
         return null;
     }
@@ -560,13 +556,14 @@
                 MiscUtils.playSong(musicData, this);
 
             }
+            //TODO
             //To play the songs downloaded from reach
-            else if (count == ReachDatabaseHelper.MUSIC_DATA_LIST.length) {
-
-                final MusicData musicData = ReachDatabaseHelper.getMusicData(cursor);
-                MiscUtils.playSong(musicData, this);
-            } else
-                throw new IllegalArgumentException("Unknown column count found");
+//            else if (count == ReachDatabaseHelper.MUSIC_DATA_LIST.length) {
+//
+//                final MusicData musicData = ReachDatabaseHelper.getMusicData(cursor);
+//                MiscUtils.playSong(musicData, this);
+//            } else
+//                throw new IllegalArgumentException("Unknown column count found");
             // Music Data is used for recent list songs
         } else if (message instanceof MusicData) {
             MiscUtils.playSong((MusicData) message, this);
@@ -624,12 +621,9 @@
             //CARE WE USE SQL TABLE ID HERE
             if (currentPlaying.getType() == MusicData.Type.DOWNLOADED) {
 
-<<<<<<< HEAD
                 values.put(SongHelper.COLUMN_IS_LIKED, !currentPlaying.isLiked() ? 1 : 0);
-=======
-                values.put(ReachDatabaseHelper.COLUMN_IS_LIKED, !currentPlaying.isLiked() ? 1 : 0);
-                Log.i(TAG, " song liked, id = " + currentPlaying.getId() + " song type = " + currentPlaying.getType() );
->>>>>>> 52ce5f81
+                values.put(SongHelper.COLUMN_IS_LIKED, !currentPlaying.isLiked() ? 1 : 0);
+                Log.i(TAG, " song liked, id = " + currentPlaying.getColumnId() + " song type = " + currentPlaying.getType() );
                 return context.getContentResolver().update(
                         Uri.parse(SongProvider.CONTENT_URI + "/" + currentPlaying.getColumnId()),
                         values,
