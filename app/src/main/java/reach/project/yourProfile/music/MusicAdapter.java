package reach.project.yourProfile.music;

import android.support.design.widget.Snackbar;
import android.support.v7.widget.RecyclerView;
import android.view.LayoutInflater;
import android.view.View;
import android.view.ViewGroup;
import android.widget.ImageView;
import android.widget.TextView;

import com.squareup.wire.Message;

import reach.project.R;
import reach.project.music.Song;

/**
 * Created by dexter on 13/11/15.
 */
public class MusicAdapter<T extends Message> extends RecyclerView.Adapter<RecyclerView.ViewHolder> {

    private final CacheAdapterInterface<T> cacheAdapterInterface;

    public MusicAdapter(CacheAdapterInterface<T> cacheAdapterInterface) {
        this.cacheAdapterInterface = cacheAdapterInterface;
        setHasStableIds(true);
    }

    @Override
    public int getItemViewType(int position) {
        if (position == 0)
            return -1;
        else if (position > 0)
            return 0;
        else return super.getItemViewType(position);
    }

    @Override
    public RecyclerView.ViewHolder onCreateViewHolder(ViewGroup parent, int viewType) {

<<<<<<< HEAD
        switch (viewType) {

            case -1:
                return new TestHolder<>(LayoutInflater.from(parent.getContext()).inflate(R.layout.list_item_0_first, parent, false), cacheAdapterInterface);
            case 0:
                return new TestHolder<>(LayoutInflater.from(parent.getContext()).inflate(R.layout.list_item_0, parent, false), cacheAdapterInterface);
//            case 1:
//                return new TestHolder1(LayoutInflater.from(parent.getContext())
//                        .inflate(R.layout.list_item_1, parent, false));
//            case 2:
//                return new TestHolder2(LayoutInflater.from(parent.getContext())
//                        .inflate(R.layout.list_item_2, parent, false));
            default:
                return null;
        }
=======
//        switch (viewType) {
//
//            case 0:
//                return new TestHolder<>(LayoutInflater.from(parent.getContext()).inflate(R.layout.list_item_0, parent, false), cacheAdapterInterface);
////            case 1:
////                return new TestHolder1(LayoutInflater.from(parent.getContext())
////                        .inflate(R.layout.list_item_1, parent, false));
////            case 2:
////                return new TestHolder2(LayoutInflater.from(parent.getContext())
////                        .inflate(R.layout.list_item_2, parent, false));
//            default:
//                return null;
//        }

        return new TestHolder<>(LayoutInflater.from(parent.getContext()).inflate(R.layout.list_item_0, parent, false), cacheAdapterInterface);
>>>>>>> f305ab80
    }

    @Override
    public void onBindViewHolder(RecyclerView.ViewHolder holder, int position) {
<<<<<<< HEAD
        final Song song = (Song) cacheAdapterInterface.getItem(position);
        final TestHolder testHolder = (TestHolder) holder;
        switch (holder.getItemViewType()) {
            case -1:
                testHolder.bindTest(position);
                testHolder.mTextView.setText(song.displayName);
                testHolder.mTextView2.setText(song.artist);
                break;
            case 0:
                testHolder.bindTest(position);
                testHolder.mTextView.setText(song.displayName);
                testHolder.mTextView2.setText(song.artist);
                break;
//            case 1:
//                TestHolder1 testHolder1 = (TestHolder1) holder;
//                testHolder1.mTextView1.setText(yourProfile.song);
//                testHolder1.mRecyclerView1.setLayoutManager(new CustomGridLayoutManager(getActivity(), 2));
//                testHolder1.mRecyclerView1.setAdapter(new TestAdapter1(yourProfile.songList));
//                break;
//            case 2:
//                TestHolder2 testHolder2 = (TestHolder2) holder;
//                testHolder2.mTextView2.setText(yourProfile.song);
//                testHolder2.mRecyclerView2.setLayoutManager(new CustomLinearLayoutManager(getActivity(), LinearLayoutManager.HORIZONTAL, false));
//                testHolder2.mRecyclerView2.setAdapter(new TestAdapter2(yourProfile.songList));
=======

        if (position == 0)
            holder.itemView.setBackgroundResource(R.drawable.border_shadow2);
//        switch (holder.getItemViewType()) {
//
//            case 0:
//                final Song song = (Song) cacheAdapterInterface.getItem(position);
//                final TestHolder testHolder = (TestHolder) holder;
//                testHolder.bindTest(position);
//                testHolder.mTextView.setText(song.displayName);
>>>>>>> f305ab80
//                break;
////            case 1:
////                TestHolder1 testHolder1 = (TestHolder1) holder;
////                testHolder1.mTextView1.setText(yourProfile.song);
////                testHolder1.mRecyclerView1.setLayoutManager(new CustomGridLayoutManager(getActivity(), 2));
////                testHolder1.mRecyclerView1.setAdapter(new TestAdapter1(yourProfile.songList));
////                break;
////            case 2:
////                TestHolder2 testHolder2 = (TestHolder2) holder;
////                testHolder2.mTextView2.setText(yourProfile.song);
////                testHolder2.mRecyclerView2.setLayoutManager(new CustomLinearLayoutManager(getActivity(), LinearLayoutManager.HORIZONTAL, false));
////                testHolder2.mRecyclerView2.setAdapter(new TestAdapter2(yourProfile.songList));
////                break;
//        }

        final Message message = cacheAdapterInterface.getItem(position);
        if (message instanceof Song) {

            final Song song = (Song) message;
            final TestHolder testHolder = (TestHolder) holder;
            testHolder.bindTest(position);
            testHolder.mTextView.setText(song.displayName);

        } else if (message instanceof RecentSong) {

            final RecentSong recentSong = (RecentSong) message;
            final TestHolder testHolder = (TestHolder) holder;
            testHolder.bindTest(position);
            testHolder.mTextView.setText(recentSong.title + " " + recentSong.songList.size());

        } else if (message instanceof SmartSong) {

            final SmartSong smartSong = (SmartSong) message;
            final TestHolder testHolder = (TestHolder) holder;
            testHolder.bindTest(position);
            testHolder.mTextView.setText(smartSong.title + " " + smartSong.songList.size());
        }

    }

    private static class TestHolder<T extends Message> extends RecyclerView.ViewHolder
            implements View.OnClickListener {

        private final TextView mTextView;
        private final TextView mTextView2;
        private final ImageView mAlbumArt;
        private final CacheAdapterInterface<T> cacheAdapterInterface;

        private int position;

        private TestHolder(View itemView, CacheAdapterInterface<T> cacheAdapterInterface) {

            super(itemView);
            itemView.setOnClickListener(this);

            this.mTextView = (TextView) itemView.findViewById(R.id.textView);
            this.mTextView2 = (TextView) itemView.findViewById(R.id.textView2);
            this.mAlbumArt = (ImageView) itemView.findViewById(R.id.albumArt);
            this.cacheAdapterInterface = cacheAdapterInterface;
        }

        private void bindTest(int mPos) {
            this.position = mPos;
        }

        @Override
        public void onClick(View v) {
            Snackbar.make(v, cacheAdapterInterface.getItem(position).hashCode() + " clicked", Snackbar.LENGTH_SHORT).show();
        }
    }

    @Override
    public long getItemId(int position) {
        return cacheAdapterInterface.getItemId(cacheAdapterInterface.getItem(position));
    }

    @Override
    public int getItemCount() {
//        Log.i("Ayush", "Returning new size " + cacheAdapterInterface.getCount());
        return cacheAdapterInterface.getCount();
    }

    public interface CacheAdapterInterface<T extends Message> {

        int getCount();

        long getItemId(T item);

        T getItem(int position);
    }
}<|MERGE_RESOLUTION|>--- conflicted
+++ resolved
@@ -1,17 +1,31 @@
 package reach.project.yourProfile.music;
 
+import android.net.Uri;
 import android.support.design.widget.Snackbar;
+import android.support.v7.widget.LinearLayoutManager;
 import android.support.v7.widget.RecyclerView;
+import android.util.Log;
 import android.view.LayoutInflater;
 import android.view.View;
 import android.view.ViewGroup;
-import android.widget.ImageView;
 import android.widget.TextView;
 
+import com.facebook.drawee.backends.pipeline.Fresco;
+import com.facebook.drawee.interfaces.DraweeController;
+import com.facebook.drawee.view.SimpleDraweeView;
+import com.facebook.imagepipeline.common.ResizeOptions;
+import com.facebook.imagepipeline.request.ImageRequest;
+import com.facebook.imagepipeline.request.ImageRequestBuilder;
+import com.google.common.base.Optional;
 import com.squareup.wire.Message;
+
+import java.util.List;
 
 import reach.project.R;
 import reach.project.music.Song;
+import reach.project.utils.AlbumArtUri;
+import reach.project.utils.viewHelpers.CustomGridLayoutManager;
+import reach.project.utils.viewHelpers.CustomLinearLayoutManager;
 
 /**
  * Created by dexter on 13/11/15.
@@ -27,105 +41,38 @@
 
     @Override
     public int getItemViewType(int position) {
-        if (position == 0)
-            return -1;
-        else if (position > 0)
+
+        final Message message = cacheAdapterInterface.getItem(position);
+        if (message instanceof Song)
             return 0;
-        else return super.getItemViewType(position);
+        else if (message instanceof RecentSong)
+            return 1;
+        else if (message instanceof SmartSong)
+            return 2;
+        else
+            return super.getItemViewType(position);
     }
 
     @Override
     public RecyclerView.ViewHolder onCreateViewHolder(ViewGroup parent, int viewType) {
 
-<<<<<<< HEAD
         switch (viewType) {
-
-            case -1:
-                return new TestHolder<>(LayoutInflater.from(parent.getContext()).inflate(R.layout.list_item_0_first, parent, false), cacheAdapterInterface);
             case 0:
-                return new TestHolder<>(LayoutInflater.from(parent.getContext()).inflate(R.layout.list_item_0, parent, false), cacheAdapterInterface);
-//            case 1:
-//                return new TestHolder1(LayoutInflater.from(parent.getContext())
-//                        .inflate(R.layout.list_item_1, parent, false));
-//            case 2:
-//                return new TestHolder2(LayoutInflater.from(parent.getContext())
-//                        .inflate(R.layout.list_item_2, parent, false));
+                return new TestHolder<>(LayoutInflater.from(parent.getContext())
+                        .inflate(R.layout.list_item_0, parent, false), cacheAdapterInterface);
+            case 1:
+                return new TestHolder1(LayoutInflater.from(parent.getContext())
+                        .inflate(R.layout.list_item_1, parent, false));
+            case 2:
+                return new TestHolder2(LayoutInflater.from(parent.getContext())
+                        .inflate(R.layout.list_item_2, parent, false));
             default:
                 return null;
         }
-=======
-//        switch (viewType) {
-//
-//            case 0:
-//                return new TestHolder<>(LayoutInflater.from(parent.getContext()).inflate(R.layout.list_item_0, parent, false), cacheAdapterInterface);
-////            case 1:
-////                return new TestHolder1(LayoutInflater.from(parent.getContext())
-////                        .inflate(R.layout.list_item_1, parent, false));
-////            case 2:
-////                return new TestHolder2(LayoutInflater.from(parent.getContext())
-////                        .inflate(R.layout.list_item_2, parent, false));
-//            default:
-//                return null;
-//        }
-
-        return new TestHolder<>(LayoutInflater.from(parent.getContext()).inflate(R.layout.list_item_0, parent, false), cacheAdapterInterface);
->>>>>>> f305ab80
     }
 
     @Override
     public void onBindViewHolder(RecyclerView.ViewHolder holder, int position) {
-<<<<<<< HEAD
-        final Song song = (Song) cacheAdapterInterface.getItem(position);
-        final TestHolder testHolder = (TestHolder) holder;
-        switch (holder.getItemViewType()) {
-            case -1:
-                testHolder.bindTest(position);
-                testHolder.mTextView.setText(song.displayName);
-                testHolder.mTextView2.setText(song.artist);
-                break;
-            case 0:
-                testHolder.bindTest(position);
-                testHolder.mTextView.setText(song.displayName);
-                testHolder.mTextView2.setText(song.artist);
-                break;
-//            case 1:
-//                TestHolder1 testHolder1 = (TestHolder1) holder;
-//                testHolder1.mTextView1.setText(yourProfile.song);
-//                testHolder1.mRecyclerView1.setLayoutManager(new CustomGridLayoutManager(getActivity(), 2));
-//                testHolder1.mRecyclerView1.setAdapter(new TestAdapter1(yourProfile.songList));
-//                break;
-//            case 2:
-//                TestHolder2 testHolder2 = (TestHolder2) holder;
-//                testHolder2.mTextView2.setText(yourProfile.song);
-//                testHolder2.mRecyclerView2.setLayoutManager(new CustomLinearLayoutManager(getActivity(), LinearLayoutManager.HORIZONTAL, false));
-//                testHolder2.mRecyclerView2.setAdapter(new TestAdapter2(yourProfile.songList));
-=======
-
-        if (position == 0)
-            holder.itemView.setBackgroundResource(R.drawable.border_shadow2);
-//        switch (holder.getItemViewType()) {
-//
-//            case 0:
-//                final Song song = (Song) cacheAdapterInterface.getItem(position);
-//                final TestHolder testHolder = (TestHolder) holder;
-//                testHolder.bindTest(position);
-//                testHolder.mTextView.setText(song.displayName);
->>>>>>> f305ab80
-//                break;
-////            case 1:
-////                TestHolder1 testHolder1 = (TestHolder1) holder;
-////                testHolder1.mTextView1.setText(yourProfile.song);
-////                testHolder1.mRecyclerView1.setLayoutManager(new CustomGridLayoutManager(getActivity(), 2));
-////                testHolder1.mRecyclerView1.setAdapter(new TestAdapter1(yourProfile.songList));
-////                break;
-////            case 2:
-////                TestHolder2 testHolder2 = (TestHolder2) holder;
-////                testHolder2.mTextView2.setText(yourProfile.song);
-////                testHolder2.mRecyclerView2.setLayoutManager(new CustomLinearLayoutManager(getActivity(), LinearLayoutManager.HORIZONTAL, false));
-////                testHolder2.mRecyclerView2.setAdapter(new TestAdapter2(yourProfile.songList));
-////                break;
-//        }
-
         final Message message = cacheAdapterInterface.getItem(position);
         if (message instanceof Song) {
 
@@ -133,30 +80,56 @@
             final TestHolder testHolder = (TestHolder) holder;
             testHolder.bindTest(position);
             testHolder.mTextView.setText(song.displayName);
+            testHolder.mTextView2.setText(song.artist);
+            final Optional<Uri> uriOptional = AlbumArtUri.getUri(song.album, song.artist, song.displayName);
+
+            if (uriOptional.isPresent()) {
+
+                Log.i("Ayush", "Url found = " + uriOptional.get().toString());
+
+                final ImageRequest request = ImageRequestBuilder.newBuilderWithSource(uriOptional.get())
+                        .setResizeOptions(new ResizeOptions(50, 50))
+                        .build();
+
+                final DraweeController controller = Fresco.newDraweeControllerBuilder()
+                        .setOldController(testHolder.mAlbumArt.getController())
+                        .setImageRequest(request)
+                        .build();
+
+                testHolder.mAlbumArt.setController(controller);
+            } else
+                testHolder.mAlbumArt.setImageBitmap(null);
 
         } else if (message instanceof RecentSong) {
 
             final RecentSong recentSong = (RecentSong) message;
-            final TestHolder testHolder = (TestHolder) holder;
-            testHolder.bindTest(position);
-            testHolder.mTextView.setText(recentSong.title + " " + recentSong.songList.size());
+            final TestHolder1 testHolder1 = (TestHolder1) holder;
+            testHolder1.mTextView1.setText(recentSong.title);
+            testHolder1.mRecyclerView1.setLayoutManager(new CustomGridLayoutManager(holder.itemView.getContext(), 2));
+            if (recentSong.songList.size() < 4)
+                testHolder1.mRecyclerView1.setAdapter(new TestAdapter1(recentSong.songList));
+            else
+                testHolder1.mRecyclerView1.setAdapter(new TestAdapter1(recentSong.songList.subList(0,4)));
 
         } else if (message instanceof SmartSong) {
 
             final SmartSong smartSong = (SmartSong) message;
-            final TestHolder testHolder = (TestHolder) holder;
-            testHolder.bindTest(position);
-            testHolder.mTextView.setText(smartSong.title + " " + smartSong.songList.size());
-        }
-
+            final TestHolder2 testHolder2 = (TestHolder2) holder;
+            testHolder2.mTextView2.setText(smartSong.title);
+            testHolder2.mRecyclerView2.setLayoutManager(new CustomLinearLayoutManager(holder.itemView.getContext(), LinearLayoutManager.HORIZONTAL, false));
+            if (smartSong.songList.size() < 4)
+                testHolder2.mRecyclerView2.setAdapter(new TestAdapter2(smartSong.songList));
+            else
+                testHolder2.mRecyclerView2.setAdapter(new TestAdapter2(smartSong.songList.subList(0,4)));
+        }
     }
 
     private static class TestHolder<T extends Message> extends RecyclerView.ViewHolder
             implements View.OnClickListener {
 
-        private final TextView mTextView;
-        private final TextView mTextView2;
-        private final ImageView mAlbumArt;
+        public final TextView mTextView;
+        public final TextView mTextView2;
+        public final SimpleDraweeView mAlbumArt;
         private final CacheAdapterInterface<T> cacheAdapterInterface;
 
         private int position;
@@ -168,11 +141,11 @@
 
             this.mTextView = (TextView) itemView.findViewById(R.id.textView);
             this.mTextView2 = (TextView) itemView.findViewById(R.id.textView2);
-            this.mAlbumArt = (ImageView) itemView.findViewById(R.id.albumArt);
+            this.mAlbumArt = (SimpleDraweeView) itemView.findViewById(R.id.albumArt);
             this.cacheAdapterInterface = cacheAdapterInterface;
         }
 
-        private void bindTest(int mPos) {
+        public void bindTest(int mPos) {
             this.position = mPos;
         }
 
@@ -201,4 +174,174 @@
 
         T getItem(int position);
     }
+
+    public class TestHolder1 extends RecyclerView.ViewHolder {
+
+        private TextView mTextView1;
+        private RecyclerView mRecyclerView1;
+
+        private TestHolder1(View itemView) {
+            super(itemView);
+            mTextView1 = (TextView) itemView.findViewById(R.id.textView1);
+            mRecyclerView1 = (RecyclerView) itemView.findViewById(R.id.recyclerView1);
+        }
+    }
+
+    public class TestHolder2 extends RecyclerView.ViewHolder {
+
+        private TextView mTextView2;
+        private RecyclerView mRecyclerView2;
+
+        private TestHolder2(View itemView) {
+            super(itemView);
+            mTextView2 = (TextView) itemView.findViewById(R.id.textView2);
+            mRecyclerView2 = (RecyclerView) itemView.findViewById(R.id.recyclerView2);
+        }
+    }
+
+    private class TestAdapter1
+            extends RecyclerView.Adapter<TestAdapter1.Test1Holder> {
+
+        private List<Song> mSongsList;
+
+        private TestAdapter1(List<Song> songsList) {
+            this.mSongsList = songsList;
+        }
+
+        @Override
+        public Test1Holder onCreateViewHolder(ViewGroup parent, int mType) {
+            return new Test1Holder(LayoutInflater.from(parent.getContext())
+                    .inflate(R.layout.item_1, parent, false));
+        }
+
+        @Override
+        public void onBindViewHolder(Test1Holder holder, int position) {
+            holder.bindTest(position);
+            Song song = mSongsList.get(position);
+            holder.mTextView.setText(song.displayName);
+            holder.mTextView2.setText(song.artist);
+            final Optional<Uri> uriOptional = AlbumArtUri.getUri(song.album, song.artist, song.displayName);
+
+            if (uriOptional.isPresent()) {
+
+                Log.i("Ayush", "Url found = " + uriOptional.get().toString());
+
+                final ImageRequest request = ImageRequestBuilder.newBuilderWithSource(uriOptional.get())
+                        .setResizeOptions(new ResizeOptions(200, 200))
+                        .build();
+
+                final DraweeController controller = Fresco.newDraweeControllerBuilder()
+                        .setOldController(holder.mAlbumArt.getController())
+                        .setImageRequest(request)
+                        .build();
+
+                holder.mAlbumArt.setController(controller);
+            } else
+                holder.mAlbumArt.setImageBitmap(null);
+        }
+
+        @Override
+        public int getItemCount() {
+            return mSongsList.size();
+        }
+
+        public class Test1Holder extends RecyclerView.ViewHolder
+                implements View.OnClickListener {
+
+            private TextView mTextView;
+            private TextView mTextView2;
+            private SimpleDraweeView mAlbumArt;
+            private int pos;
+
+            private Test1Holder(View itemView) {
+                super(itemView);
+                itemView.setOnClickListener(this);
+                mTextView = (TextView) itemView.findViewById(R.id.textView);
+                mTextView2 = (TextView) itemView.findViewById(R.id.textView2);
+                mAlbumArt = (SimpleDraweeView) itemView.findViewById(R.id.albumArt);
+            }
+
+            private void bindTest(int mPos) {
+                pos = mPos;
+            }
+
+            @Override
+            public void onClick(View v) {
+                Snackbar.make(v, mSongsList.get(pos) + " clicked", Snackbar.LENGTH_SHORT).show();
+            }
+        }
+    }
+
+    private class TestAdapter2
+            extends RecyclerView.Adapter<TestAdapter2.Test2Holder> {
+
+        private List<Song> mSongsList;
+
+        private TestAdapter2(List<Song> songsList) {
+            this.mSongsList = songsList;
+        }
+
+        @Override
+        public Test2Holder onCreateViewHolder(ViewGroup parent, int mType) {
+            return new Test2Holder(LayoutInflater.from(parent.getContext())
+                    .inflate(R.layout.item_1, parent, false));
+        }
+
+        @Override
+        public void onBindViewHolder(Test2Holder holder, int position) {
+            holder.bindTest(position);
+            Song song = mSongsList.get(position);
+            holder.mTextView.setText(song.displayName);
+            holder.mTextView2.setText(song.artist);
+            final Optional<Uri> uriOptional = AlbumArtUri.getUri(song.album, song.artist, song.displayName);
+
+            if (uriOptional.isPresent()) {
+
+                Log.i("Ayush", "Url found = " + uriOptional.get().toString());
+
+                final ImageRequest request = ImageRequestBuilder.newBuilderWithSource(uriOptional.get())
+                        .setResizeOptions(new ResizeOptions(200, 200))
+                        .build();
+
+                final DraweeController controller = Fresco.newDraweeControllerBuilder()
+                        .setOldController(holder.mAlbumArt.getController())
+                        .setImageRequest(request)
+                        .build();
+
+                holder.mAlbumArt.setController(controller);
+            } else
+                holder.mAlbumArt.setImageBitmap(null);
+        }
+
+        @Override
+        public int getItemCount() {
+            return mSongsList.size();
+        }
+
+        public class Test2Holder extends RecyclerView.ViewHolder
+                implements View.OnClickListener {
+
+            private TextView mTextView;
+            private TextView mTextView2;
+            private SimpleDraweeView mAlbumArt;
+            private int pos;
+
+            private Test2Holder(View itemView) {
+                super(itemView);
+                itemView.setOnClickListener(this);
+                mTextView = (TextView) itemView.findViewById(R.id.textView);
+                mTextView2 = (TextView) itemView.findViewById(R.id.textView2);
+                mAlbumArt = (SimpleDraweeView) itemView.findViewById(R.id.albumArt);
+            }
+
+            private void bindTest(int mPos) {
+                pos = mPos;
+            }
+
+            @Override
+            public void onClick(View v) {
+                Snackbar.make(v, mSongsList.get(pos) + " clicked", Snackbar.LENGTH_SHORT).show();
+            }
+        }
+    }
 }