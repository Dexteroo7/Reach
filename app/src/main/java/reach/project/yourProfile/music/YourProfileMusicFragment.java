package reach.project.yourProfile.music;

import android.os.Bundle;
import android.support.v4.app.Fragment;
import android.support.v7.widget.RecyclerView;
import android.util.Log;
import android.view.LayoutInflater;
import android.view.View;
import android.view.ViewGroup;

import com.github.florent37.materialviewpager.MaterialViewPagerHelper;
<<<<<<< HEAD
import com.github.florent37.materialviewpager.adapter.RecyclerViewMaterialAdapter;
=======
import com.squareup.okhttp.Request;
import com.squareup.okhttp.Response;
>>>>>>> f305ab80
import com.squareup.wire.Message;
import com.squareup.wire.Wire;

import org.json.JSONArray;
import org.json.JSONException;
import org.json.JSONObject;

import java.io.File;
import java.io.IOException;
import java.lang.ref.WeakReference;
import java.util.ArrayList;
import java.util.Arrays;
import java.util.Collection;
import java.util.Collections;
import java.util.Iterator;
import java.util.List;
import java.util.concurrent.Callable;

import reach.project.R;
import reach.project.core.ReachApplication;
import reach.project.music.Song;
import reach.project.utils.CloudStorageUtils;
import reach.project.utils.MiscUtils;
import reach.project.utils.viewHelpers.CustomLinearLayoutManager;
import reach.project.yourProfile.blobCache.Cache;
import reach.project.yourProfile.blobCache.CacheInjectorCallbacks;
import reach.project.yourProfile.blobCache.CacheType;

/**
 * Full list loads from cache, and checks network for update, if update is found, whole data is reloaded.
 * Recent depends on full list. Loads from cache and follows full list update, just that 0 index is reloaded only.
 * Smart list, loads same as full list, independent.
 * <p>
 * A placeholder fragment containing a simple view.
 */
public class YourProfileMusicFragment extends Fragment implements CacheInjectorCallbacks<Message>,
        MusicAdapter.CacheAdapterInterface<Message> {

    private static WeakReference<YourProfileMusicFragment> reference = null;
    private static long userId = 0;

    public static YourProfileMusicFragment newInstance(long userId) {

        final Bundle args;
        YourProfileMusicFragment fragment;
        if (reference == null || (fragment = reference.get()) == null) {
            reference = new WeakReference<>(fragment = new YourProfileMusicFragment());
            fragment.setArguments(args = new Bundle());
        } else {
            Log.i("Ayush", "Reusing YourProfileMusicFragment object :)");
            args = fragment.getArguments();
        }
        args.putLong("userId", userId);
        return fragment;
    }

    private final List<Message> musicData = new ArrayList<>(100);
<<<<<<< HEAD
    private RecyclerViewMaterialAdapter materialAdapter = null;
    //private RecyclerView.Adapter mainAdapter = null;
=======

    private RecyclerView.Adapter mainAdapter = null;
>>>>>>> f305ab80
    private Cache fullListCache = null;
    private Cache smartListCache = null;
    private Cache recentMusicCache = null;

    private int lastPosition = 0;

    @Override
    public void onDestroyView() {

        materialAdapter = null;
        userId = 0;

        MiscUtils.closeQuietly(fullListCache, smartListCache, recentMusicCache);
        fullListCache = smartListCache = recentMusicCache = null;

        musicData.clear();

        super.onDestroyView();
    }

    @Override
    public View onCreateView(LayoutInflater inflater, ViewGroup container,
                             Bundle savedInstanceState) {

        userId = getArguments().getLong("userId", 0L);
        musicData.add(new Song.Builder().build());

        fullListCache = new Cache(this, CacheType.MUSIC_FULL_LIST, userId) {
            @Override
            protected Callable<Collection<? extends Message>> fetchFromNetwork() {

                return () -> CloudStorageUtils.fetchSongs(userId, new WeakReference<>(getContext()));
            }

            @Override
            protected Message getItem(byte[] source, int offset, int count) throws IOException {
                return new Wire(Song.class).parseFrom(source, offset, count, Song.class);
            }
        };

        smartListCache = new Cache(this, CacheType.MUSIC_SMART_LIST, userId) {
            @Override
            protected Callable<Collection<? extends Message>> fetchFromNetwork() {
                return getSmartList;
            }

            @Override
            protected Message getItem(byte[] source, int offset, int count) throws IOException {
                return new Wire(SmartSong.class).parseFrom(source, offset, count, SmartSong.class);
            }
        };

        recentMusicCache = new Cache(this, CacheType.MUSIC_RECENT_LIST, userId) {
            @Override
            protected Callable<Collection<? extends Message>> fetchFromNetwork() {
                return getRecent;
            }

            @Override
            protected Message getItem(byte[] source, int offset, int count) throws IOException {
                return new Wire(RecentSong.class).parseFrom(source, offset, count, RecentSong.class);
            }
        };

        final View rootView = inflater.inflate(R.layout.fragment_yourprofile_page, container, false);
        final RecyclerView mRecyclerView = (RecyclerView) rootView.findViewById(R.id.recyclerView);
        //mRecyclerView.setHasFixedSize(true);

        mRecyclerView.setLayoutManager(new CustomLinearLayoutManager(getActivity()));
        mRecyclerView.setAdapter(materialAdapter = new RecyclerViewMaterialAdapter(new MusicAdapter<>(this)));
        MaterialViewPagerHelper.registerRecyclerView(getActivity(), mRecyclerView, null);
        return rootView;
    }

    /////////////////////////

    @Override
    public File getCacheDirectory() {
        return getContext().getExternalCacheDir();
    }

    @Override
    public int getCount() {

        final int size = musicData.size();
        if (size == 0 || size == 1)
            recentMusicCache.loadMoreElements(true);
        return size;
    }

    @Override
    public long getItemId(Message item) {

        final Long id;

        if (item instanceof Song)
            id = ((Song) item).songId;

        else if (item instanceof RecentSong) {

            final RecentSong recentSong = (RecentSong) item;
            final long[] songIds = new long[recentSong.songList.size()];

            int index;
            for (index = 0; index < recentSong.songList.size(); index++) {
                final Long songId = recentSong.songList.get(index).songId;
                songIds[index] = songId == null ? 0 : songId;
            }

            return Arrays.hashCode(songIds);
        } else if (item instanceof SmartSong) {

            final SmartSong recentSong = (SmartSong) item;
            final long[] songIds = new long[recentSong.songList.size()];

            int index;
            for (index = 0; index < recentSong.songList.size(); index++) {
                final Long songId = recentSong.songList.get(index).songId;
                songIds[index] = songId == null ? 0 : songId;
            }

            return Arrays.hashCode(songIds);
        } else
            id = null;

        return id == null ? 0 : id;
    }

    @Override
    public Message getItem(int position) {

        if (position > lastPosition)
            lastPosition = position;

        final int currentSize = musicData.size();

        //if reaching end of story and are not done yet
        if (position > currentSize - 3)
            //request a partial load
            fullListCache.loadMoreElements(false);

        return musicData.get(position);
    }

    @Override
    public void injectElements(Collection<Message> elements, boolean overWrite, boolean loadingDone) {

        if (elements == null || elements.isEmpty())
            return;

        final Message typeCheckerInstance = elements.iterator().next();
        final Class typeChecker;
        if (typeCheckerInstance instanceof Song)
            typeChecker = Song.class;
        else if (typeCheckerInstance instanceof SmartSong)
            typeChecker = SmartSong.class;
        else if (typeCheckerInstance instanceof RecentSong)
            typeChecker = RecentSong.class;
        else
            return;

        Log.i("Ayush", "Inserting " + elements.size() + " new items " + typeChecker.getName());

        ///////////

        if (overWrite)
            intelligentOverwrite(elements, typeChecker);
        if (!elements.isEmpty())
            painter(elements, typeChecker);

        //notify
        if (mainAdapter != null) {
            Log.i("Ayush", "Reloading list " + musicData.size());
            mainAdapter.notifyDataSetChanged();
        }

        /**
         * If loading has finished request a full injection of smart lists
         * Else request partial injection
         */
        if (typeChecker == Song.class)
            smartListCache.loadMoreElements(true);
//            smartListCache.loadMoreElements(loadingDone || overWrite);
    }

    private void intelligentOverwrite(Collection<? extends Message> elements, Class typeChecker) {

        //nothing to overwrite
        if (musicData.isEmpty())
            return;

        final Iterator<? extends Message> messageIterator = elements.iterator();
        int updatedSize = musicData.size();
        int index;

        synchronized (musicData) {

            for (index = 0; index < updatedSize; index++) {

                //ignore if element is not of same class type
                if (!musicData.get(index).getClass().equals(typeChecker))
                    continue;

                //get the next message to overwrite if present
                if (messageIterator.hasNext()) {

                    //we have a message to overwrite, do it
                    musicData.set(index, messageIterator.next());
                    try {
                        messageIterator.remove(); //must remove
                    } catch (UnsupportedOperationException ignored) {
                    }
                } else {
                    musicData.remove(index);  //remove as this item is no longer valid
                    updatedSize--;
                }
            }
        }
    }

    private void painter(Collection<? extends Message> elements, Class typeChecker) {

        if (musicData.isEmpty())
            synchronized (musicData) {
                musicData.addAll(elements);
            }

        if (typeChecker == RecentSong.class) {

            synchronized (musicData) {
                musicData.addAll(0, elements);
            }

<<<<<<< HEAD
        if (materialAdapter != null)
            MiscUtils.runOnUiThreadFragment(reference, context -> {

                if (materialAdapter != null) {
                    Log.i("Ayush", "Reloading list " + musicData.size());
                    materialAdapter.notifyDataSetChanged();
                }
            });
=======
        } else if (typeChecker == SmartSong.class) {

            final int size = musicData.size();
            if (lastPosition > size)
                lastPosition = size;
            synchronized (musicData) {
                musicData.addAll(lastPosition, elements);
            }

        } else if (typeChecker == Song.class) {

            synchronized (musicData) {
                musicData.addAll(elements);
            }
        }
>>>>>>> f305ab80
    }

    private static final Callable<Collection<? extends Message>> getSmartList = () -> {

        final Request request = new Request.Builder()
                .url("http://52.74.175.56:8080/explore/getRecentlyPlayed?userId=" + userId)
                .build();

        Log.i("Ayush", "Fetching smart lists " + request.urlString());

        final Response response = ReachApplication.okHttpClient.newCall(request).execute();
        final JSONArray receivedData = new JSONArray(response.body().string());
        final List<Song> songs = new ArrayList<>();

        JSONObject smartData;
        for (int index = 0; index < receivedData.length(); index++) {

            smartData = receivedData.getJSONObject(index);

            final Song.Builder songBuilder = new Song.Builder();
            songBuilder.songId(smartData.getLong("songId"));
            songBuilder.size(smartData.getLong("size"));
            songBuilder.dateAdded(smartData.getLong("timeAdded"));
            songBuilder.duration(smartData.getLong("duration"));

            songBuilder.actualName(smartData.getString("actualName"));
            songBuilder.displayName(smartData.getString("displayName"));
            songBuilder.artist(smartData.getString("artistName"));

            //userName fetch else where
            try {
                songBuilder.album(smartData.getString("albumName"));
                songBuilder.genre(smartData.getString("genre"));
            } catch (JSONException | NullPointerException ignored) {
            }

            songBuilder.isLiked(smartData.getBoolean("isLiked"));

            songBuilder.visibility(true);
            songs.add(songBuilder.build());
            Log.i("Ayush", "Found smart list " + songBuilder.displayName);
        }

        if (songs.isEmpty())
            return Collections.emptyList();

        return Collections.singletonList(new SmartSong.Builder().songList(songs).title("Recently Played").build());
    };

    private static final Callable<Collection<? extends Message>> getRecent = () -> {

        final Fragment fragment = reference.get();
        final List<Song> musicData = CloudStorageUtils.fetchSongs(userId, new WeakReference<>(fragment.getContext()));

        if (musicData.isEmpty())
            return Collections.emptyList();

        //get only songs
        final List<Song> temp = new ArrayList<>(musicData.size());
        for (Message message : musicData)
            if (message instanceof Song)
                temp.add((Song) message);

        if (temp.isEmpty())
            return Collections.emptyList();

        //sort
        Collections.sort(temp, (lhs, rhs) -> {

            final Long a = lhs.dateAdded == null ? 0 : lhs.dateAdded;
            final Long b = rhs.dateAdded == null ? 0 : rhs.dateAdded;
            return a.compareTo(b);
        });

        final RecentSong.Builder builder = new RecentSong.Builder();
        builder.title("Recent Songs");
        if (temp.size() < 20)
            builder.songList(temp);
        else
            builder.songList(temp.subList(0, 20));

        return Collections.singletonList(builder.build());
    };
}<|MERGE_RESOLUTION|>--- conflicted
+++ resolved
@@ -9,12 +9,9 @@
 import android.view.ViewGroup;
 
 import com.github.florent37.materialviewpager.MaterialViewPagerHelper;
-<<<<<<< HEAD
 import com.github.florent37.materialviewpager.adapter.RecyclerViewMaterialAdapter;
-=======
 import com.squareup.okhttp.Request;
 import com.squareup.okhttp.Response;
->>>>>>> f305ab80
 import com.squareup.wire.Message;
 import com.squareup.wire.Wire;
 
@@ -72,13 +69,8 @@
     }
 
     private final List<Message> musicData = new ArrayList<>(100);
-<<<<<<< HEAD
     private RecyclerViewMaterialAdapter materialAdapter = null;
     //private RecyclerView.Adapter mainAdapter = null;
-=======
-
-    private RecyclerView.Adapter mainAdapter = null;
->>>>>>> f305ab80
     private Cache fullListCache = null;
     private Cache smartListCache = null;
     private Cache recentMusicCache = null;
@@ -104,7 +96,7 @@
                              Bundle savedInstanceState) {
 
         userId = getArguments().getLong("userId", 0L);
-        musicData.add(new Song.Builder().build());
+        //musicData.add(new Song.Builder().build());
 
         fullListCache = new Cache(this, CacheType.MUSIC_FULL_LIST, userId) {
             @Override
@@ -164,8 +156,9 @@
     public int getCount() {
 
         final int size = musicData.size();
-        if (size == 0 || size == 1)
+        if (size == 0)
             recentMusicCache.loadMoreElements(true);
+
         return size;
     }
 
@@ -250,9 +243,9 @@
             painter(elements, typeChecker);
 
         //notify
-        if (mainAdapter != null) {
+        if (materialAdapter != null) {
             Log.i("Ayush", "Reloading list " + musicData.size());
-            mainAdapter.notifyDataSetChanged();
+            materialAdapter.notifyDataSetChanged();
         }
 
         /**
@@ -312,16 +305,6 @@
                 musicData.addAll(0, elements);
             }
 
-<<<<<<< HEAD
-        if (materialAdapter != null)
-            MiscUtils.runOnUiThreadFragment(reference, context -> {
-
-                if (materialAdapter != null) {
-                    Log.i("Ayush", "Reloading list " + musicData.size());
-                    materialAdapter.notifyDataSetChanged();
-                }
-            });
-=======
         } else if (typeChecker == SmartSong.class) {
 
             final int size = musicData.size();
@@ -337,7 +320,6 @@
                 musicData.addAll(elements);
             }
         }
->>>>>>> f305ab80
     }
 
     private static final Callable<Collection<? extends Message>> getSmartList = () -> {
