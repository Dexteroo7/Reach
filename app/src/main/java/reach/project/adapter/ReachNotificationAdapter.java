package reach.project.adapter;

import android.animation.ValueAnimator;
import android.app.Application;
import android.content.Context;
import android.content.Intent;
import android.database.Cursor;
import android.util.Base64;
import android.view.View;
import android.view.ViewGroup;
import android.widget.ImageView;
import android.widget.LinearLayout;
import android.widget.RelativeLayout;
import android.widget.ResourceCursorAdapter;
import android.widget.TextView;

import com.google.android.gms.analytics.HitBuilders;
import com.google.common.base.Optional;
import com.google.common.base.Predicate;
import com.google.gson.Gson;
import com.squareup.picasso.Picasso;

import java.io.IOException;

import reach.project.R;
import reach.project.core.ReachActivity;
import reach.project.core.ReachApplication;
import reach.project.core.StaticData;
import reach.project.database.notifications.BecameFriends;
import reach.project.database.notifications.Like;
import reach.project.database.notifications.Push;
import reach.project.database.notifications.PushAccepted;
import reach.project.database.notifications.Types;
import reach.project.database.sql.ReachNotificationsHelper;
import reach.project.utils.DoWork;
import reach.project.utils.MiscUtils;
import reach.project.utils.PushContainer;
import reach.project.utils.SharedPrefUtils;
import reach.project.utils.StringCompress;
import reach.project.viewHelpers.CircleTransform;

/**
 * Created by ashish on 10/07/15.
 */
public class ReachNotificationAdapter extends ResourceCursorAdapter {

    private Application reachApplication;

    public ReachNotificationAdapter(Context context, int layout, Cursor c, int flags, Application reachApp) {
        super(context, layout, c, flags);
        this.reachApplication = reachApp;
    }

    private final class ViewHolder {

        private final ImageView profilePhoto;
        private final TextView userName, notifType, userInitials;
        private final LinearLayout librarayBtn, actionBlock, linearLayout;
        private final RelativeLayout accept, reject;

        private ViewHolder(ImageView profilePhoto,
                           TextView userName,
                           TextView notifType,
                           TextView userInitials,
                           LinearLayout librarayBtn,
                           LinearLayout actionBlock,
                           LinearLayout linearLayout,
                           RelativeLayout accept,
                           RelativeLayout reject
        ) {

            this.profilePhoto = profilePhoto;
            this.userName = userName;
            this.notifType = notifType;
            this.userInitials = userInitials;
            this.librarayBtn = librarayBtn;
            this.actionBlock = actionBlock;
            this.linearLayout = linearLayout;
            this.accept = accept;
            this.reject = reject;
        }
    }

    private void expand(final ViewGroup viewGroup, int a, int b) {
        ValueAnimator va = ValueAnimator.ofInt(a, b);
        va.setDuration(300);
        va.addUpdateListener(new ValueAnimator.AnimatorUpdateListener() {
            public void onAnimationUpdate(ValueAnimator animation) {
                viewGroup.getLayoutParams().height = (Integer) animation.getAnimatedValue();
                viewGroup.requestLayout();
            }
        });
        //va.setInterpolator(new DecelerateInterpolator());
        va.start();
    }

    @Override
    public void bindView(View view, final Context context, Cursor cursor) {
        if (cursor == null) return;

        final ViewHolder viewHolder = (ViewHolder) view.getTag();
<<<<<<< HEAD
        final int a = MiscUtils.dpToPx(70);
        final int b = MiscUtils.dpToPx(110);
=======
        final int a = MiscUtils.dpToPx(80);
        final int b = MiscUtils.dpToPx(125);
        final Types type = Types.valueOf(cursor.getString(1));
>>>>>>> 2ea5219e

        switch (type) {

            case DEFAULT:
                throw new IllegalArgumentException();
            case LIKE:

                Like like = ReachNotificationsHelper.getLike(cursor).get();
                viewHolder.userName.setText(like.getHostName());
                viewHolder.userInitials.setText(MiscUtils.generateInitials(like.getHostName()));
                viewHolder.linearLayout.getLayoutParams().height = a;
                viewHolder.actionBlock.setVisibility(View.GONE);
                viewHolder.librarayBtn.setVisibility(View.VISIBLE);
                viewHolder.notifType.setText(" likes " + like.getSongName());
                Picasso.with(context).load(StaticData.cloudStorageImageBaseUrl + like.getImageId())
                        .transform(new CircleTransform())
                        .into(viewHolder.profilePhoto);
                break;
            case PUSH:
<<<<<<< HEAD
                final Push push = ReachNotificationsHelper.getPush(cursor).get();
=======

                Push push = ReachNotificationsHelper.getPush(cursor).get();
                open = true;
>>>>>>> 2ea5219e
                viewHolder.userName.setText(push.getHostName());
                viewHolder.userInitials.setText(MiscUtils.generateInitials(push.getHostName()));
                Picasso.with(context).load(StaticData.cloudStorageImageBaseUrl + push.getImageId()).transform(new CircleTransform()).into(viewHolder.profilePhoto);

                final String unCompressed;
                try {
                    unCompressed = StringCompress.decompress(Base64.decode(push.getPushContainer(), Base64.DEFAULT));
                } catch (IOException e) {
                    e.printStackTrace();
                    return;
                }
                final PushContainer pushContainer = new Gson().fromJson(unCompressed, PushContainer.class);

                if (push.getRead()==0) {
                    viewHolder.linearLayout.getLayoutParams().height = a;
                    viewHolder.actionBlock.setVisibility(View.GONE);
                    viewHolder.librarayBtn.setVisibility(View.VISIBLE);
                    String txt = " song";
                    if (pushContainer.getSongCount()>1)
                        txt = txt + "s";
                    viewHolder.notifType.setText(" pushed " + pushContainer.getSongCount() + txt + " to you");
                }
                else {
                    viewHolder.librarayBtn.setVisibility(View.GONE);

                    String cMsg = pushContainer.getCustomMessage();
                    String msg;
                    if (cMsg != null && cMsg.length() > 0)
                        msg = cMsg + ". Start listening to ";
                    else
                        msg = "wants you to listen to ";

                    msg = msg + pushContainer.getFirstSongName();

                    if (pushContainer.getSongCount() == 2)
                        msg = msg + " and 1 other song";
                    else if (pushContainer.getSongCount() > 2)
                        msg = msg + " and " + (pushContainer.getSongCount() - 1) + " other songs";

                    viewHolder.notifType.setText(msg);

                    if (push.getRead()==1) {
                        viewHolder.linearLayout.getLayoutParams().height = b;
                        viewHolder.actionBlock.setVisibility(View.VISIBLE);
                        viewHolder.accept.setOnClickListener(new View.OnClickListener() {
                            @Override
                            public void onClick(View v) {

<<<<<<< HEAD
                                final Intent pushAddSong = new Intent(context, ReachActivity.class);
                                MiscUtils.autoRetryAsync(new DoWork<Void>() {
                                    @Override
                                    protected Void doWork() throws IOException {
                                        return StaticData.notificationApi.pushAccepted(pushContainer.getFirstSongName(),
                                                pushContainer.hashCode(),
                                                pushContainer.getReceiverId(),
                                                pushContainer.getSenderId(),
                                                (int) pushContainer.getSongCount()).execute();
                                    }
                                }, Optional.<Predicate<Void>>absent());

                                if (!StaticData.debugMode) {
                                    ((ReachApplication)reachApplication).getTracker().send(new HitBuilders.EventBuilder()
                                            .setCategory("Accept - Pushed song")
                                            .setAction("User - " + SharedPrefUtils.getServerId(context.getSharedPreferences("Reach", Context.MODE_MULTI_PROCESS)))
                                            .setAction("User Name - " + SharedPrefUtils.getUserName(context.getSharedPreferences("Reach", Context.MODE_MULTI_PROCESS)))
                                            .setLabel("Sender - " + pushContainer.getUserName() + ", Songs - " + pushContainer.getSongCount())
                                            .setValue(pushContainer.getSongCount())
                                            .build());
                                }
                                pushAddSong.setFlags(Intent.FLAG_ACTIVITY_REORDER_TO_FRONT);
                                pushAddSong.setAction("process_multiple");
                                pushAddSong.putExtra("data", unCompressed);
                                //start the Activity
                                context.startActivity(pushAddSong);

                                expand(viewHolder.linearLayout, b, a);
                                viewHolder.actionBlock.setVisibility(View.GONE);
                                viewHolder.librarayBtn.setVisibility(View.VISIBLE);
                                String txt = " song";
                                if (pushContainer.getSongCount()>1)
                                    txt = txt + "s";
                                viewHolder.notifType.setText(" pushed " + pushContainer.getSongCount() + txt + " to you");
                                //TODO delete push object
=======
                        if (!StaticData.debugMode) {
                            ((ReachApplication) reachApplication).getTracker().send(new HitBuilders.EventBuilder()
                                    .setCategory("Accept - Pushed song")
                                    .setAction("User - " + SharedPrefUtils.getServerId(context.getSharedPreferences("Reach", Context.MODE_MULTI_PROCESS)))
                                    .setAction("User Name - " + SharedPrefUtils.getUserName(context.getSharedPreferences("Reach", Context.MODE_MULTI_PROCESS)))
                                    .setLabel("Sender - " + pushContainer.getUserName() + ", Songs - " + pushContainer.getSongCount())
                                    .setValue(pushContainer.getSongCount())
                                    .build());
                        }
                        pushAddSong.setFlags(Intent.FLAG_ACTIVITY_REORDER_TO_FRONT);
                        pushAddSong.setAction("process_multiple");
                        pushAddSong.putExtra("data", unCompressed);
                        //start the Activity
                        context.startActivity(pushAddSong);

                        expand(viewHolder.linearLayout, b, a);
                        viewHolder.actionBlock.setVisibility(View.GONE);
                        viewHolder.librarayBtn.setVisibility(View.VISIBLE);
                        String txt = " song";
                        if (pushContainer.getSongCount() > 1)
                            txt = txt + "s";
                        viewHolder.notifType.setText(" pushed " + pushContainer.getSongCount() + txt + " to you");
                        viewHolder.linearLayout.setOnClickListener(null);
                        //TODO delete push object
>>>>>>> 2ea5219e

                            }
                        });
                        viewHolder.reject.setOnClickListener(new View.OnClickListener() {
                            @Override
                            public void onClick(View v) {
                                //TODO delete push object
                            }
                        });
                    }
                    else {
                        viewHolder.linearLayout.getLayoutParams().height = b;
                        viewHolder.actionBlock.setVisibility(View.GONE);
                    }

                }
                break;
            case BECAME_FRIENDS:
                BecameFriends becameFriends = ReachNotificationsHelper.getBecameFriends(cursor).get();
                viewHolder.userName.setText(becameFriends.getHostName());
                viewHolder.userInitials.setText(MiscUtils.generateInitials(becameFriends.getHostName()));
                viewHolder.linearLayout.getLayoutParams().height = a;
                viewHolder.actionBlock.setVisibility(View.GONE);
                viewHolder.librarayBtn.setVisibility(View.VISIBLE);
                viewHolder.notifType.setText("added to your friends");
                Picasso.with(context).load(StaticData.cloudStorageImageBaseUrl + becameFriends.getImageId()).transform(new CircleTransform()).into(viewHolder.profilePhoto);
                break;
            case PUSH_ACCEPTED:
                PushAccepted pushAccepted = ReachNotificationsHelper.getPushAccepted(cursor).get();
                viewHolder.userName.setText(pushAccepted.getHostName());
                viewHolder.userInitials.setText(MiscUtils.generateInitials(pushAccepted.getHostName()));
                viewHolder.linearLayout.getLayoutParams().height = a;
                viewHolder.actionBlock.setVisibility(View.GONE);
                viewHolder.librarayBtn.setVisibility(View.VISIBLE);
                String txt = " song";
                if (pushAccepted.getSize() > 1)
                    txt = txt + "s";
                viewHolder.notifType.setText("pushed " + pushAccepted.getSize() + txt + " to you");
                Picasso.with(context).load(StaticData.cloudStorageImageBaseUrl + pushAccepted.getImageId()).transform(new CircleTransform()).into(viewHolder.profilePhoto);
                break;
        }

    }

    @Override
    public View newView(Context context, Cursor cursor, ViewGroup parent) {

        final View view = super.newView(context, cursor, parent);
        final ViewHolder viewHolder = new ViewHolder(
                (ImageView) view.findViewById(R.id.profilePhotoList),
                (TextView) view.findViewById(R.id.userNameList),
                (TextView) view.findViewById(R.id.notifType),
                (TextView) view.findViewById(R.id.userInitials),
                (LinearLayout) view.findViewById(R.id.libraryButton),
                (LinearLayout) view.findViewById(R.id.actionBlock),
                (LinearLayout) view.findViewById(R.id.linearLayout),
                (RelativeLayout) view.findViewById(R.id.acceptBlock),
                (RelativeLayout) view.findViewById(R.id.rejectBlock));
        view.setTag(viewHolder);
        return view;
    }
}<|MERGE_RESOLUTION|>--- conflicted
+++ resolved
@@ -26,6 +26,7 @@
 import reach.project.core.ReachActivity;
 import reach.project.core.ReachApplication;
 import reach.project.core.StaticData;
+import reach.project.coreViews.FriendRequestFragment;
 import reach.project.database.notifications.BecameFriends;
 import reach.project.database.notifications.Like;
 import reach.project.database.notifications.Push;
@@ -99,14 +100,9 @@
         if (cursor == null) return;
 
         final ViewHolder viewHolder = (ViewHolder) view.getTag();
-<<<<<<< HEAD
         final int a = MiscUtils.dpToPx(70);
         final int b = MiscUtils.dpToPx(110);
-=======
-        final int a = MiscUtils.dpToPx(80);
-        final int b = MiscUtils.dpToPx(125);
         final Types type = Types.valueOf(cursor.getString(1));
->>>>>>> 2ea5219e
 
         switch (type) {
 
@@ -118,6 +114,7 @@
                 viewHolder.userName.setText(like.getHostName());
                 viewHolder.userInitials.setText(MiscUtils.generateInitials(like.getHostName()));
                 viewHolder.linearLayout.getLayoutParams().height = a;
+                viewHolder.linearLayout.setClickable(false);
                 viewHolder.actionBlock.setVisibility(View.GONE);
                 viewHolder.librarayBtn.setVisibility(View.VISIBLE);
                 viewHolder.notifType.setText(" likes " + like.getSongName());
@@ -126,13 +123,7 @@
                         .into(viewHolder.profilePhoto);
                 break;
             case PUSH:
-<<<<<<< HEAD
                 final Push push = ReachNotificationsHelper.getPush(cursor).get();
-=======
-
-                Push push = ReachNotificationsHelper.getPush(cursor).get();
-                open = true;
->>>>>>> 2ea5219e
                 viewHolder.userName.setText(push.getHostName());
                 viewHolder.userInitials.setText(MiscUtils.generateInitials(push.getHostName()));
                 Picasso.with(context).load(StaticData.cloudStorageImageBaseUrl + push.getImageId()).transform(new CircleTransform()).into(viewHolder.profilePhoto);
@@ -145,8 +136,8 @@
                     return;
                 }
                 final PushContainer pushContainer = new Gson().fromJson(unCompressed, PushContainer.class);
-
-                if (push.getRead()==0) {
+                // TODO check if accepted
+                /*if (push) {
                     viewHolder.linearLayout.getLayoutParams().height = a;
                     viewHolder.actionBlock.setVisibility(View.GONE);
                     viewHolder.librarayBtn.setVisibility(View.VISIBLE);
@@ -155,71 +146,61 @@
                         txt = txt + "s";
                     viewHolder.notifType.setText(" pushed " + pushContainer.getSongCount() + txt + " to you");
                 }
-                else {
-                    viewHolder.librarayBtn.setVisibility(View.GONE);
-
-                    String cMsg = pushContainer.getCustomMessage();
-                    String msg;
-                    if (cMsg != null && cMsg.length() > 0)
-                        msg = cMsg + ". Start listening to ";
-                    else
-                        msg = "wants you to listen to ";
-
-                    msg = msg + pushContainer.getFirstSongName();
-
-                    if (pushContainer.getSongCount() == 2)
-                        msg = msg + " and 1 other song";
-                    else if (pushContainer.getSongCount() > 2)
-                        msg = msg + " and " + (pushContainer.getSongCount() - 1) + " other songs";
-
-                    viewHolder.notifType.setText(msg);
-
-                    if (push.getRead()==1) {
-                        viewHolder.linearLayout.getLayoutParams().height = b;
-                        viewHolder.actionBlock.setVisibility(View.VISIBLE);
-                        viewHolder.accept.setOnClickListener(new View.OnClickListener() {
+                else {*/
+                viewHolder.librarayBtn.setVisibility(View.GONE);
+                viewHolder.actionBlock.setVisibility(View.VISIBLE);
+
+                String cMsg = pushContainer.getCustomMessage();
+                String msg;
+                if (cMsg != null && cMsg.length() > 0)
+                    msg = cMsg + ". Start listening to ";
+                else
+                    msg = "wants you to listen to ";
+
+                msg = msg + pushContainer.getFirstSongName();
+
+                if (pushContainer.getSongCount() == 2)
+                    msg = msg + " and 1 other song";
+                else if (pushContainer.getSongCount() > 2)
+                    msg = msg + " and " + (pushContainer.getSongCount() - 1) + " other songs";
+
+                viewHolder.notifType.setText(msg);
+
+                if (push.getExpanded()==0)
+                    viewHolder.linearLayout.getLayoutParams().height = a;
+                else
+                    viewHolder.linearLayout.getLayoutParams().height = b;
+
+                viewHolder.linearLayout.setOnClickListener(new View.OnClickListener() {
+                    @Override
+                    public void onClick(View v) {
+                        if (push.getExpanded()==0) {
+                            expand(viewHolder.linearLayout, a, b);
+                            push.setExpanded((short) 1);
+                        }
+                        else {
+                            expand(viewHolder.linearLayout, b, a);
+                            push.setExpanded((short) 0);
+                        }
+                    }
+                });
+                viewHolder.accept.setOnClickListener(new View.OnClickListener() {
+                    @Override
+                    public void onClick(View v) {
+                        final Intent pushAddSong = new Intent(context, ReachActivity.class);
+                        MiscUtils.autoRetryAsync(new DoWork<Void>() {
                             @Override
-                            public void onClick(View v) {
-
-<<<<<<< HEAD
-                                final Intent pushAddSong = new Intent(context, ReachActivity.class);
-                                MiscUtils.autoRetryAsync(new DoWork<Void>() {
-                                    @Override
-                                    protected Void doWork() throws IOException {
-                                        return StaticData.notificationApi.pushAccepted(pushContainer.getFirstSongName(),
-                                                pushContainer.hashCode(),
-                                                pushContainer.getReceiverId(),
-                                                pushContainer.getSenderId(),
-                                                (int) pushContainer.getSongCount()).execute();
-                                    }
-                                }, Optional.<Predicate<Void>>absent());
-
-                                if (!StaticData.debugMode) {
-                                    ((ReachApplication)reachApplication).getTracker().send(new HitBuilders.EventBuilder()
-                                            .setCategory("Accept - Pushed song")
-                                            .setAction("User - " + SharedPrefUtils.getServerId(context.getSharedPreferences("Reach", Context.MODE_MULTI_PROCESS)))
-                                            .setAction("User Name - " + SharedPrefUtils.getUserName(context.getSharedPreferences("Reach", Context.MODE_MULTI_PROCESS)))
-                                            .setLabel("Sender - " + pushContainer.getUserName() + ", Songs - " + pushContainer.getSongCount())
-                                            .setValue(pushContainer.getSongCount())
-                                            .build());
-                                }
-                                pushAddSong.setFlags(Intent.FLAG_ACTIVITY_REORDER_TO_FRONT);
-                                pushAddSong.setAction("process_multiple");
-                                pushAddSong.putExtra("data", unCompressed);
-                                //start the Activity
-                                context.startActivity(pushAddSong);
-
-                                expand(viewHolder.linearLayout, b, a);
-                                viewHolder.actionBlock.setVisibility(View.GONE);
-                                viewHolder.librarayBtn.setVisibility(View.VISIBLE);
-                                String txt = " song";
-                                if (pushContainer.getSongCount()>1)
-                                    txt = txt + "s";
-                                viewHolder.notifType.setText(" pushed " + pushContainer.getSongCount() + txt + " to you");
-                                //TODO delete push object
-=======
+                            protected Void doWork() throws IOException {
+                                return StaticData.notificationApi.pushAccepted(pushContainer.getFirstSongName(),
+                                        pushContainer.hashCode(),
+                                        pushContainer.getReceiverId(),
+                                        pushContainer.getSenderId(),
+                                        (int) pushContainer.getSongCount()).execute();
+                            }
+                        }, Optional.<Predicate<Void>>absent());
+
                         if (!StaticData.debugMode) {
-                            ((ReachApplication) reachApplication).getTracker().send(new HitBuilders.EventBuilder()
+                            ((ReachApplication)reachApplication).getTracker().send(new HitBuilders.EventBuilder()
                                     .setCategory("Accept - Pushed song")
                                     .setAction("User - " + SharedPrefUtils.getServerId(context.getSharedPreferences("Reach", Context.MODE_MULTI_PROCESS)))
                                     .setAction("User Name - " + SharedPrefUtils.getUserName(context.getSharedPreferences("Reach", Context.MODE_MULTI_PROCESS)))
@@ -233,38 +214,34 @@
                         //start the Activity
                         context.startActivity(pushAddSong);
 
+                        // TODO reflect acceptance of request
+
                         expand(viewHolder.linearLayout, b, a);
+                        viewHolder.linearLayout.setClickable(false);
                         viewHolder.actionBlock.setVisibility(View.GONE);
                         viewHolder.librarayBtn.setVisibility(View.VISIBLE);
                         String txt = " song";
-                        if (pushContainer.getSongCount() > 1)
+                        if (pushContainer.getSongCount()>1)
                             txt = txt + "s";
                         viewHolder.notifType.setText(" pushed " + pushContainer.getSongCount() + txt + " to you");
-                        viewHolder.linearLayout.setOnClickListener(null);
                         //TODO delete push object
->>>>>>> 2ea5219e
-
-                            }
-                        });
-                        viewHolder.reject.setOnClickListener(new View.OnClickListener() {
-                            @Override
-                            public void onClick(View v) {
-                                //TODO delete push object
-                            }
-                        });
+
                     }
-                    else {
-                        viewHolder.linearLayout.getLayoutParams().height = b;
-                        viewHolder.actionBlock.setVisibility(View.GONE);
+                });
+                viewHolder.reject.setOnClickListener(new View.OnClickListener() {
+                    @Override
+                    public void onClick(View v) {
+                        //TODO delete push object
                     }
-
-                }
+                });
+                //}
                 break;
             case BECAME_FRIENDS:
                 BecameFriends becameFriends = ReachNotificationsHelper.getBecameFriends(cursor).get();
                 viewHolder.userName.setText(becameFriends.getHostName());
                 viewHolder.userInitials.setText(MiscUtils.generateInitials(becameFriends.getHostName()));
                 viewHolder.linearLayout.getLayoutParams().height = a;
+                viewHolder.linearLayout.setClickable(false);
                 viewHolder.actionBlock.setVisibility(View.GONE);
                 viewHolder.librarayBtn.setVisibility(View.VISIBLE);
                 viewHolder.notifType.setText("added to your friends");
@@ -275,6 +252,7 @@
                 viewHolder.userName.setText(pushAccepted.getHostName());
                 viewHolder.userInitials.setText(MiscUtils.generateInitials(pushAccepted.getHostName()));
                 viewHolder.linearLayout.getLayoutParams().height = a;
+                viewHolder.linearLayout.setClickable(false);
                 viewHolder.actionBlock.setVisibility(View.GONE);
                 viewHolder.librarayBtn.setVisibility(View.VISIBLE);
                 String txt = " song";
