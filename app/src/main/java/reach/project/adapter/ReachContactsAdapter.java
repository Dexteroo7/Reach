--- conflicted
+++ resolved
@@ -47,8 +47,7 @@
     private final int color;
     private final int layoutParameter = MiscUtils.dpToPx(20);
     private final CircleTransform transform = new CircleTransform();
-    private final Set<String> globalProfiles = new HashSet<>();
-
+//    private final Set<String> globalProfiles = new HashSet<>();
 
     public ReachContactsAdapter(Context context, int layout, Cursor c, int flags, long serverId) {
         super(context, layout, c, flags);
@@ -136,13 +135,6 @@
             Picasso.with(context).load(R.drawable.phone).into(viewHolder.networkStatus);
             viewHolder.netType.setTextColor(grey);
             viewHolder.netType.setText(networkType + "G");
-<<<<<<< HEAD
-        } else if (networkType == 5) {
-            Picasso.with(context).load(R.drawable.phone).into(viewHolder.networkStatus);
-            viewHolder.netType.setTextColor(color);
-            viewHolder.netType.setText(" Uploads disabled");
-=======
->>>>>>> 68124cec
         } else {
             viewHolder.networkStatus.setImageBitmap(null);
             viewHolder.netType.setText("");
@@ -187,18 +179,7 @@
                 viewHolder.listStatus.setText("Offline");
                 break;
             case ReachFriendsHelper.ONLINE_REQUEST_GRANTED:
-<<<<<<< HEAD
-
-                viewHolder.listToggle.setImageResource(R.drawable.icon_user_online);
-                viewHolder.listStatus.setText("Online");
-
-                viewHolder.userNameList.setTextColor(color);
-                viewHolder.listStatus.setTextColor(color);
-                viewHolder.telephoneNumberList.setTextColor(color);
-                viewHolder.note.setImageResource(R.drawable.note_pink);
-                viewHolder.profilePhoto.setBackgroundResource(R.drawable.circular_background_pink);
-=======
-                if (reachFriendsDatabase.getNetworkType() == (short) 5) {
+                if (networkType == (short) 5) {
                     viewHolder.listToggle.setImageResource(R.drawable.icon_user_offline);
                     viewHolder.listStatus.setText("Offline");
                 }
@@ -206,11 +187,10 @@
                     viewHolder.listToggle.setImageResource(R.drawable.icon_user_online);
                     viewHolder.listStatus.setText("Online");
                     viewHolder.note.setImageResource(R.drawable.ic_music_count);
-                    viewHolder.userNameList.setTextColor(context.getResources().getColor(R.color.reach_color));
-                    viewHolder.telephoneNumberList.setTextColor(context.getResources().getColor(R.color.reach_color));
+                    viewHolder.userNameList.setTextColor(color);
+                    viewHolder.telephoneNumberList.setTextColor(color);
                     viewHolder.profilePhoto.setBackgroundResource(R.drawable.circular_background_pink);
                 }
->>>>>>> 68124cec
                 break;
             case ReachFriendsHelper.REQUEST_SENT_NOT_GRANTED:
 
