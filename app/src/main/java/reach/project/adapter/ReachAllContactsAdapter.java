package reach.project.adapter;

/**
* Created by dexter on 1/8/14.
*/

import android.app.Activity;
import android.content.Context;
import android.util.Log;
import android.view.View;
import android.view.ViewGroup;
import android.widget.ArrayAdapter;
import android.widget.Filter;
import android.widget.ImageView;
import android.widget.TextView;

import com.squareup.picasso.Picasso;

import java.util.ArrayList;
import java.util.List;

import reach.project.R;
import reach.project.utils.MiscUtils;
import reach.project.viewHelpers.CircleTransform;
import reach.project.viewHelpers.Contact;


public abstract class ReachAllContactsAdapter extends ArrayAdapter<Contact> {

    private final  Context context;
    private final int layoutResourceId;
    private final List<Contact> originalData;
    private final List<Contact> filteredData;
    private final CircleTransform transform = new CircleTransform();

    public void cleanUp() {

        if(this.originalData != null)
            this.originalData.clear();
        if(this.filteredData != null)
            this.filteredData.clear();
    }

    public ReachAllContactsAdapter(Context context, int ResourceId,
                                   List<Contact> friends) {

        super(context, ResourceId, friends);
        this.context = context;
        this.layoutResourceId = ResourceId;
        this.filteredData = friends;
        /**
         * Needed to avoid messing up original data
         */
        this.originalData = new ArrayList<>(friends);
    }

    public int getCount() {
        return filteredData.size();
    }

    public Contact getItem(int position) {
        return filteredData.get(position);
    }

    private final class ViewHolder{
        private final TextView userNameList, userInitials;
        private final ImageView profilePhotoList,listToggle;

        private ViewHolder(TextView userNameList, TextView userInitials, ImageView profilePhotoList, ImageView listToggle) {
            this.userNameList = userNameList;
            this.userInitials = userInitials;
            this.profilePhotoList = profilePhotoList;
            this.listToggle = listToggle;
        }
    }

    @Override
    public View getView(int position, View convertView, ViewGroup parent) {

        final Contact contact = getItem(position);
        final ViewHolder viewHolder;

        if(convertView==null) {

            convertView = ((Activity) context).getLayoutInflater().inflate(layoutResourceId, parent, false);

            viewHolder = new ViewHolder(
                    (TextView) convertView.findViewById(R.id.userNameList),
                    (TextView) convertView.findViewById(R.id.userInitials),
                    (ImageView) convertView.findViewById(R.id.profilePhotoList),
                    (ImageView) convertView.findViewById(R.id.listToggle));
            convertView.setTag(viewHolder);
        }
        else
            viewHolder = (ViewHolder) convertView.getTag();
        
        viewHolder.userNameList.setText(contact.getUserName());
        viewHolder. userInitials.setText(MiscUtils.generateInitials(contact.getUserName()));
        Picasso.with(context).load(contact.getPhotoUri()).transform(transform).into(viewHolder.profilePhotoList);

        if(contact.isInviteSent())
            Picasso.with(context).load(R.drawable.add_tick).into(viewHolder.listToggle);
        else
<<<<<<< HEAD
            Picasso.with(context).load(R.drawable.add_myreach).into(viewHolder.listToggle);
=======
            picasso.load(R.drawable.icon_invite).into(viewHolder.listToggle);
>>>>>>> 68124cec
        return convertView;
    }

    @Override
    public Filter getFilter() {

        return new Filter() {
            @Override
            protected FilterResults performFiltering(CharSequence charSequence) {

                final FilterResults results = new FilterResults();
                if(charSequence == null || charSequence.length() == 0) {
                    results.values = originalData;
                    results.count = originalData.size();
                    Log.i("Ayush", "Filtering with original data");
                } else {
                    final List<Contact> filterResultsData = new ArrayList<>();
                    for(Contact data : originalData){
                        if(data.getUserName().toLowerCase().contains(charSequence.toString().toLowerCase()))
                            filterResultsData.add(data);
                    }
                    results.values = filterResultsData;
                    results.count = filterResultsData.size();
                    Log.i("Ayush", "Filtering with " + charSequence);
                }

                return results;
            }

            @Override
            protected void publishResults(CharSequence charSequence, FilterResults filterResults) {

                if(filterResults.values instanceof List) {

                    if (((List) filterResults.values).size()==0)
                        onEmptyContacts();
                    else
                        onNotEmptyContacts();

                    filteredData.clear();
                    for(Object contact : (List) filterResults.values) {
                        if(contact instanceof Contact)
                            filteredData.add((Contact) contact);
                    }
                    notifyDataSetChanged();
                }
            }

        };
    }

    protected abstract void onEmptyContacts();
    protected abstract void onNotEmptyContacts();
}<|MERGE_RESOLUTION|>--- conflicted
+++ resolved
@@ -101,11 +101,7 @@
         if(contact.isInviteSent())
             Picasso.with(context).load(R.drawable.add_tick).into(viewHolder.listToggle);
         else
-<<<<<<< HEAD
-            Picasso.with(context).load(R.drawable.add_myreach).into(viewHolder.listToggle);
-=======
-            picasso.load(R.drawable.icon_invite).into(viewHolder.listToggle);
->>>>>>> 68124cec
+            Picasso.with(context).load(R.drawable.icon_invite).into(viewHolder.listToggle);
         return convertView;
     }
 
