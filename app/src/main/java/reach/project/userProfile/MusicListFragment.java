--- conflicted
+++ resolved
@@ -82,11 +82,7 @@
                             .hideSoftInputFromWindow(searchView.getWindowToken(), 0);
                 SharedPreferences sharedPreferences = getActivity().getSharedPreferences("Reach", Context.MODE_MULTI_PROCESS);
                 if (SharedPrefUtils.getReachQueueSeen(sharedPreferences)) {
-<<<<<<< HEAD
-                    Snackbar.make(parent, cursor.getString(3) + " added to your Queue", Snackbar.LENGTH_SHORT)
-=======
                     Snackbar.make(parent, cursor.getString(3) + " added to your Queue", Snackbar.LENGTH_LONG)
->>>>>>> 6fb85e91
                             .setAction("VIEW", new View.OnClickListener() {
                                 @Override
                                 public void onClick(View v) {
