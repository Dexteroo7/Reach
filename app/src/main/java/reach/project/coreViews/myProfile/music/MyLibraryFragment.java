package reach.project.coreViews.myProfile.music;

import android.app.Activity;
import android.content.ContentResolver;
import android.content.ContentValues;
import android.content.Context;
import android.content.ContextWrapper;
import android.content.SharedPreferences;
import android.database.Cursor;
import android.os.AsyncTask;
import android.os.Bundle;
import android.support.annotation.NonNull;
import android.support.annotation.Nullable;
import android.support.v4.app.Fragment;
import android.support.v4.app.LoaderManager;
import android.support.v4.content.CursorLoader;
import android.support.v4.content.Loader;
import android.util.Log;
import android.view.LayoutInflater;
import android.view.View;
import android.view.ViewGroup;
import android.widget.TextView;
import android.widget.Toast;

import com.github.florent37.materialviewpager.MaterialViewPagerHelper;

import java.lang.ref.WeakReference;
import java.util.ArrayList;
import java.util.Collections;
import java.util.List;
import java.util.concurrent.ExecutorService;
import java.util.concurrent.Executors;

import javax.annotation.Nonnull;

import reach.project.R;
import reach.project.core.StaticData;
import reach.project.coreViews.myProfile.EmptyRecyclerView;
import reach.project.music.MySongsHelper;
import reach.project.music.MySongsProvider;
import reach.project.music.ReachDatabase;
import reach.project.music.SongHelper;
import reach.project.music.SongProvider;
import reach.project.utils.MiscUtils;
import reach.project.utils.SharedPrefUtils;
import reach.project.utils.viewHelpers.CustomLinearLayoutManager;
import reach.project.utils.viewHelpers.HandOverMessage;

/**
 * Created by dexter on 25/11/15.
 */

// Fragment which displays songs of the user
public class MyLibraryFragment extends Fragment implements HandOverMessage, LoaderManager.LoaderCallbacks<Cursor> {

    private static long myUserId = 0;
    private EmptyRecyclerView mRecyclerView;
    private View emptyView;

    public static MyLibraryFragment getInstance(String header) {

        final Bundle args = new Bundle();
        args.putString("header", header);
        MyLibraryFragment fragment = new MyLibraryFragment();
        fragment.setArguments(args);
        return fragment;
    }

    @Nullable
    private ParentAdapter parentAdapter;
    //handle 2 at a time, for thread queue
    private final ExecutorService visibilityHandler = Executors.unconfigurableExecutorService(Executors.newFixedThreadPool(2));

    @Nullable
    @Override
    public View onCreateView(LayoutInflater inflater, ViewGroup container, Bundle savedInstanceState) {

        final View rootView = inflater.inflate(R.layout.fragment_mylibrary_music, container, false);
        mRecyclerView = (EmptyRecyclerView) rootView.findViewById(R.id.recyclerView);
        final Activity activity = getActivity();

        parentAdapter = new ParentAdapter(this, this);
        mRecyclerView.setLayoutManager(new CustomLinearLayoutManager(activity));
        mRecyclerView.setAdapter(parentAdapter);
        final TextView emptyViewText = (TextView) rootView.findViewById(R.id.empty_textView);
        emptyViewText.setText("Dawg");
        emptyView = rootView.findViewById(R.id.empty_imageView);

        mRecyclerView.setEmptyView(emptyView);
        MaterialViewPagerHelper.registerRecyclerView(activity, mRecyclerView, null);

        final SharedPreferences preferences = activity.getSharedPreferences("Reach", Context.MODE_PRIVATE);
        myUserId = SharedPrefUtils.getServerId(preferences);

        getLoaderManager().initLoader(StaticData.PRIVACY_DOWNLOADED_LOADER, null, this);
        getLoaderManager().initLoader(StaticData.PRIVACY_MY_LIBRARY_LOADER, null, this);

        return rootView;
    }


    @Override
    public void onDestroyView() {

        super.onDestroyView();
        getLoaderManager().destroyLoader(StaticData.PRIVACY_DOWNLOADED_LOADER);
        getLoaderManager().destroyLoader(StaticData.PRIVACY_MY_LIBRARY_LOADER);
        if (parentAdapter != null)
            parentAdapter.close();
    }

    @Override
    public void handOverMessage(@Nonnull Object message) {

        if (message instanceof Cursor) {

            final Cursor cursor = (Cursor) message;
            final boolean visible = cursor.getShort(8) == 1;
            final long songId = cursor.getLong(1);

            new ToggleVisibility(MyLibraryFragment.this).executeOnExecutor(visibilityHandler,
                    (long) (visible ? 0 : 1), //flip
                    songId,
                    myUserId);
            //flip
            updateDatabase(new WeakReference<>(this), !visible, songId, myUserId);

        } else if (message instanceof Song) {

            final Song song = (Song) message;

            new ToggleVisibility(MyLibraryFragment.this).executeOnExecutor(visibilityHandler,
                    (long) (song.visibility ? 0 : 1), //flip
                    song.songId,
                    myUserId);
            //flip
            updateDatabase(new WeakReference<>(this), !song.visibility, song.songId, myUserId);

        } else
            throw new IllegalArgumentException("Unknown type handed over");
    }

    @Override
    public Loader<Cursor> onCreateLoader(int id, Bundle args) {

        if (id == StaticData.PRIVACY_MY_LIBRARY_LOADER)
            return new CursorLoader(getActivity(),
<<<<<<< HEAD
                    MySongsProvider.CONTENT_URI,
                    projectionMyLibrary,
                    null, null, //show all songs !
                    MySongsHelper.COLUMN_DISPLAY_NAME + " COLLATE NOCASE");
        else if (id == StaticData.PRIVACY_DOWNLOADED_LOADER)
            return new CursorLoader(getActivity(),
                    SongProvider.CONTENT_URI,
                    projectionDownloaded,
                    SongHelper.COLUMN_STATUS + " = ? and " + //show only finished
                            SongHelper.COLUMN_OPERATION_KIND + " = ?", //show only downloads
                    new String[]{ReachDatabase.Status.FINISHED.getString(), "0"},
                    SongHelper.COLUMN_DISPLAY_NAME + " COLLATE NOCASE");

=======
                    SongProvider.CONTENT_URI,
                    SongCursorHelper.SONG_HELPER.getProjection(),
                    "(" + SongHelper.COLUMN_OPERATION_KIND + " = ? and " + SongHelper.COLUMN_STATUS + " = ?) or " +
                            SongHelper.COLUMN_OPERATION_KIND + " = ?",
                    new String[]{
                            ReachDatabase.OperationKind.DOWNLOAD_OP.getString(),
                            ReachDatabase.Status.FINISHED.getString(),
                            ReachDatabase.OperationKind.OWN.getString()},
                    SongHelper.COLUMN_DISPLAY_NAME + " COLLATE NOCASE");
>>>>>>> e38bb7ca
        return null;
    }

    @Override
    public void onLoadFinished(Loader<Cursor> loader, Cursor data) {

        if (data == null || data.isClosed() || parentAdapter == null)
            return;

        final int count = data.getCount();

        if (loader.getId() == StaticData.PRIVACY_MY_LIBRARY_LOADER) {

//            Log.i("Ayush", "MyLibrary my profile " + count);

            parentAdapter.setNewMyLibraryCursor(data);

            if (count != parentAdapter.myLibraryCount) //update only if count has changed
                parentAdapter.updateRecentMusic(getRecentMyLibrary());

        } else if (loader.getId() == StaticData.PRIVACY_DOWNLOADED_LOADER) {

//            Log.i("Ayush", "Downloaded my profile " + count);

            parentAdapter.setNewDownLoadCursor(data);
            if (count != parentAdapter.downloadedCount) //update only if count has changed
                parentAdapter.updateRecentMusic(getRecentDownloaded());

<<<<<<< HEAD
        }
        mRecyclerView.checkIfEmpty(parentAdapter.getItemCount()-1);
=======
        }*/
        mRecyclerView.checkIfEmpty(parentAdapter.getItemCount() - 1);
>>>>>>> e38bb7ca
    }

    @Override
    public void onLoaderReset(Loader<Cursor> loader) {

        if (parentAdapter == null)
            return;
        if (loader.getId() == StaticData.PRIVACY_MY_LIBRARY_LOADER)
            parentAdapter.setNewMyLibraryCursor(null);
        else if (loader.getId() == StaticData.PRIVACY_DOWNLOADED_LOADER)
            parentAdapter.setNewDownLoadCursor(null);
    }

<<<<<<< HEAD
    private final String[] projectionMyLibrary =
            {
                    MySongsHelper.COLUMN_ID, //0

                    MySongsHelper.COLUMN_SONG_ID, //1

                    MySongsHelper.COLUMN_DISPLAY_NAME, //2
                    MySongsHelper.COLUMN_ACTUAL_NAME, //3

                    MySongsHelper.COLUMN_ARTIST, //4
                    MySongsHelper.COLUMN_ALBUM, //5

                    MySongsHelper.COLUMN_DURATION, //6
                    MySongsHelper.COLUMN_SIZE, //7

                    MySongsHelper.COLUMN_VISIBILITY, //8
                    MySongsHelper.COLUMN_GENRE //9
            };

    private final String[] projectionDownloaded =
            {
                    SongHelper.COLUMN_ID, //0

                    SongHelper.COLUMN_UNIQUE_ID, //1

                    SongHelper.COLUMN_DISPLAY_NAME, //2
                    SongHelper.COLUMN_ACTUAL_NAME, //3

                    SongHelper.COLUMN_ARTIST, //4
                    SongHelper.COLUMN_ALBUM, //5

                    SongHelper.COLUMN_DURATION, //6
                    SongHelper.COLUMN_SIZE, //7

                    SongHelper.COLUMN_VISIBILITY, //8
                    SongHelper.COLUMN_GENRE, //9
            };

    @NonNull
    private List<PrivacySongItem> getRecentDownloaded() {

        final Cursor cursor = getContext().getContentResolver().query(SongProvider.CONTENT_URI,
                projectionDownloaded,
                SongHelper.COLUMN_STATUS + " = ? and " + //show only finished
                        SongHelper.COLUMN_OPERATION_KIND + " = ?", //show only downloads
                new String[]{ReachDatabase.Status.FINISHED.getString(), "0"},
                SongHelper.COLUMN_DATE_ADDED + " DESC, " +
                        SongHelper.COLUMN_DISPLAY_NAME + " COLLATE NOCASE ASC LIMIT 20"); //top 20

        if (cursor == null)
            return Collections.emptyList();

        final List<PrivacySongItem> latestDownloaded = new ArrayList<>(cursor.getCount());
        while (cursor.moveToNext()) {

            final PrivacySongItem songItem = new PrivacySongItem();
            songItem.songId = cursor.getLong(1);
            songItem.displayName = cursor.getString(2);
            songItem.actualName = cursor.getString(3);
            songItem.artistName = cursor.getString(4);
            songItem.albumName = cursor.getString(5);
            songItem.duration = cursor.getLong(6);
            songItem.size = cursor.getLong(7);
            songItem.visible = cursor.getShort(8) == 1;

            latestDownloaded.add(songItem);
        }

        cursor.close();

        return latestDownloaded;
    }

    @NonNull
    private List<PrivacySongItem> getRecentMyLibrary() {

        final Cursor cursor = getContext().getContentResolver().query(MySongsProvider.CONTENT_URI,
                projectionMyLibrary,
                null, null,
                MySongsHelper.COLUMN_DATE_ADDED + " DESC, " +
                        MySongsHelper.COLUMN_DISPLAY_NAME + " COLLATE NOCASE ASC LIMIT 20"); //top 20

        if (cursor == null)
            return Collections.emptyList();

        final List<PrivacySongItem> latestMyLibrary = new ArrayList<>(cursor.getCount());
        while (cursor.moveToNext()) {

            final PrivacySongItem songItem = new PrivacySongItem();
            songItem.songId = cursor.getLong(1);
            songItem.displayName = cursor.getString(2);
            songItem.actualName = cursor.getString(3);
            songItem.artistName = cursor.getString(4);
            songItem.albumName = cursor.getString(5);
            songItem.duration = cursor.getLong(6);
            songItem.size = cursor.getLong(7);
            songItem.visible = cursor.getShort(8) == 1;

            latestMyLibrary.add(songItem);
=======
    @NonNull
    private List<Song> getRecentMyLibrary() {

        /*final Cursor cursor = new CursorLoader(getActivity(),
                SongProvider.CONTENT_URI,
                SongCursorHelper.SONG_HELPER.getProjection(),
                "(" + SongHelper.COLUMN_OPERATION_KIND + " = ? and " + SongHelper.COLUMN_STATUS + " = ?) or " +
                        SongHelper.COLUMN_OPERATION_KIND + " = ?",
                new String[]{
                        ReachDatabase.OperationKind.DOWNLOAD_OP.getString(),
                        ReachDatabase.Status.FINISHED.getString(),
                        ReachDatabase.OperationKind.OWN.getString()},
                SongHelper.COLUMN_DISPLAY_NAME + " COLLATE NOCASE");*/

        final Cursor cursor = getContext().getContentResolver().query(
                SongProvider.CONTENT_URI,
                SongCursorHelper.SONG_HELPER.getProjection(),
                "(" + SongHelper.COLUMN_OPERATION_KIND + " = ? and " + SongHelper.COLUMN_STATUS + " = ?) or " +
                        SongHelper.COLUMN_OPERATION_KIND + " = ?",
                new String[]{
                        ReachDatabase.OperationKind.DOWNLOAD_OP.getString(),
                        ReachDatabase.Status.FINISHED.getString(),
                        ReachDatabase.OperationKind.OWN.getString()}, //all songs
                SongHelper.COLUMN_DATE_ADDED + " DESC, " +
                        SongHelper.COLUMN_DISPLAY_NAME + " COLLATE NOCASE ASC LIMIT 20");

        /*final Cursor cursor = getContext().getContentResolver().query(MySongsProvider.CONTENT_URI,
                SongCuHelper.DISK_LIST,
                null, null, //all songs
                MySongsHelper.COLUMN_DATE_ADDED + " DESC, " +
                        MySongsHelper.COLUMN_DISPLAY_NAME + " COLLATE NOCASE ASC LIMIT 20");
*/
        if (cursor == null)
            return Collections.emptyList();

        /*final List<MusicData> latestMyLibrary = new ArrayList<>(cursor.getCount());*/
        final List<Song> latestMyLibrary = new ArrayList<>(cursor.getCount());
        while (cursor.moveToNext()) {
            /*latestMyLibrary.add(MySongsHelper.getMusicData(cursor, userId));*/
            latestMyLibrary.add(SongCursorHelper.SONG_HELPER.parse(cursor));
>>>>>>> e38bb7ca
        }

        cursor.close();

        return latestMyLibrary;
    }

    private static class ToggleVisibility extends AsyncTask<Long, Void, Boolean> {

        private WeakReference<MyLibraryFragment> myLibraryFragmentWeakReference;

        public ToggleVisibility(MyLibraryFragment myLibraryFragment) {
            this.myLibraryFragmentWeakReference = new WeakReference<>(myLibraryFragment);
        }

        /**
         * params[0] = oldVisibility
         * params[1] = songId
         * params[2] = userId
         */

        @Override
        protected Boolean doInBackground(Long... params) {

            boolean failed = false;
            //TODO
//            try {
//                final MyString response = StaticData.MUSIC_VISIBILITY_API.update(
//                        params[2], //serverId
//                        params[1], //songId
//                        params[0] == 1).execute(); //translate to boolean
//                if (response == null || TextUtils.isEmpty(response.getString()) || response.getString().equals("false"))
//                    failed = true; //mark failed
//            } catch (IOException e) {
//                e.printStackTrace();
//                failed = true; //mark failed
//            }

            if (failed) {
                updateDatabase(myLibraryFragmentWeakReference, params[0] != 1, params[1], params[2]);
            }

            return failed;
        }

        @Override
        protected void onPostExecute(Boolean failed) {

            super.onPostExecute(failed);
            if (failed)
                MiscUtils.useContextFromFragment(myLibraryFragmentWeakReference, context -> {
                    Toast.makeText(context, "Network error", Toast.LENGTH_SHORT).show();
                });
        }
    }

    private static synchronized void updateDatabase(WeakReference<MyLibraryFragment> myLibraryFragmentWeakReference,
                                                    final boolean visibility,
                                                    long songId,
                                                    long userId) {

        final ContentResolver resolver = MiscUtils.useContextFromFragment(myLibraryFragmentWeakReference, ContextWrapper::getContentResolver).orNull();
        //sanity check
        if (resolver == null || userId == 0)
            return;

        ContentValues values = new ContentValues();
        values.put(MySongsHelper.COLUMN_VISIBILITY, visibility);

        int updated = resolver.update(
                MySongsProvider.CONTENT_URI,
                values,
                MySongsHelper.COLUMN_SONG_ID + " = ?",
                new String[]{songId + ""});

        Log.i("Ayush", "Toggle Visibility " + updated + " " + songId + " " + visibility);

        if (updated == 0) {

            values = new ContentValues();
            values.put(SongHelper.COLUMN_VISIBILITY, visibility);
            updated = resolver.update(
                    SongProvider.CONTENT_URI,
                    values,
                    SongHelper.COLUMN_UNIQUE_ID + " = ? and " + SongHelper.COLUMN_RECEIVER_ID + " = ?",
                    new String[]{songId + "", userId + ""});
        }

        //flip in recent list
        MiscUtils.runOnUiThreadFragment(myLibraryFragmentWeakReference, (MyLibraryFragment fragment) -> {
            if (fragment.parentAdapter != null)
                fragment.parentAdapter.updateVisibility(songId, visibility);
        });

        Log.i("Ayush", "Toggle Visibility " + updated + " " + songId + " " + visibility);
    }
}<|MERGE_RESOLUTION|>--- conflicted
+++ resolved
@@ -39,6 +39,8 @@
 import reach.project.music.MySongsHelper;
 import reach.project.music.MySongsProvider;
 import reach.project.music.ReachDatabase;
+import reach.project.music.Song;
+import reach.project.music.SongCursorHelper;
 import reach.project.music.SongHelper;
 import reach.project.music.SongProvider;
 import reach.project.utils.MiscUtils;
@@ -92,7 +94,6 @@
         final SharedPreferences preferences = activity.getSharedPreferences("Reach", Context.MODE_PRIVATE);
         myUserId = SharedPrefUtils.getServerId(preferences);
 
-        getLoaderManager().initLoader(StaticData.PRIVACY_DOWNLOADED_LOADER, null, this);
         getLoaderManager().initLoader(StaticData.PRIVACY_MY_LIBRARY_LOADER, null, this);
 
         return rootView;
@@ -103,7 +104,6 @@
     public void onDestroyView() {
 
         super.onDestroyView();
-        getLoaderManager().destroyLoader(StaticData.PRIVACY_DOWNLOADED_LOADER);
         getLoaderManager().destroyLoader(StaticData.PRIVACY_MY_LIBRARY_LOADER);
         if (parentAdapter != null)
             parentAdapter.close();
@@ -115,26 +115,31 @@
         if (message instanceof Cursor) {
 
             final Cursor cursor = (Cursor) message;
-            final boolean visible = cursor.getShort(8) == 1;
-            final long songId = cursor.getLong(1);
-
-            new ToggleVisibility(MyLibraryFragment.this).executeOnExecutor(visibilityHandler,
-                    (long) (visible ? 0 : 1), //flip
-                    songId,
-                    myUserId);
+            final boolean visible = cursor.getShort(12) == 1;
+            final String metaHash = cursor.getString(2);
+
+            new ToggleVisibility(MyLibraryFragment.this,
+                    (long) (visible ? 0 : 1),
+                    metaHash,
+                    myUserId
+                    ).executeOnExecutor(visibilityHandler
+                    );
             //flip
-            updateDatabase(new WeakReference<>(this), !visible, songId, myUserId);
+            updateDatabase(new WeakReference<>(this), !visible, metaHash, myUserId);
 
         } else if (message instanceof Song) {
 
             final Song song = (Song) message;
 
-            new ToggleVisibility(MyLibraryFragment.this).executeOnExecutor(visibilityHandler,
-                    (long) (song.visibility ? 0 : 1), //flip
-                    song.songId,
-                    myUserId);
+            new ToggleVisibility(MyLibraryFragment.this,
+                    (long) (song.visibility ? 0 : 1),
+                    song.getFileHash(),
+                    myUserId
+                    ).executeOnExecutor(visibilityHandler
+                     //flip
+                   );
             //flip
-            updateDatabase(new WeakReference<>(this), !song.visibility, song.songId, myUserId);
+            updateDatabase(new WeakReference<>(this), !song.visibility, song.getFileHash(), myUserId);
 
         } else
             throw new IllegalArgumentException("Unknown type handed over");
@@ -145,21 +150,6 @@
 
         if (id == StaticData.PRIVACY_MY_LIBRARY_LOADER)
             return new CursorLoader(getActivity(),
-<<<<<<< HEAD
-                    MySongsProvider.CONTENT_URI,
-                    projectionMyLibrary,
-                    null, null, //show all songs !
-                    MySongsHelper.COLUMN_DISPLAY_NAME + " COLLATE NOCASE");
-        else if (id == StaticData.PRIVACY_DOWNLOADED_LOADER)
-            return new CursorLoader(getActivity(),
-                    SongProvider.CONTENT_URI,
-                    projectionDownloaded,
-                    SongHelper.COLUMN_STATUS + " = ? and " + //show only finished
-                            SongHelper.COLUMN_OPERATION_KIND + " = ?", //show only downloads
-                    new String[]{ReachDatabase.Status.FINISHED.getString(), "0"},
-                    SongHelper.COLUMN_DISPLAY_NAME + " COLLATE NOCASE");
-
-=======
                     SongProvider.CONTENT_URI,
                     SongCursorHelper.SONG_HELPER.getProjection(),
                     "(" + SongHelper.COLUMN_OPERATION_KIND + " = ? and " + SongHelper.COLUMN_STATUS + " = ?) or " +
@@ -169,7 +159,6 @@
                             ReachDatabase.Status.FINISHED.getString(),
                             ReachDatabase.OperationKind.OWN.getString()},
                     SongHelper.COLUMN_DISPLAY_NAME + " COLLATE NOCASE");
->>>>>>> e38bb7ca
         return null;
     }
 
@@ -179,32 +168,17 @@
         if (data == null || data.isClosed() || parentAdapter == null)
             return;
 
-        final int count = data.getCount();
-
         if (loader.getId() == StaticData.PRIVACY_MY_LIBRARY_LOADER) {
 
 //            Log.i("Ayush", "MyLibrary my profile " + count);
 
             parentAdapter.setNewMyLibraryCursor(data);
-
+            final int count = data.getCount();
             if (count != parentAdapter.myLibraryCount) //update only if count has changed
                 parentAdapter.updateRecentMusic(getRecentMyLibrary());
 
-        } else if (loader.getId() == StaticData.PRIVACY_DOWNLOADED_LOADER) {
-
-//            Log.i("Ayush", "Downloaded my profile " + count);
-
-            parentAdapter.setNewDownLoadCursor(data);
-            if (count != parentAdapter.downloadedCount) //update only if count has changed
-                parentAdapter.updateRecentMusic(getRecentDownloaded());
-
-<<<<<<< HEAD
-        }
-        mRecyclerView.checkIfEmpty(parentAdapter.getItemCount()-1);
-=======
-        }*/
+        }
         mRecyclerView.checkIfEmpty(parentAdapter.getItemCount() - 1);
->>>>>>> e38bb7ca
     }
 
     @Override
@@ -214,111 +188,8 @@
             return;
         if (loader.getId() == StaticData.PRIVACY_MY_LIBRARY_LOADER)
             parentAdapter.setNewMyLibraryCursor(null);
-        else if (loader.getId() == StaticData.PRIVACY_DOWNLOADED_LOADER)
-            parentAdapter.setNewDownLoadCursor(null);
-    }
-
-<<<<<<< HEAD
-    private final String[] projectionMyLibrary =
-            {
-                    MySongsHelper.COLUMN_ID, //0
-
-                    MySongsHelper.COLUMN_SONG_ID, //1
-
-                    MySongsHelper.COLUMN_DISPLAY_NAME, //2
-                    MySongsHelper.COLUMN_ACTUAL_NAME, //3
-
-                    MySongsHelper.COLUMN_ARTIST, //4
-                    MySongsHelper.COLUMN_ALBUM, //5
-
-                    MySongsHelper.COLUMN_DURATION, //6
-                    MySongsHelper.COLUMN_SIZE, //7
-
-                    MySongsHelper.COLUMN_VISIBILITY, //8
-                    MySongsHelper.COLUMN_GENRE //9
-            };
-
-    private final String[] projectionDownloaded =
-            {
-                    SongHelper.COLUMN_ID, //0
-
-                    SongHelper.COLUMN_UNIQUE_ID, //1
-
-                    SongHelper.COLUMN_DISPLAY_NAME, //2
-                    SongHelper.COLUMN_ACTUAL_NAME, //3
-
-                    SongHelper.COLUMN_ARTIST, //4
-                    SongHelper.COLUMN_ALBUM, //5
-
-                    SongHelper.COLUMN_DURATION, //6
-                    SongHelper.COLUMN_SIZE, //7
-
-                    SongHelper.COLUMN_VISIBILITY, //8
-                    SongHelper.COLUMN_GENRE, //9
-            };
-
-    @NonNull
-    private List<PrivacySongItem> getRecentDownloaded() {
-
-        final Cursor cursor = getContext().getContentResolver().query(SongProvider.CONTENT_URI,
-                projectionDownloaded,
-                SongHelper.COLUMN_STATUS + " = ? and " + //show only finished
-                        SongHelper.COLUMN_OPERATION_KIND + " = ?", //show only downloads
-                new String[]{ReachDatabase.Status.FINISHED.getString(), "0"},
-                SongHelper.COLUMN_DATE_ADDED + " DESC, " +
-                        SongHelper.COLUMN_DISPLAY_NAME + " COLLATE NOCASE ASC LIMIT 20"); //top 20
-
-        if (cursor == null)
-            return Collections.emptyList();
-
-        final List<PrivacySongItem> latestDownloaded = new ArrayList<>(cursor.getCount());
-        while (cursor.moveToNext()) {
-
-            final PrivacySongItem songItem = new PrivacySongItem();
-            songItem.songId = cursor.getLong(1);
-            songItem.displayName = cursor.getString(2);
-            songItem.actualName = cursor.getString(3);
-            songItem.artistName = cursor.getString(4);
-            songItem.albumName = cursor.getString(5);
-            songItem.duration = cursor.getLong(6);
-            songItem.size = cursor.getLong(7);
-            songItem.visible = cursor.getShort(8) == 1;
-
-            latestDownloaded.add(songItem);
-        }
-
-        cursor.close();
-
-        return latestDownloaded;
-    }
-
-    @NonNull
-    private List<PrivacySongItem> getRecentMyLibrary() {
-
-        final Cursor cursor = getContext().getContentResolver().query(MySongsProvider.CONTENT_URI,
-                projectionMyLibrary,
-                null, null,
-                MySongsHelper.COLUMN_DATE_ADDED + " DESC, " +
-                        MySongsHelper.COLUMN_DISPLAY_NAME + " COLLATE NOCASE ASC LIMIT 20"); //top 20
-
-        if (cursor == null)
-            return Collections.emptyList();
-
-        final List<PrivacySongItem> latestMyLibrary = new ArrayList<>(cursor.getCount());
-        while (cursor.moveToNext()) {
-
-            final PrivacySongItem songItem = new PrivacySongItem();
-            songItem.songId = cursor.getLong(1);
-            songItem.displayName = cursor.getString(2);
-            songItem.actualName = cursor.getString(3);
-            songItem.artistName = cursor.getString(4);
-            songItem.albumName = cursor.getString(5);
-            songItem.duration = cursor.getLong(6);
-            songItem.size = cursor.getLong(7);
-            songItem.visible = cursor.getShort(8) == 1;
-
-            latestMyLibrary.add(songItem);
-=======
+    }
+
     @NonNull
     private List<Song> getRecentMyLibrary() {
 
@@ -359,7 +230,6 @@
         while (cursor.moveToNext()) {
             /*latestMyLibrary.add(MySongsHelper.getMusicData(cursor, userId));*/
             latestMyLibrary.add(SongCursorHelper.SONG_HELPER.parse(cursor));
->>>>>>> e38bb7ca
         }
 
         cursor.close();
@@ -367,12 +237,20 @@
         return latestMyLibrary;
     }
 
-    private static class ToggleVisibility extends AsyncTask<Long, Void, Boolean> {
+    private static class ToggleVisibility extends AsyncTask<Void, Void, Boolean> {
+
+        private final long param1;
+        private final String param2;
+        private final long param3;
 
         private WeakReference<MyLibraryFragment> myLibraryFragmentWeakReference;
 
-        public ToggleVisibility(MyLibraryFragment myLibraryFragment) {
+        public ToggleVisibility(MyLibraryFragment myLibraryFragment, long param1, String param2, long param3) {
             this.myLibraryFragmentWeakReference = new WeakReference<>(myLibraryFragment);
+            this.param1 = param1;
+            this.param2 = param2;
+            this.param3 = param3;
+
         }
 
         /**
@@ -382,7 +260,7 @@
          */
 
         @Override
-        protected Boolean doInBackground(Long... params) {
+        protected Boolean doInBackground(Void... params) {
 
             boolean failed = false;
             //TODO
@@ -399,7 +277,7 @@
 //            }
 
             if (failed) {
-                updateDatabase(myLibraryFragmentWeakReference, params[0] != 1, params[1], params[2]);
+                updateDatabase(myLibraryFragmentWeakReference, param1 != 1, param2, param3);
             }
 
             return failed;
@@ -418,7 +296,7 @@
 
     private static synchronized void updateDatabase(WeakReference<MyLibraryFragment> myLibraryFragmentWeakReference,
                                                     final boolean visibility,
-                                                    long songId,
+                                                    String metaHash,
                                                     long userId) {
 
         final ContentResolver resolver = MiscUtils.useContextFromFragment(myLibraryFragmentWeakReference, ContextWrapper::getContentResolver).orNull();
@@ -430,14 +308,12 @@
         values.put(MySongsHelper.COLUMN_VISIBILITY, visibility);
 
         int updated = resolver.update(
-                MySongsProvider.CONTENT_URI,
+                SongProvider.CONTENT_URI,
                 values,
-                MySongsHelper.COLUMN_SONG_ID + " = ?",
-                new String[]{songId + ""});
-
-        Log.i("Ayush", "Toggle Visibility " + updated + " " + songId + " " + visibility);
-
-        if (updated == 0) {
+                SongHelper.COLUMN_META_HASH + " = ?",
+                new String[]{metaHash + ""});
+
+        /*if (updated == 0) {
 
             values = new ContentValues();
             values.put(SongHelper.COLUMN_VISIBILITY, visibility);
@@ -446,14 +322,14 @@
                     values,
                     SongHelper.COLUMN_UNIQUE_ID + " = ? and " + SongHelper.COLUMN_RECEIVER_ID + " = ?",
                     new String[]{songId + "", userId + ""});
-        }
+        }*/
 
         //flip in recent list
         MiscUtils.runOnUiThreadFragment(myLibraryFragmentWeakReference, (MyLibraryFragment fragment) -> {
             if (fragment.parentAdapter != null)
-                fragment.parentAdapter.updateVisibility(songId, visibility);
+                fragment.parentAdapter.updateVisibility(metaHash, visibility);
         });
 
-        Log.i("Ayush", "Toggle Visibility " + updated + " " + songId + " " + visibility);
+        Log.i("Ayush", "Toggle Visibility " + updated + " " + metaHash + " " + visibility);
     }
 }