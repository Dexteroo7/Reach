--- conflicted
+++ resolved
@@ -112,10 +112,8 @@
             final int numberOfApps = cursor.getInt(6);
             final String imageId = cursor.getString(3);
             final short status = cursor.getShort(5);
-<<<<<<< HEAD
             if (status == ReachFriendsHelper.Status.OFFLINE_REQUEST_GRANTED.getValue())
                 Snackbar.make(findViewById(R.id.root_layout), uName + " is currently offline. You will be able to transfer music when the user comes online.", Snackbar.LENGTH_INDEFINITE).show();
-=======
             if (userId != StaticData.DEVIKA) {
                 final View rootView = findViewById(R.id.root_layout);
                 if (status == ReachFriendsHelper.UPLOADS_DISABLED)
@@ -123,7 +121,6 @@
                 else if (status == ReachFriendsHelper.OFFLINE_REQUEST_GRANTED)
                     Snackbar.make(rootView, uName + " is currently offline. You will be able to transfer music when the user comes online.", Snackbar.LENGTH_INDEFINITE).show();
             }
->>>>>>> 013f62ff
 
             final RelativeLayout headerRoot = (RelativeLayout) materialViewPager.findViewById(R.id.headerRoot);
             final TextView userName = (TextView) headerRoot.findViewById(R.id.userName);
