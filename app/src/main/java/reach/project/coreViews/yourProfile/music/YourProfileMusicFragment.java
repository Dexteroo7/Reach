package reach.project.coreViews.yourProfile.music;

import android.app.Activity;
import android.content.Context;
import android.content.SharedPreferences;
import android.os.AsyncTask;
import android.os.Bundle;
import android.support.annotation.NonNull;
import android.support.annotation.Nullable;
import android.support.v4.app.Fragment;
import android.support.v4.widget.NestedScrollView;
import android.support.v7.widget.RecyclerView;
import android.text.TextUtils;
import android.util.Log;
import android.view.LayoutInflater;
import android.view.View;
import android.view.ViewGroup;
import android.widget.ProgressBar;
import android.widget.TextView;

import com.appspot.able_door_616.userApi.UserApi;
import com.appspot.able_door_616.userApi.model.SimpleSong;
import com.github.florent37.materialviewpager.MaterialViewPagerHelper;
import com.google.android.gms.analytics.HitBuilders;
import com.google.api.client.googleapis.extensions.android.gms.auth.GoogleAccountCredential;
import com.google.api.client.http.HttpRequestInitializer;
import com.google.api.client.http.HttpTransport;
import com.google.api.client.http.javanet.NetHttpTransport;
import com.google.api.client.json.JsonFactory;
import com.google.api.client.json.jackson2.JacksonFactory;
import com.google.api.services.youtube.YouTube;
import com.google.api.services.youtube.model.SearchListResponse;
import com.google.api.services.youtube.model.SearchResult;
import com.google.common.base.Optional;
import com.squareup.wire.Message;
import com.squareup.wire.Wire;

import java.io.File;
import java.io.IOException;
import java.io.InputStream;
import java.lang.ref.WeakReference;
import java.util.ArrayList;
import java.util.Arrays;
import java.util.Collections;
import java.util.Iterator;
import java.util.List;
import java.util.concurrent.Callable;
import java.util.concurrent.ExecutorService;

import reach.project.R;
import reach.project.core.ReachActivity;
import reach.project.core.ReachApplication;
import reach.project.core.StaticData;
import reach.project.coreViews.yourProfile.blobCache.Cache;
import reach.project.coreViews.yourProfile.blobCache.CacheAdapterInterface;
import reach.project.coreViews.yourProfile.blobCache.CacheInjectorCallbacks;
import reach.project.coreViews.yourProfile.blobCache.CacheType;
import reach.project.music.Song;
import reach.project.utils.CloudEndPointsUtils;
import reach.project.utils.CloudStorageUtils;
import reach.project.utils.MiscUtils;
import reach.project.utils.SharedPrefUtils;
import reach.project.utils.ancillaryClasses.SuperInterface;
import reach.project.utils.viewHelpers.CustomLinearLayoutManager;

/**
 * Full list loads from cache, and checks network for update, if update is found, whole data is reloaded.
 * Recent depends on full list. Loads from cache and follows full list update, just that 0 index is reloaded only.
 * Smart list, loads same as full list, independent.
 * <p>
 * A placeholder fragment containing a simple view.
 */
public class YourProfileMusicFragment extends Fragment implements CacheInjectorCallbacks<Message>,
        CacheAdapterInterface<Message, Song> {

    private static WeakReference<YourProfileMusicFragment> reference = null;
    private static long hostId = 0;
    private static long myId = 0;
    private RecyclerView mRecyclerView;
<<<<<<< HEAD
    private ProgressBar loadingProgress;
    private NestedScrollView emptyImageView;
    private TextView emptyTextView;
=======
    private SuperInterface mListener = null;
>>>>>>> acf64765
    //private View emptyView;

    public static YourProfileMusicFragment newInstance(long hostId) {

        final Bundle args;
        YourProfileMusicFragment fragment;
        reference = new WeakReference<>(fragment = new YourProfileMusicFragment());
        fragment.setArguments(args = new Bundle());
        args.putLong("hostId", hostId);
        return fragment;
    }

    private final List<Message> musicData = new ArrayList<>(100);
    private final ExecutorService musicUpdaterService = MiscUtils.getRejectionExecutor();

    @Nullable
    private Cache fullListCache = null, smartListCache = null, recentMusicCache = null;
    @Nullable
    private View rootView = null;
    @Nullable
    private ParentAdapter parentAdapter;

    private int lastPosition = 0;

    @Override
    public void onDestroyView() {

        super.onDestroy();
        hostId = 0;

        MiscUtils.closeQuietly(fullListCache, smartListCache, recentMusicCache);
        fullListCache = smartListCache = recentMusicCache = null;
        musicData.clear();
    }

    @Override
    public void onPause() {
        reference = null;
        super.onPause();

    }


    @Override
    public void onResume() {
        if(reference == null){
            reference = new WeakReference<YourProfileMusicFragment>(this);
        }
        super.onResume();

    }

    @Override
    public View onCreateView(LayoutInflater inflater, ViewGroup container,
                             Bundle savedInstanceState) {

        rootView = inflater.inflate(R.layout.fragment_simple_recycler, container, false);
         mRecyclerView = (RecyclerView) rootView.findViewById(R.id.recyclerView);
        //emptyView = rootView.findViewById(R.id.empty_imageView);
        //final TextView emptyViewText = (TextView) rootView.findViewById(R.id.empty_textView);
        //emptyViewText.setText(StaticData.NO_SONGS_TEXT);
        final Activity activity = getActivity();
        //mRecyclerView.setHasFixedSize(true);
        loadingProgress = (ProgressBar)rootView.findViewById(R.id.loadingProgress);
        loadingProgress.setVisibility(View.VISIBLE);
        parentAdapter = new ParentAdapter<>(this);
        mRecyclerView.setLayoutManager(new CustomLinearLayoutManager(activity));
        mRecyclerView.setAdapter(parentAdapter);
        emptyImageView = (NestedScrollView) rootView.findViewById(R.id.empty_imageView);
        MaterialViewPagerHelper.registerRecyclerView(activity, mRecyclerView, null);
        emptyTextView = (TextView) rootView.findViewById(R.id.empty_textView);
        emptyTextView.setText("No songs!");
        hostId = getArguments().getLong("hostId", 0L);

        //get the caches
        fullListCache = new Cache(this, CacheType.MUSIC_FULL_LIST, hostId) {
            @Override
            protected Callable<List<? extends Message>> fetchFromNetwork() {

                return () -> CloudStorageUtils.fetchSongs(hostId, new WeakReference<>(getContext()));
            }

            @Override
            protected Message getItem(byte[] source, int offset, int count) throws IOException {
                return new Wire(Song.class).parseFrom(source, offset, count, Song.class);
            }
        };

        smartListCache = new Cache(this, CacheType.MUSIC_SMART_LIST, hostId) {
            @Override
            protected Callable<List<? extends Message>> fetchFromNetwork() {
                return getSmartList;
            }

            @Override
            protected Message getItem(byte[] source, int offset, int count) throws IOException {
                return new Wire(SmartSong.class).parseFrom(source, offset, count, SmartSong.class);
            }
        };

        recentMusicCache = new Cache(this, CacheType.MUSIC_RECENT_LIST, hostId) {
            @Override
            protected Callable<List<? extends Message>> fetchFromNetwork() {
                return getRecent;
            }

            @Override
            protected Message getItem(byte[] source, int offset, int count) throws IOException {
                return new Wire(RecentSong.class).parseFrom(source, offset, count, RecentSong.class);
            }
        };

        final SharedPreferences sharedPreferences = activity.getSharedPreferences("Reach", Context.MODE_PRIVATE);
        myId = SharedPrefUtils.getServerId(sharedPreferences);

        //update music
        musicUpdaterService.submit(musicUpdater);
        return rootView;
    }

    /////////////////////////
    @Override
    public File getCacheDirectory() {
        return getContext().getCacheDir();
    }

    @Override
    public boolean verifyItemVisibility(Message item) {
        //TODO
        return true;
    }

    @Override
    public int getItemCount() {

        final int size = musicData.size();
        if (size == 0) {
            if (recentMusicCache != null)
                recentMusicCache.loadMoreElements(true);
            if (fullListCache != null)
                fullListCache.loadMoreElements(false);
        }

        return size;
    }

    @Override
    public Message getItem(int position) {

        if (position > lastPosition)
            lastPosition = position;

        final int currentSize = musicData.size();

        //if reaching end of story and are not done yet
        if (position > currentSize - 5 && fullListCache != null)
            //request a partial load
            fullListCache.loadMoreElements(false);

        return musicData.get(position);
    }


    private static class YTTest extends AsyncTask<String, Void, SearchResult> {
        @Override
        protected SearchResult doInBackground(String... params) {
            try {
                final HttpTransport transport = new NetHttpTransport();
                final JsonFactory factory = new JacksonFactory();
                final HttpRequestInitializer initialize = request -> {
                    request.setConnectTimeout(request.getConnectTimeout() * 2);
                    request.setReadTimeout(request.getReadTimeout() * 2);
                };
                final YouTube youTube = new YouTube.Builder(transport, factory, initialize).build();
                // Define the API request for retrieving search results.
                final YouTube.Search.List search = youTube.search().list("id");

                // Set your developer key from the Google Developers Console for
                // non-authenticated requests. See:
                // https://console.developers.google.com/
                final String apiKey = "AIzaSyAYH8mcrHrqG7HJwjyGUuwxMeV7tZP6nmY";
                search.setKey(apiKey);

                search.setQ(params[0]);

                // Restrict the search results to only include videos. See:
                // https://developers.google.com/youtube/v3/docs/search/list#type
                search.setType("video");

                search.setVideoCategoryId("10");

                // To increase efficiency, only retrieve the fields that the
                // application uses.
                search.setFields("items/id/videoId");
                search.setMaxResults(1L);

                // Call the API and print results.
                final SearchListResponse searchResponse = search.execute();
                final List<SearchResult> searchResultList = searchResponse.getItems();
                /*final StringBuilder stringBuilder = new StringBuilder();
                for (SearchResult searchResult : searchResultList)
                    stringBuilder.append(searchResult.getSnippet().getTitle()).append("\n\n");
                return stringBuilder.toString();*/
                if (searchResultList == null || searchResultList.isEmpty())
                    return null;
                return searchResultList.get(0);
            } catch (IOException e) {
                e.printStackTrace();
                return null;
            }
        }

        @Override
        protected void onPostExecute(SearchResult searchResult) {
            super.onPostExecute(searchResult);
            /*MiscUtils.useContextFromFragment(reference, activity -> {
                new AlertDialog.Builder(activity).setMessage(s).setTitle("Youtube").create().show();
            });*/


            if (searchResult == null)
                return;

            MiscUtils.useFragment(reference, activity -> {

                final ReachActivity reachActRef = (ReachActivity)activity.getActivity();
                if (reachActRef.ytLayout.getVisibility() != View.VISIBLE)
                    reachActRef.ytLayout.setVisibility(View.VISIBLE);
                if (reachActRef.ytFragment.isHidden())
                    reachActRef.getSupportFragmentManager().beginTransaction().show(reachActRef.ytFragment).commit();
                reachActRef.currentYTId = searchResult.getId().getVideoId();
                reachActRef.player.loadVideo(reachActRef.currentYTId);
            });
        }
    }

    @Override
    public void onAttach(Context context) {

        super.onAttach(context);
        try {
            mListener = (SuperInterface) context;
        } catch (ClassCastException e) {
            throw new ClassCastException(context.toString()
                    + " must implement SplashInterface");
        }
    }

    @Override
    public void onDetach() {

<<<<<<< HEAD
        final ReachActivity activity = (ReachActivity) getActivity();
        ((ReachApplication) getActivity().getApplication()).getTracker().send(new HitBuilders.EventBuilder()
                .setCategory("Transaction - Add SongBrainz")
                .setAction("User Name - " + SharedPrefUtils.getUserName(activity.getSharedPreferences("Reach", Context.MODE_PRIVATE)))
                .setLabel("YOUTUBE - FRIEND PROFILE")
                .setValue(1)
                .build());

        new YTTest().execute(activity.fastSanitize(song.getDisplayName()));
        //activity.showYTVideo(song.getDisplayName());
=======
        super.onDetach();
        Log.d("Ayush", "YourProfileMusicFragment - onDetach");
        mListener = null;
    }

    @Override
    public void handOverMessage(@NonNull Song song) {

        mListener.showYTVideo(song.getDisplayName());
>>>>>>> acf64765
        /*final Cursor senderCursor = activity.getContentResolver().query(
                Uri.parse(ReachFriendsProvider.CONTENT_URI + "/" + hostId),
                new String[]{ReachFriendsHelper.COLUMN_USER_NAME,
                        ReachFriendsHelper.COLUMN_STATUS},
                ReachFriendsHelper.COLUMN_ID + " = ?",
                new String[]{hostId + ""}, null);

        if (senderCursor == null)
            return;
        if (!senderCursor.moveToFirst()) {
            senderCursor.close();
            return;
        }

        final ReachDatabase reachDatabase = new ReachDatabase.Builder()
                .setId(-1)
                .setSongId(song.songId)
                .setReceiverId(myId)
                .setSenderId(hostId)
                .setOnlineStatus(ReachFriendsHelper.Status.ONLINE_REQUEST_GRANTED)
                .setOperationKind(ReachDatabase.OperationKind.DOWNLOAD_OP)
                .setUserName(senderCursor.getString(0))
                .setArtistName(song.artist)
                .setDisplayName(song.displayName)
                .setActualName(song.actualName)
                .setLength(song.size)
                .setDateAdded(DateTime.now())
                .setUniqueId(ThreadLocalRandom.current().nextLong(Long.MAX_VALUE))
                .setDuration(song.duration)
                .setAlbumName(song.album)
                .setAlbumArtData(new byte[0])
                .setGenre(song.genre)
                .setLiked(false)
                .setOnlineStatus(ReachFriendsHelper.Status.getFromValue(senderCursor.getShort(1)))
                .setVisibility(true)
                .setPath("hello_world")
                .setProcessed(0)
                .setLogicalClock((short) 0)
                .setStatus(ReachDatabase.Status.NOT_WORKING).build();

        reachDatabase.setLastActive(0);
        reachDatabase.setReference(0);

        MiscUtils.startDownload(reachDatabase, activity, rootView, "YOUR_PROFILE");
        senderCursor.close();*/
    }

    @Override
    public void injectElements(List<Message> elements, boolean overWrite, boolean loadingDone) {

        if (elements == null || elements.isEmpty()){
            /*emptyView.setVisibility(View.VISIBLE);
            mRecyclerView.setVisibility(View.GONE);*/
            return;

        }

       /* emptyView.setVisibility(View.GONE);
        mRecyclerView.setVisibility(View.VISIBLE);*/

        final Message typeCheckerInstance = elements.get(0);
        final Class typeChecker;
        if (typeCheckerInstance instanceof Song)
            typeChecker = Song.class;
        else if (typeCheckerInstance instanceof SmartSong)
            typeChecker = SmartSong.class;
        else if (typeCheckerInstance instanceof RecentSong)
            typeChecker = RecentSong.class;
        else
            return;

        Log.i("Ayush", "Inserting " + elements.size() + " new items " + typeChecker.getName());

        ///////////

        if (overWrite)
            intelligentOverwrite(elements, typeChecker);
        if (!elements.isEmpty())
            painter(elements, typeChecker);

        loadingProgress.setVisibility(View.GONE);
        //notify
        Log.i("Ayush", "Reloading list " + musicData.size());

        if(musicData!=null && musicData.size()<=1){
            emptyImageView.setVisibility(View.VISIBLE);
        }
        else if(musicData!=null && musicData.size()>1){
            emptyImageView.setVisibility(View.GONE);
        }

        if (parentAdapter != null)
            parentAdapter.notifyDataSetChanged();

        /**
         * If loading has finished request a full injection of smart lists
         * Else request partial injection
         */
        if (typeChecker == Song.class && smartListCache != null)
            smartListCache.loadMoreElements(fullListCache == null || fullListCache.isLoadingDone());
    }

    private void intelligentOverwrite(List<? extends Message> elements, Class typeChecker) {

        //nothing to overwrite
        if (musicData.isEmpty())
            return;

        final Iterator<? extends Message> messageIterator = elements.iterator();
        int updatedSize = musicData.size();
        int index;

        for (index = 0; index < updatedSize; index++) {

            //ignore if element is not of same class type
            if (!musicData.get(index).getClass().equals(typeChecker))
                continue;

            //get the next message to overwrite if present
            if (messageIterator.hasNext()) {

                //we have a message to overwrite, do it
                synchronized (musicData) {
                    musicData.set(index, messageIterator.next());
                }
                messageIterator.remove(); //must remove

            } else {

                synchronized (musicData) {
                    musicData.remove(index);  //remove as this item is no longer valid
                }
                updatedSize--;
            }
        }
    }

    /**
     * @param elements    the items to insert
     * @param typeChecker the type of item to help in overwriting
     * @return true if elements got added
     */
    private boolean painter(List<? extends Message> elements, Class typeChecker) {

        if (musicData.isEmpty())
            synchronized (musicData) {
                return musicData.addAll(elements);
            }

        else if (typeChecker == RecentSong.class)

            synchronized (musicData) {
                return musicData.addAll(0, elements);
            }

        else if (typeChecker == SmartSong.class) {

            final int size = musicData.size();
            if (lastPosition > size)
                lastPosition = size;
            synchronized (musicData) {
                return musicData.addAll(lastPosition, elements);
            }

        } else if (typeChecker == Song.class)

            synchronized (musicData) {
                return musicData.addAll(elements);
            }

        return false;
    }

    private static final Callable<List<? extends Message>> getSmartList = Collections::emptyList;

//    private static final Callable<List<? extends Message>> getSmartList = () -> {
//
//        final Request request = new Request.Builder()
//                .url("http://52.74.175.56:8080/explore/getRecentlyPlayed?hostId=" + hostId)
//                .build();
//
//        Log.i("Ayush", "Fetching smart lists " + request.urlString());
//
//        final Response response = ReachApplication.OK_HTTP_CLIENT.newCall(request).execute();
//        final JSONArray receivedData = new JSONArray(response.body().string());
//        final List<Song> songs = new ArrayList<>();
//
//        JSONObject smartData;
//        for (int index = 0; index < receivedData.length(); index++) {
//
//            smartData = receivedData.getJSONObject(index);
//
//            final Song.Builder songBuilder = new Song.Builder();
//            songBuilder.songId(smartData.getLong("songId"));
//            songBuilder.size(smartData.getLong("size"));
//            songBuilder.dateAdded(smartData.getLong("timeAdded"));
//            songBuilder.duration(smartData.getLong("duration"));
//
//            songBuilder.actualName(smartData.getString("actualName"));
//            songBuilder.displayName(smartData.getString("displayName"));
//            songBuilder.artist(smartData.getString("artistName"));
//
//            //userName fetch else where
//            try {
//                songBuilder.album(smartData.getString("albumName"));
//                songBuilder.genre(smartData.getString("genre"));
//            } catch (JSONException | NullPointerException ignored) {
//            }
//
//            songBuilder.isLiked(smartData.getBoolean("isLiked"));
//
//            songBuilder.visibility(true);
//            songs.add(songBuilder.build());
//        }
//
//        if (songs.isEmpty())
//            return Collections.emptyList();
//
//        return Arrays.asList(new SmartSong.Builder().songList(songs).title("Recently Played").build());
//    };

    private static final Callable<List<? extends Message>> getRecent = () -> {

        final UserApi userApi = MiscUtils.useContextFromFragment(reference, activity -> {

            final SharedPreferences preferences = activity.getSharedPreferences("Reach", Context.MODE_PRIVATE);
            final HttpTransport transport = new NetHttpTransport();
            final JsonFactory factory = new JacksonFactory();
            final GoogleAccountCredential credential = GoogleAccountCredential
                    .usingAudience(activity, StaticData.SCOPE)
                    .setSelectedAccountName(SharedPrefUtils.getEmailId(preferences));
            Log.d("CodeVerification", credential.getSelectedAccountName());

            return CloudEndPointsUtils.updateBuilder(new UserApi.Builder(transport, factory, credential))
                    .setRootUrl("https://1-dot-client-module-dot-able-door-616.appspot.com/_ah/api/").build();
        }).orNull();

        final List<SimpleSong> simpleSongs;
        if (userApi == null)
            simpleSongs = Collections.emptyList();
        else
            simpleSongs = MiscUtils.autoRetry(() -> userApi.fetchRecentSongs(hostId).execute().getItems(), Optional.absent()).or(Collections.emptyList());

        final List<Song> toReturn = new ArrayList<>(simpleSongs.size());
        for (SimpleSong simpleSong : simpleSongs) {

            final Song.Builder songBuilder = new Song.Builder();

            songBuilder.actualName = simpleSong.getActualName();
            songBuilder.album = simpleSong.getAlbum();
            songBuilder.artist = simpleSong.getArtist();
            songBuilder.dateAdded = simpleSong.getDateAdded();
            songBuilder.displayName = simpleSong.getDisplayName();
            songBuilder.duration = simpleSong.getDuration();
            songBuilder.fileHash = simpleSong.getFileHash();
            songBuilder.genre = simpleSong.getGenre();
            songBuilder.path = simpleSong.getPath();
            songBuilder.isLiked = simpleSong.getIsLiked();
            songBuilder.size = simpleSong.getSize();
            songBuilder.songId = simpleSong.getSongId();
            songBuilder.visibility = simpleSong.getVisibility();
            songBuilder.year = simpleSong.getYear();
            toReturn.add(songBuilder.build());
        }

        final RecentSong.Builder recentBuilder = new RecentSong.Builder();
        recentBuilder.title("Recently Added");
        recentBuilder.songList(toReturn);

        return Arrays.asList(recentBuilder.build());
    };

    private static final Runnable musicUpdater = () -> {

        final String localHash = MiscUtils.useContextFromFragment(reference, context -> {
            return SharedPrefUtils.getCloudStorageFileHash(
                    context.getSharedPreferences("Reach", Context.MODE_PRIVATE),
                    MiscUtils.getMusicStorageKey(hostId));
        }).or("");

        final InputStream keyStream = MiscUtils.useContextFromFragment(reference, context -> {
            try {
                return context.getAssets().open("key.p12");
            } catch (IOException e) {
                e.printStackTrace();
            }
            return null;
        }).orNull();

        if (TextUtils.isEmpty(localHash) || keyStream == null)
            return; //dead

        if (CloudStorageUtils.isNewMusicAvailable(hostId, keyStream, localHash)) {

            //new music available, invalidate everything
            MiscUtils.useFragment(reference, fragment -> {

                if (fragment.fullListCache != null) {
                    fragment.fullListCache.invalidateCache();
                    fragment.fullListCache.loadMoreElements(true);
                }
                if (fragment.smartListCache != null) {
                    fragment.smartListCache.invalidateCache();
                    fragment.smartListCache.loadMoreElements(true);
                }
                if (fragment.recentMusicCache != null) {
                    fragment.recentMusicCache.invalidateCache();
                    fragment.recentMusicCache.loadMoreElements(true);
                }
            });
        }
    };
}<|MERGE_RESOLUTION|>--- conflicted
+++ resolved
@@ -77,13 +77,11 @@
     private static long hostId = 0;
     private static long myId = 0;
     private RecyclerView mRecyclerView;
-<<<<<<< HEAD
     private ProgressBar loadingProgress;
     private NestedScrollView emptyImageView;
     private TextView emptyTextView;
-=======
+
     private SuperInterface mListener = null;
->>>>>>> acf64765
     //private View emptyView;
 
     public static YourProfileMusicFragment newInstance(long hostId) {
@@ -334,8 +332,17 @@
 
     @Override
     public void onDetach() {
-
-<<<<<<< HEAD
+        super.onDetach();
+        Log.d("Ayush", "YourProfileMusicFragment - onDetach");
+        mListener = null;
+    }
+
+    @Override
+    public void handOverMessage(@NonNull Song song) {
+        if(song == null){
+            throw new IllegalArgumentException("song clicked in yourProfile is null");
+        }
+
         final ReachActivity activity = (ReachActivity) getActivity();
         ((ReachApplication) getActivity().getApplication()).getTracker().send(new HitBuilders.EventBuilder()
                 .setCategory("Transaction - Add SongBrainz")
@@ -345,18 +352,9 @@
                 .build());
 
         new YTTest().execute(activity.fastSanitize(song.getDisplayName()));
-        //activity.showYTVideo(song.getDisplayName());
-=======
-        super.onDetach();
-        Log.d("Ayush", "YourProfileMusicFragment - onDetach");
-        mListener = null;
-    }
-
-    @Override
-    public void handOverMessage(@NonNull Song song) {
-
-        mListener.showYTVideo(song.getDisplayName());
->>>>>>> acf64765
+
+        //mListener.showYTVideo(song.getDisplayName());
+
         /*final Cursor senderCursor = activity.getContentResolver().query(
                 Uri.parse(ReachFriendsProvider.CONTENT_URI + "/" + hostId),
                 new String[]{ReachFriendsHelper.COLUMN_USER_NAME,
