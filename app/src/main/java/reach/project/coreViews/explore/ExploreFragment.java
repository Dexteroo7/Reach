--- conflicted
+++ resolved
@@ -3,6 +3,7 @@
 import android.app.Activity;
 import android.content.ContentResolver;
 import android.content.Context;
+import android.content.Intent;
 import android.content.SharedPreferences;
 import android.database.Cursor;
 import android.net.Uri;
@@ -39,7 +40,6 @@
 import javax.annotation.Nonnull;
 
 import reach.project.R;
-import reach.project.ancillaryViews.SettingsActivity;
 import reach.project.core.ReachApplication;
 import reach.project.coreViews.fileManager.ReachDatabase;
 import reach.project.coreViews.friends.ReachFriendsHelper;
@@ -49,8 +49,8 @@
 import reach.project.utils.ancillaryClasses.SuperInterface;
 import reach.project.utils.viewHelpers.HandOverMessage;
 
+import static reach.project.coreViews.explore.ExploreJSON.MiscMetaInfo;
 import static reach.project.coreViews.explore.ExploreJSON.MusicMetaInfo;
-import static reach.project.coreViews.explore.ExploreJSON.MiscMetaInfo;
 
 /**
  * A simple {@link Fragment} subclass.
@@ -190,26 +190,8 @@
         rootView = inflater.inflate(R.layout.fragment_explore, container, false);
         final Toolbar toolbar = (Toolbar) rootView.findViewById(R.id.exploreToolbar);
         toolbar.inflateMenu(R.menu.explore_menu);
-<<<<<<< HEAD
         toolbar.setOnMenuItemClickListener(mListener != null ? mListener.getMenuClickListener() : null);
 
-=======
-        toolbar.setOnMenuItemClickListener(item -> {
-            switch (item.getItemId()) {
-                case R.id.player_button:
-                    startActivity(new Intent(getContext(), PlayerActivity.class));
-                    return true;
-                case R.id.notif_button:
-                    startActivity(new Intent(getContext(), NotificationActivity.class));
-                    return true;
-                case R.id.settings_button:
-                    startActivity(new Intent(getContext(), SettingsActivity.class));
-                    return true;
-                default:
-                    return false;
-            }
-        });
->>>>>>> f35852b4
         final LinearLayout exploreToolbarText = (LinearLayout) toolbar.findViewById(R.id.exploreToolbarText);
         final PopupMenu popupMenu = new PopupMenu(getActivity(), exploreToolbarText);
 
@@ -329,7 +311,7 @@
                         e.printStackTrace();
                     }
                 }
-                Intent intent = new Intent(getActivity(), mClass);
+                final Intent intent = new Intent(getActivity(), mClass);
                 startActivity(intent);
                 break;
 
