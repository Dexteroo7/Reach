--- conflicted
+++ resolved
@@ -67,11 +67,7 @@
 import reach.backend.entities.messaging.model.MyString;
 import reach.project.R;
 import reach.project.core.ReachApplication;
-<<<<<<< HEAD
-=======
 import reach.project.core.StaticData;
-import reach.project.coreViews.fileManager.ReachDatabase;
->>>>>>> 013f62ff
 import reach.project.coreViews.friends.ReachFriendsHelper;
 import reach.project.coreViews.friends.ReachFriendsProvider;
 import reach.project.music.ReachDatabase;
@@ -377,9 +373,6 @@
         toolbar.setTitle("Discover");
         toolbar.inflateMenu(R.menu.explore_menu);
         toolbar.setOnMenuItemClickListener(mListener != null ? mListener.getMenuClickListener() : null);
-<<<<<<< HEAD
-        exploreAdapter = new ExploreAdapter(this, this);
-=======
         explorePager = (ViewPager) rootView.findViewById(R.id.explorer);
         explorePager.setClipToPadding(false);
         final int size = MiscUtils.dpToPx(16);
@@ -410,7 +403,6 @@
                         SharedPrefUtils.getServerId(getActivity().getSharedPreferences("Reach", Context.MODE_PRIVATE))));
         getLoaderManager().initLoader(StaticData.FRIENDS_VERTICAL_LOADER, null, this);
 
->>>>>>> 013f62ff
         /*final LinearLayout exploreToolbarText = (LinearLayout) toolbar.findViewById(R.id.exploreToolbarText);
         final PopupMenu popupMenu = new PopupMenu(getActivity(), exploreToolbarText);
 
