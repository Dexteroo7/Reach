package reach.project.coreViews.explore;

import android.app.Activity;
import android.content.ContentResolver;
import android.content.Context;
import android.content.Intent;
import android.content.SharedPreferences;
import android.database.Cursor;
import android.net.Uri;
import android.os.Bundle;
import android.support.annotation.NonNull;
import android.support.annotation.Nullable;
import android.support.v4.app.Fragment;
import android.support.v4.util.Pair;
import android.support.v4.view.ViewPager;
import android.support.v7.widget.PopupMenu;
import android.support.v7.widget.Toolbar;
import android.util.Log;
import android.view.LayoutInflater;
import android.view.View;
import android.view.ViewGroup;
import android.widget.LinearLayout;
import android.widget.Toast;

import com.facebook.drawee.backends.pipeline.Fresco;
import com.facebook.imagepipeline.common.ResizeOptions;
import com.facebook.imagepipeline.core.ImagePipeline;
import com.facebook.imagepipeline.request.ImageRequest;
import com.facebook.imagepipeline.request.ImageRequestBuilder;
import com.google.api.client.http.HttpStatusCodes;
import com.google.common.cache.CacheBuilder;
import com.google.common.cache.CacheLoader;
import com.google.common.cache.LoadingCache;
import com.google.gson.JsonArray;
import com.google.gson.JsonElement;
import com.google.gson.JsonObject;
import com.google.gson.JsonParser;
import com.squareup.okhttp.MediaType;
import com.squareup.okhttp.Request;
import com.squareup.okhttp.RequestBody;
import com.squareup.okhttp.Response;

import java.io.UnsupportedEncodingException;
import java.lang.ref.WeakReference;
import java.util.ArrayList;
import java.util.Collection;
import java.util.Collections;
import java.util.Iterator;
import java.util.List;
import java.util.concurrent.Callable;
import java.util.concurrent.ThreadLocalRandom;

import javax.annotation.Nonnull;

import reach.project.R;
import reach.project.core.ReachApplication;
import reach.project.coreViews.fileManager.ReachDatabase;
import reach.project.coreViews.friends.ReachFriendsHelper;
import reach.project.coreViews.friends.ReachFriendsProvider;
import reach.project.utils.MiscUtils;
import reach.project.utils.SharedPrefUtils;
import reach.project.utils.ancillaryClasses.SuperInterface;
import reach.project.utils.ancillaryClasses.UseContext;
import reach.project.utils.viewHelpers.HandOverMessage;

import static reach.project.coreViews.explore.ExploreJSON.MiscMetaInfo;
import static reach.project.coreViews.explore.ExploreJSON.MusicMetaInfo;

/**
 * A simple {@link Fragment} subclass.
 * Use the {@link ExploreFragment#newInstance} factory method to
 * create an instance of this fragment.
 */
public class ExploreFragment extends Fragment implements ExploreAdapter.Explore,
        ExploreBuffer.ExplorationCallbacks<JsonObject>, HandOverMessage<Integer> {

    @Nullable
    private static WeakReference<ExploreFragment> reference = null;
    private static long myServerId = 0;

    public static ExploreFragment newInstance(long userId) {

        final Bundle args;
        ExploreFragment fragment;
        if (reference == null || (fragment = reference.get()) == null || MiscUtils.isFragmentDead(fragment)) {
            reference = new WeakReference<>(fragment = new ExploreFragment());
            fragment.setArguments(args = new Bundle());
        } else {
            Log.i("Ayush", "Reusing ExploreFragment object :)");
            args = fragment.getArguments();
        }
        args.putLong("userId", userId);
        return fragment;
    }

    static final CacheLoader<Long, Pair<String, String>> PAIR_CACHE_LOADER = new CacheLoader<Long, Pair<String, String>>() {
        @Override
        public Pair<String, String> load(@NonNull Long key) {

            return MiscUtils.useContextFromFragment(reference, context -> {

                final Cursor cursor = context.getContentResolver().query(
                        Uri.parse(ReachFriendsProvider.CONTENT_URI + "/" + key),
                        new String[]{
                                ReachFriendsHelper.COLUMN_USER_NAME,
                                ReachFriendsHelper.COLUMN_IMAGE_ID
                        },
                        ReachFriendsHelper.COLUMN_ID + " = ?",
                        new String[]{key + ""}, null);

                final Pair<String, String> toReturn;

                if (cursor == null)
                    toReturn = new Pair<>("", "");
                else if (!cursor.moveToFirst()) {
                    cursor.close();
                    toReturn = new Pair<>("", "");
                } else
                    toReturn = new Pair<>(
                            cursor.getString(0),
                            cursor.getString(1));

                return toReturn;
            }).or(new Pair<>("", ""));
        }
    };
    static final LoadingCache<Long, Pair<String, String>> USER_INFO_CACHE = CacheBuilder.newBuilder()
            .initialCapacity(10)
            .build(PAIR_CACHE_LOADER);

    private static final ViewPager.PageTransformer PAGE_TRANSFORMER = (page, position) -> {

        if (position <= 1) {

            // Modify the default slide transition to shrink the page as well
            final float scaleFactor = Math.max(0.85f, 1 - Math.abs(position));
            final float vertMargin = page.getHeight() * (1 - scaleFactor) / 2;
            final float horzMargin = page.getWidth() * (1 - scaleFactor) / 2;
            if (position < 0)
                page.setTranslationX(horzMargin - vertMargin / 2);
            else
                page.setTranslationX(-horzMargin + vertMargin / 2);

            // Scale the page down (between MIN_SCALE and 1)
            page.setScaleX(scaleFactor);
            page.setScaleY(scaleFactor);
        }
    };

    private static final Callable<Collection<JsonObject>> FETCH_NEXT_BATCH = () -> {

        final boolean onlineStatus = MiscUtils.useContextFromFragment(reference, (UseContext<Boolean, Context>) MiscUtils::isOnline).or(false);

        if (!onlineStatus) {

            MiscUtils.runOnUiThreadFragment(reference, (Activity context) -> {
                Toast.makeText(context, "Could not connect to internet", Toast.LENGTH_SHORT).show();
            });
            return Collections.emptyList();
        }

        final JsonObject jsonObject = MiscUtils.useContextFromFragment(reference, context -> {

            //retrieve list of online friends
            final Cursor cursor = context.getContentResolver().query(
                    ReachFriendsProvider.CONTENT_URI,
                    new String[]{
                            ReachFriendsHelper.COLUMN_ID,
                            ReachFriendsHelper.COLUMN_USER_NAME,
                            ReachFriendsHelper.COLUMN_IMAGE_ID
                    },
                    ReachFriendsHelper.COLUMN_STATUS + " = ?",
                    new String[]{
                            ReachFriendsHelper.ONLINE_REQUEST_GRANTED + ""
                    }, null);

            if (cursor == null)
                return null;

            final JsonArray jsonArray = new JsonArray();

            while (cursor.moveToNext()) {

                final long onlineId = cursor.getLong(0);
                final String userName = cursor.getString(1);
                final String imageId = cursor.getString(2);

                Log.i("Ayush", "Adding online friend id " + onlineId);
                jsonArray.add(onlineId);

                //cache the details
                USER_INFO_CACHE.put(onlineId, new Pair<>(userName, imageId));
            }
            cursor.close();

            final JsonObject toReturn = new JsonObject();
            toReturn.addProperty("userId", myServerId);
            toReturn.add("friends", jsonArray);
//            requestMap.put("lastRequestTime", SharedPrefUtils.getLastRequestTime(preferences));

            return toReturn;

        }).or(new JsonObject());

        Log.i("Ayush", jsonObject.toString());

        final RequestBody body = RequestBody
                .create(MediaType.parse("application/json; charset=utf-8"), jsonObject.toString());
        final Request request = new Request.Builder()
                .url("http://52.74.175.56:8080/explore/getObjects")
                .post(body)
                .build();
        final Response response = ReachApplication.OK_HTTP_CLIENT.newCall(request).execute();
        if (response.code() != HttpStatusCodes.STATUS_CODE_OK)
            return Collections.emptyList();

        final JsonArray receivedData = new JsonParser().parse(response.body().string()).getAsJsonArray();
        final ImagePipeline imagePipeline = Fresco.getImagePipeline();

        final List<JsonObject> containers = new ArrayList<>();
        for (int index = 0; index < receivedData.size(); index++) {
            final JsonObject object = receivedData.get(index).getAsJsonObject();
            containers.add(object);

            final ExploreTypes exploreTypes = ExploreTypes.valueOf(MiscUtils.get(object, ExploreJSON.TYPE).getAsString());
            final JsonObject viewInfo = MiscUtils.get(object, ExploreJSON.VIEW_INFO).getAsJsonObject();
            final String image;
            if (exploreTypes == ExploreTypes.APP)
                image = MiscUtils.get(viewInfo, ExploreJSON.AppViewInfo.SMALL_IMAGE_URL, "").getAsString();
            else
                image = MiscUtils.get(viewInfo, ExploreJSON.AppViewInfo.LARGE_IMAGE_URL, "").getAsString();

            ImageRequest imageRequest = ImageRequestBuilder.newBuilderWithSource(Uri.parse(image))
                    .setResizeOptions(new ResizeOptions(500, 500))
                    .build();
            imagePipeline.prefetchToDiskCache(imageRequest, null);
        }

        if (containers.size() > 0)
            MiscUtils.useContextFromFragment(reference, context -> {
                final SharedPreferences preferences = context.getSharedPreferences("Reach", Context.MODE_PRIVATE);
                SharedPrefUtils.storeLastRequestTime(preferences);
            });

        Log.i("Ayush", "Explore has " + containers.size() + " stories");
        return containers;
    };

    private static final PopupMenu.OnMenuItemClickListener POP_MENU_CLICK = item -> {

        switch (item.getItemId()) {

            case R.id.explore_menu_1:
                if (item.isChecked())
                    item.setChecked(false);
                else
                    item.setChecked(true);
                return true;
            case R.id.explore_menu_2:
                if (item.isChecked())
                    item.setChecked(false);
                else
                    item.setChecked(true);
                return true;
            default:
                return false;
        }
    };

    @Nullable
    private View rootView = null;
    @Nullable
    private ViewPager explorePager = null;
    @Nullable
    private ExploreAdapter exploreAdapter = null;

    @Nullable
    private ExploreBuffer<JsonObject> buffer = null;
    @Nullable
    private SuperInterface mListener = null;

    @Override
    public View onCreateView(LayoutInflater inflater, ViewGroup container,
                             Bundle savedInstanceState) {

        myServerId = getArguments().getLong("userId");
        // Inflate the layout for this fragment
        rootView = inflater.inflate(R.layout.fragment_explore, container, false);
        final Toolbar toolbar = (Toolbar) rootView.findViewById(R.id.exploreToolbar);
        toolbar.inflateMenu(R.menu.explore_menu);
        toolbar.setOnMenuItemClickListener(mListener != null ? mListener.getMenuClickListener() : null);

        exploreAdapter = new ExploreAdapter(this, this);
        final LinearLayout exploreToolbarText = (LinearLayout) toolbar.findViewById(R.id.exploreToolbarText);
        final PopupMenu popupMenu = new PopupMenu(getActivity(), exploreToolbarText);

        popupMenu.inflate(R.menu.explore_popup_menu);
        exploreToolbarText.setOnClickListener(v -> popupMenu.show());
        popupMenu.setOnMenuItemClickListener(POP_MENU_CLICK);

        explorePager = (ViewPager) rootView.findViewById(R.id.explorer);
        explorePager.setAdapter(exploreAdapter);
<<<<<<< HEAD
//        explorePager.setOffscreenPageLimit(1);
=======
        //explorePager.setOffscreenPageLimit(2);
>>>>>>> 4f9f77dc
        explorePager.setPageMargin(-1 * (MiscUtils.dpToPx(40)));
        explorePager.setPageTransformer(true, PAGE_TRANSFORMER);
        return rootView;
    }

    public void onDestroyView() {
        super.onDestroyView();
        Log.d("Ayush", "ExploreFragment - onDestroyView");

        rootView = null;
        explorePager = null;
        exploreAdapter = null;
    }

    @Override
    public void onCreate(Bundle savedInstanceState) {
        super.onCreate(savedInstanceState);
        Log.d("Ayush", "ExploreFragment - onCreate");
    }

    @Override
    public synchronized Callable<Collection<JsonObject>> fetchNextBatch() {
//        Toast.makeText(activity, "Server Fetching next batch of 10", Toast.LENGTH_SHORT).show();
        return FETCH_NEXT_BATCH;
    }

    @Override
    public JsonObject getContainerForIndex(int index) {

        //return data
        return buffer.getViewItem(index); //test can not be null
    }

    @Override
    public int getCount() {
        return buffer != null ? buffer.currentBufferSize() : 0; //test can not be null
    }

    @Override
    public boolean isDoneForToday() {
        return buffer == null || buffer.isDoneForToday();
    }

    @Override
    public synchronized void notifyDataAvailable() {

        //This is UI thread !
        Log.i("Ayush", "Notifying data set changed on explore adapter");
        if (exploreAdapter != null)
            exploreAdapter.notifyDataSetChanged();
    }

    @Override
    public void loadedFromCache(int count) {

        notifyDataAvailable();
        if (explorePager != null)
            explorePager.postDelayed(new ScrollToLast(count), 1500L);
    }

    @Override
    public Collection<JsonObject> transform(byte[] data) {

        final String jsonString;
        try {
            jsonString = new String(data, "UTF-8");
        } catch (UnsupportedEncodingException e) {
            e.printStackTrace();
            return Collections.emptyList();
        }

        final JsonArray jsonElements = new JsonParser().parse(jsonString).getAsJsonArray();
        final Iterator<JsonElement> elementIterator = jsonElements.iterator();
        final List<JsonObject> toReturn = new ArrayList<>(jsonElements.size());

        while (elementIterator.hasNext())
            toReturn.add(elementIterator.next().getAsJsonObject());

        return toReturn;
    }

    @Override
    public byte[] transform(List<JsonObject> data) {

        final JsonArray array = new JsonArray();
        for (JsonObject jsonObject : data)
            array.add(jsonObject);

        final String easyRepresentation = array.toString();
        try {
            return easyRepresentation.getBytes("UTF-8");
        } catch (UnsupportedEncodingException e) {
            e.printStackTrace();
            return new byte[0];
        }
    }

    @Override
    public void handOverMessage(@Nonnull Integer position) {

        //retrieve full json
        final JsonObject exploreJson = buffer.getViewItem(position); //test can not be null

        if (exploreJson == null)
            return;

        final ExploreTypes type = ExploreTypes.valueOf(MiscUtils.get(exploreJson, ExploreJSON.TYPE).getAsString());

        switch (type) {

            case MUSIC:
                addToDownload(exploreJson);
                break;

            case APP:
                MiscUtils.openAppinPlayStore(getContext(), MiscUtils.get(exploreJson, ExploreJSON.PACKAGE_NAME)
                        .getAsString());
                break;

            case MISC:
                final JsonObject metaInfo = exploreJson.get(ExploreJSON.META_INFO.getName()).getAsJsonObject();
                final String activityClass = MiscUtils.get(metaInfo, MiscMetaInfo.CLASS_NAME).getAsString();
                Class<?> mClass = null;
                if (activityClass != null) {
                    try {
                        mClass = Class.forName(activityClass);
                    } catch (ClassNotFoundException e) {
                        e.printStackTrace();
                    }
                }
                final Intent intent = new Intent(getActivity(), mClass);
                startActivity(intent);
                break;
        }

    }

    public void addToDownload(JsonObject exploreJSON) {

        final Activity activity = getActivity();
        final ContentResolver contentResolver = activity.getContentResolver();

        //extract meta info to process current click request
        final JsonObject metaInfo = exploreJSON.get(ExploreJSON.META_INFO.getName()).getAsJsonObject();

        //get user name and imageId
        final long senderId = MiscUtils.get(metaInfo, MusicMetaInfo.SENDER_ID).getAsLong();
        final String userName;

        Cursor cursor = contentResolver.query(
                Uri.parse(ReachFriendsProvider.CONTENT_URI + "/" + senderId),
                new String[]{ReachFriendsHelper.COLUMN_USER_NAME},
                ReachFriendsHelper.COLUMN_ID + " = ?",
                new String[]{senderId + ""}, null);

        if (cursor == null)
            return;

        try {
            if (cursor.moveToFirst())
                userName = cursor.getString(0);
            else
                return;
        } finally {
            cursor.close();
        }

        final ReachDatabase reachDatabase = new ReachDatabase();

        reachDatabase.setId(-1);
        reachDatabase.setSongId(MiscUtils.get(metaInfo, MusicMetaInfo.SONG_ID).getAsLong());
        reachDatabase.setReceiverId(myServerId);
        reachDatabase.setSenderId(senderId);

        reachDatabase.setOperationKind((short) 0);
        reachDatabase.setPath("hello_world");
        reachDatabase.setSenderName(userName);
        reachDatabase.setOnlineStatus(ReachFriendsHelper.ONLINE_REQUEST_GRANTED + "");

        reachDatabase.setDisplayName(MiscUtils.get(metaInfo, MusicMetaInfo.DISPLAY_NAME).getAsString());
        reachDatabase.setActualName(MiscUtils.get(metaInfo, MusicMetaInfo.ACTUAL_NAME).getAsString());
        reachDatabase.setArtistName(MiscUtils.get(metaInfo, MusicMetaInfo.ARTIST, "").getAsString());
        reachDatabase.setAlbumName(MiscUtils.get(metaInfo, MusicMetaInfo.ALBUM, "").getAsString());

        reachDatabase.setIsLiked(false);
        reachDatabase.setLength(MiscUtils.get(metaInfo, MusicMetaInfo.SIZE).getAsLong());
        reachDatabase.setProcessed(0);
        reachDatabase.setAdded(System.currentTimeMillis());
        reachDatabase.setUniqueId(ThreadLocalRandom.current().nextLong(Long.MAX_VALUE));

        reachDatabase.setDuration(MiscUtils.get(metaInfo, MusicMetaInfo.DURATION).getAsLong());
        reachDatabase.setLogicalClock((short) 0);
        reachDatabase.setStatus(ReachDatabase.NOT_WORKING);

        reachDatabase.setLastActive(0);
        reachDatabase.setReference(0);

        reachDatabase.setGenre("hello_world");

        reachDatabase.setVisibility((short) 1);

        MiscUtils.startDownload(reachDatabase, getActivity(), rootView);
    }

    @Override
    public void onAttach(Context context) {

        super.onAttach(context);
        buffer = ExploreBuffer.getInstance(this, context.getCacheDir());
        try {
            mListener = (SuperInterface) context;
        } catch (ClassCastException e) {
            throw new ClassCastException(context.toString()
                    + " must implement SplashInterface");
        }
    }

    @Override
    public void onDetach() {

        super.onDetach();
        Log.d("Ashish", "ExploreFragment - onDetach");
        mListener = null;
        if (buffer != null) {
            buffer.close();
<<<<<<< HEAD
        buffer = null;
    }

    private static final class ScrollToLast implements Runnable {

        private final int scrollTo;

        private ScrollToLast(int scrollTo) {
            this.scrollTo = scrollTo;
        }

        @Override
        public void run() {

            MiscUtils.useFragment(reference, fragment -> {

                //sanity check
                if (fragment.explorePager == null || fragment.rootView == null)
                    return;

                //magic scroll position should be available
                if (!(scrollTo > 1))
                    return;

                final int currentItem = fragment.explorePager.getCurrentItem();
                //user has somehow started scrolling
                if (currentItem > 0)
                    return;

                fragment.explorePager.setCurrentItem(scrollTo - 2, true);
            });
=======
>>>>>>> 4f9f77dc
        }
    }
}<|MERGE_RESOLUTION|>--- conflicted
+++ resolved
@@ -128,6 +128,9 @@
             .initialCapacity(10)
             .build(PAIR_CACHE_LOADER);
 
+    static final ResizeOptions FULL_IMAGE_SIZE = new ResizeOptions(450, 450);
+    static final ResizeOptions SMALL_IMAGE_SIZE = new ResizeOptions(200, 200);
+
     private static final ViewPager.PageTransformer PAGE_TRANSFORMER = (page, position) -> {
 
         if (position <= 1) {
@@ -219,20 +222,42 @@
 
         final List<JsonObject> containers = new ArrayList<>();
         for (int index = 0; index < receivedData.size(); index++) {
+
             final JsonObject object = receivedData.get(index).getAsJsonObject();
             containers.add(object);
 
             final ExploreTypes exploreTypes = ExploreTypes.valueOf(MiscUtils.get(object, ExploreJSON.TYPE).getAsString());
             final JsonObject viewInfo = MiscUtils.get(object, ExploreJSON.VIEW_INFO).getAsJsonObject();
+            final ImageRequest imageRequest;
             final String image;
-            if (exploreTypes == ExploreTypes.APP)
-                image = MiscUtils.get(viewInfo, ExploreJSON.AppViewInfo.SMALL_IMAGE_URL, "").getAsString();
-            else
-                image = MiscUtils.get(viewInfo, ExploreJSON.AppViewInfo.LARGE_IMAGE_URL, "").getAsString();
-
-            ImageRequest imageRequest = ImageRequestBuilder.newBuilderWithSource(Uri.parse(image))
-                    .setResizeOptions(new ResizeOptions(500, 500))
-                    .build();
+
+            switch (exploreTypes) {
+
+                case MUSIC:
+
+                    image = MiscUtils.get(viewInfo, ExploreJSON.MusicViewInfo.LARGE_IMAGE_URL, "").getAsString();
+                    imageRequest = ImageRequestBuilder.newBuilderWithSource(Uri.parse(image))
+                            .setResizeOptions(FULL_IMAGE_SIZE)
+                            .build();
+                    break;
+                case APP:
+
+                    image = MiscUtils.get(viewInfo, ExploreJSON.AppViewInfo.SMALL_IMAGE_URL, "").getAsString();
+                    imageRequest = ImageRequestBuilder.newBuilderWithSource(Uri.parse(image))
+                            .setResizeOptions(SMALL_IMAGE_SIZE)
+                            .build();
+                    break;
+                case MISC:
+
+                    image = MiscUtils.get(viewInfo, ExploreJSON.MiscViewInfo.LARGE_IMAGE_URL, "").getAsString();
+                    imageRequest = ImageRequestBuilder.newBuilderWithSource(Uri.parse(image))
+                            .setResizeOptions(SMALL_IMAGE_SIZE)
+                            .build();
+                    break;
+                default:
+                    throw new IllegalArgumentException("Unexpected type in explore" + exploreTypes.getName());
+            }
+
             imagePipeline.prefetchToDiskCache(imageRequest, null);
         }
 
@@ -300,11 +325,7 @@
 
         explorePager = (ViewPager) rootView.findViewById(R.id.explorer);
         explorePager.setAdapter(exploreAdapter);
-<<<<<<< HEAD
 //        explorePager.setOffscreenPageLimit(1);
-=======
-        //explorePager.setOffscreenPageLimit(2);
->>>>>>> 4f9f77dc
         explorePager.setPageMargin(-1 * (MiscUtils.dpToPx(40)));
         explorePager.setPageTransformer(true, PAGE_TRANSFORMER);
         return rootView;
@@ -530,8 +551,8 @@
         mListener = null;
         if (buffer != null) {
             buffer.close();
-<<<<<<< HEAD
-        buffer = null;
+            buffer = null;
+        }
     }
 
     private static final class ScrollToLast implements Runnable {
@@ -562,8 +583,6 @@
 
                 fragment.explorePager.setCurrentItem(scrollTo - 2, true);
             });
-=======
->>>>>>> 4f9f77dc
         }
     }
 }