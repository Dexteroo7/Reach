package reach.project.coreViews.friends.friendsAdapters;

import android.annotation.SuppressLint;
import android.content.Context;
import android.database.Cursor;
import android.net.Uri;
import android.support.annotation.NonNull;
import android.support.v4.util.Pair;
import android.support.v7.widget.LinearLayoutManager;
import android.support.v7.widget.RecyclerView;
import android.util.Log;
import android.view.LayoutInflater;
import android.view.View;
import android.view.ViewGroup;

import com.facebook.imagepipeline.common.ResizeOptions;

import java.io.IOException;
import java.util.Random;

import javax.annotation.Nonnull;
import javax.annotation.Nullable;

import reach.project.R;
import reach.project.core.StaticData;
import reach.project.coreViews.friends.ReachFriendsHelper;
import reach.project.utils.AlbumArtUri;
import reach.project.utils.MiscUtils;
import reach.project.utils.viewHelpers.CustomLinearLayoutManager;
import reach.project.utils.viewHelpers.HandOverMessage;
import reach.project.utils.viewHelpers.MoreListHolder;

/**
 * Can not use ReachCursor adapter as item type is Object not cursor
 * Created by dexter on 18/11/15.
 */
@SuppressLint("SetTextI18n")
public class FriendsAdapter extends RecyclerView.Adapter<RecyclerView.ViewHolder> implements HandOverMessage<Cursor> {

    private final HandOverMessage<ClickData> handOverMessage;
    private final ResizeOptions resizeOptions = new ResizeOptions(150, 150);
<<<<<<< HEAD
    private Random random = new Random();
=======
    private final Random random = new Random();
    private final long inviteId = random.nextInt(Integer.MAX_VALUE);
>>>>>>> 323c1842
    private final long lockedId = random.nextInt(Integer.MAX_VALUE);

    public FriendsAdapter(HandOverMessage<ClickData> handOverMessage) {

        this.handOverMessage = handOverMessage;
        setHasStableIds(true);
    }

    public static final String[] REQUIRED_PROJECTION = new String[]{

            ReachFriendsHelper.COLUMN_ID, //0
            ReachFriendsHelper.COLUMN_PHONE_NUMBER, //1
            ReachFriendsHelper.COLUMN_USER_NAME, //2
            ReachFriendsHelper.COLUMN_IMAGE_ID, //3
            ReachFriendsHelper.COLUMN_COVER_PIC_ID, //4
            ReachFriendsHelper.COLUMN_NETWORK_TYPE, //5
            ReachFriendsHelper.COLUMN_STATUS, //6
            ReachFriendsHelper.COLUMN_NUMBER_OF_SONGS, //7
            ReachFriendsHelper.COLUMN_NUMBER_OF_APPS, //8
            ReachFriendsHelper.COLUMN_NEW_SONGS, //9
            ReachFriendsHelper.COLUMN_NEW_APPS, //10
            ReachFriendsHelper.COLUMN_HASH //11
    };

    public static final byte VIEW_TYPE_FRIEND = 0;
    public static final byte VIEW_TYPE_LOCKED = 1;

    ///////////Vertical Cursor (parent)
    @Nullable
    private Cursor verticalCursor = null;
    private int verticalCursorCount = 0;

    public void setVerticalCursor(@Nullable Cursor cursor) {

        if (this.verticalCursor != null)
            this.verticalCursor.close();
        this.verticalCursor = cursor;

        Log.i("Ayush", "Setting vertical cursor " + (cursor != null ? cursor.getCount() : 0));
        notifyDataSetChanged();
    }
    ///////////Vertical Cursor (parent)

    ///////////Horizontal Cursor
    private final LockedFriendsAdapter lockedFriendsAdapter = new LockedFriendsAdapter(this, R.layout.friend_locked_item);

    public void setHorizontalCursor(@Nullable Cursor cursor) {

        Log.i("Ayush", "Setting horizontal cursor " + (cursor != null ? cursor.getCount() : 0));
        lockedFriendsAdapter.setCursor(cursor);
    }
    ///////////Horizontal Cursor

    private final HandOverMessage<Object> clickDataHandOver = handOverObject -> {

        if (handOverObject instanceof Integer) {
            final Object object = getItem((int) handOverObject);
            if (!(object instanceof Cursor))
                throw new IllegalStateException("Resource cursor has been corrupted");
            FriendsAdapter.this.handOverMessage((Cursor) object);
        }
        else if (handOverObject instanceof Pair) {
            Pair <Integer, Long> pair = (Pair<Integer, Long>) handOverObject;
            final Object object = getItem(pair.first);
            final Cursor cursor = (Cursor) object;
            try {
                StaticData.USER_API.removeFriend(cursor.getLong(0), pair.second).execute();
            }
            catch (IOException e) {e.printStackTrace();}
        }
    };

    @Override
    public RecyclerView.ViewHolder onCreateViewHolder(ViewGroup parent, int viewType) {

        Log.i("Ayush", "Creating view holder " + getClass().getName());

        final Context context = parent.getContext();

        switch (viewType) {

            case VIEW_TYPE_FRIEND: {

                return new FriendsViewHolder(LayoutInflater.from(context)
                        .inflate(R.layout.friend_item, parent, false), clickDataHandOver);
            }

            case VIEW_TYPE_LOCKED: {
                return new MoreListHolder(parent);
            }

            default:
                return null;
        }
    }

    @Override
    public void onBindViewHolder(RecyclerView.ViewHolder holder, int position) {

        final Object friend = getItem(position);
        if (friend instanceof Cursor) {

            final Cursor cursorExactType = (Cursor) friend;
            final FriendsViewHolder viewHolder = (FriendsViewHolder) holder;
            viewHolder.bindPosition(position);

            final long serverId = cursorExactType.getLong(0);
//        final String phoneNumber = cursor.getString(1);
            final String userName = cursorExactType.getString(2);
//            final String imageId = cursorExactType.getString(3);
            final String coverPicId = cursorExactType.getString(4);
//        final short networkType = cursor.getShort(4);
            final short status = cursorExactType.getShort(6);

            final int numberOfSongs = cursorExactType.getInt(7);
            final int numberOfApps = cursorExactType.getInt(8);
            final int newSongs = cursorExactType.getInt(9);
            final int newApps = cursorExactType.getInt(10);
            //final int newFiles = newSongs + newApps;

            //Capitalize only if required
            final char firstLetter = userName.charAt(0);
            if (Character.isLetter(firstLetter) && Character.isLowerCase(firstLetter) && userName.length() > 1)
                viewHolder.userNameList.setText(Character.toUpperCase(firstLetter) + userName.substring(1));
            else
                viewHolder.userNameList.setText(userName);

            viewHolder.telephoneNumberList.setText(numberOfSongs + "");
            viewHolder.appCount.setText(numberOfApps + "");
            /*if (status <= ReachFriendsHelper.OFFLINE_REQUEST_GRANTED && newSongs > 0) {

                //display new songs
                viewHolder.newSongs.setVisibility(View.VISIBLE);
                viewHolder.newSongs.setText("+" + newSongs);
            } else {

                viewHolder.newSongs.setVisibility(View.INVISIBLE);
                viewHolder.newSongs.setText("");
            }*/

            //first invalidate
            //viewHolder.profilePhotoList.setController(null);

            viewHolder.profilePhotoList.setImageURI(AlbumArtUri.getUserImageUri(
                    serverId,
                    "imageId",
                    "rw",
                    true,
                    200,
                    200));

            /*else {
                if (status == ReachFriendsHelper.ONLINE_REQUEST_GRANTED)
                    uriToDisplay = Uri.parse("res:///" + R.drawable.default_profile01);
                else
                    uriToDisplay = Uri.parse("res:///" + R.drawable.default_profile02);
            }*/

            viewHolder.coverPic.setController(MiscUtils.getControllerResize(viewHolder.coverPic.getController(), Uri.parse(MiscUtils.getRandomPic()), resizeOptions));
            viewHolder.lockIcon.setVisibility(View.GONE);
            viewHolder.lockText.setVisibility(View.GONE);

            if (status == ReachFriendsHelper.REQUEST_SENT_NOT_GRANTED) {
                viewHolder.lockIcon.setImageResource(R.drawable.icon_pending_invite);
                viewHolder.lockIcon.setVisibility(View.VISIBLE);
                viewHolder.lockText.setVisibility(View.VISIBLE);
                viewHolder.popupMenu.getMenu().findItem(R.id.friends_menu_2).setTitle("Cancel Request");
            }

            //use
        } else if (friend instanceof Boolean) {

            final MoreListHolder horizontalViewHolder = (MoreListHolder) holder;
            horizontalViewHolder.headerText.setText("Locked friends");
            if (horizontalViewHolder.listOfItems.getLayoutManager() == null)
                horizontalViewHolder.listOfItems.setLayoutManager(new CustomLinearLayoutManager(horizontalViewHolder.listOfItems.getContext(), LinearLayoutManager.HORIZONTAL, false));
            horizontalViewHolder.listOfItems.setAdapter(lockedFriendsAdapter);
        } else {
            //Invite does not need any modifications
        }
    }

    /**
     * Will either return Cursor object OR flag for horizontal list
     *
     * @param position position to load
     * @return object (boolean : locked adapter, int : invite, cursor : normal)
     */
    @Nonnull
    private Object getItem(int position) {


            //Locked friends adapter
        if (position == 10)
            return false;

        else if (position < 9) {

            if (position == verticalCursorCount)
                return false; //Locked friends adapter, last item

            //Vertical cursor item
            if (verticalCursor.moveToPosition(position))
                return verticalCursor;
            else
                throw new IllegalStateException("Cursor move should have been successful " + position + " " + verticalCursor.getCount());
        } else {

            //10th position will be occupied before hand
            final int relativePosition = position - 1;

            if (verticalCursor.moveToPosition(relativePosition))
                return verticalCursor;
            else
                throw new IllegalStateException("Cursor move should have been successful " + position + " " + verticalCursor.getCount());
        }
    }


    @Override
    public int getItemViewType(int position) {

        final Object item = getItem(position);
        if (item instanceof Cursor)
            return VIEW_TYPE_FRIEND;
        else
            return VIEW_TYPE_LOCKED;
    }

    @Override
    public long getItemId(int position) {

        final Object item = getItem(position);
        if (item instanceof Cursor)
            return ((Cursor) item).getLong(0); //_id
        else
            return lockedId;
    }

    @Override
    public int getItemCount() {

        if (verticalCursor != null)
            verticalCursorCount = verticalCursor.getCount();
        return verticalCursorCount + 1; //adjust for horizontal list
    }

    @Override
    public void handOverMessage(@NonNull Cursor cursor) {

        final ClickData clickData = new ClickData();
        clickData.friendId = cursor.getLong(0);
        clickData.networkType = cursor.getShort(5);
        clickData.status = cursor.getShort(6);
        clickData.userName = cursor.getString(2);

        Log.i("Ayush", "Detected status" + clickData.status);
        handOverMessage.handOverMessage(clickData);
    }

    public class ClickData {

        public long friendId;
        public short status, networkType;
        public String userName;
    }
}<|MERGE_RESOLUTION|>--- conflicted
+++ resolved
@@ -1,13 +1,16 @@
 package reach.project.coreViews.friends.friendsAdapters;
 
 import android.annotation.SuppressLint;
+import android.content.ContentValues;
 import android.content.Context;
 import android.database.Cursor;
 import android.net.Uri;
+import android.os.AsyncTask;
 import android.support.annotation.NonNull;
 import android.support.v4.util.Pair;
 import android.support.v7.widget.LinearLayoutManager;
 import android.support.v7.widget.RecyclerView;
+import android.text.TextUtils;
 import android.util.Log;
 import android.view.LayoutInflater;
 import android.view.View;
@@ -21,9 +24,11 @@
 import javax.annotation.Nonnull;
 import javax.annotation.Nullable;
 
+import reach.backend.entities.userApi.model.MyString;
 import reach.project.R;
 import reach.project.core.StaticData;
 import reach.project.coreViews.friends.ReachFriendsHelper;
+import reach.project.coreViews.friends.ReachFriendsProvider;
 import reach.project.utils.AlbumArtUri;
 import reach.project.utils.MiscUtils;
 import reach.project.utils.viewHelpers.CustomLinearLayoutManager;
@@ -39,16 +44,12 @@
 
     private final HandOverMessage<ClickData> handOverMessage;
     private final ResizeOptions resizeOptions = new ResizeOptions(150, 150);
-<<<<<<< HEAD
-    private Random random = new Random();
-=======
     private final Random random = new Random();
-    private final long inviteId = random.nextInt(Integer.MAX_VALUE);
->>>>>>> 323c1842
     private final long lockedId = random.nextInt(Integer.MAX_VALUE);
-
-    public FriendsAdapter(HandOverMessage<ClickData> handOverMessage) {
-
+    private Context context;
+
+    public FriendsAdapter(Context context, HandOverMessage<ClickData> handOverMessage) {
+        this.context = context;
         this.handOverMessage = handOverMessage;
         setHasStableIds(true);
     }
@@ -110,12 +111,39 @@
             Pair <Integer, Long> pair = (Pair<Integer, Long>) handOverObject;
             final Object object = getItem(pair.first);
             final Cursor cursor = (Cursor) object;
+            final long userId = cursor.getLong(0);
+            new RemoveFriend().execute(userId, pair.second);
+
+            final ContentValues values = new ContentValues();
+            values.put(ReachFriendsHelper.COLUMN_STATUS, ReachFriendsHelper.REQUEST_NOT_SENT);
+            context.getContentResolver().update(
+                    Uri.parse(ReachFriendsProvider.CONTENT_URI + "/" + userId),
+                    values,
+                    ReachFriendsHelper.COLUMN_ID + " = ?",
+                    new String[]{userId + ""});
+        }
+    };
+
+    private static class RemoveFriend extends AsyncTask<Long, Void, Boolean> {
+
+        @Override
+        protected Boolean doInBackground(Long... params) {
             try {
-                StaticData.USER_API.removeFriend(cursor.getLong(0), pair.second).execute();
+                final MyString response = StaticData.USER_API.removeFriend(params[0], params[1]).execute();
+                return !(response == null || TextUtils.isEmpty(response.getString()) || response.getString().equals("false"));
+            } catch (IOException e) {
+                e.printStackTrace();
+                return false;
             }
-            catch (IOException e) {e.printStackTrace();}
-        }
-    };
+        }
+
+        @Override
+        protected void onPostExecute(Boolean aBoolean) {
+            super.onPostExecute(aBoolean);
+            if (aBoolean)
+                Log.d("Ashish", "Friend removed");
+        }
+    }
 
     @Override
     public RecyclerView.ViewHolder onCreateViewHolder(ViewGroup parent, int viewType) {
