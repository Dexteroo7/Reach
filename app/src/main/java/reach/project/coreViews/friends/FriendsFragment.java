package reach.project.coreViews.friends;

import android.app.Activity;
import android.content.Context;
import android.content.Intent;
import android.content.SharedPreferences;
import android.database.Cursor;
import android.os.Bundle;
import android.support.annotation.NonNull;
import android.support.annotation.Nullable;
import android.support.design.widget.Snackbar;
import android.support.v4.app.Fragment;
import android.support.v4.app.LoaderManager;
import android.support.v4.content.CursorLoader;
import android.support.v4.content.Loader;
import android.support.v7.widget.GridLayoutManager;
import android.support.v7.widget.RecyclerView;
import android.support.v7.widget.Toolbar;
import android.util.Log;
import android.view.LayoutInflater;
import android.view.View;
import android.view.ViewGroup;
import android.widget.RelativeLayout;

import java.lang.ref.WeakReference;

import reach.project.R;
import reach.project.core.StaticData;
import reach.project.coreViews.friends.friendsAdapters.FriendsAdapter;
import reach.project.coreViews.friends.invite.InviteActivity;
import reach.project.coreViews.yourProfile.ProfileActivity;
import reach.project.coreViews.yourProfile.YourProfileActivity;
import reach.project.utils.FireOnce;
import reach.project.utils.MiscUtils;
import reach.project.utils.SharedPrefUtils;
import reach.project.utils.ancillaryClasses.SuperInterface;
import reach.project.utils.viewHelpers.HandOverMessage;

public class FriendsFragment extends Fragment implements
        LoaderManager.LoaderCallbacks<Cursor>, HandOverMessage<FriendsAdapter.ClickData> {

    private static WeakReference<FriendsFragment> reference = null;

    public static FriendsFragment getInstance() {

        FriendsFragment fragment;
        if (reference == null || (fragment = reference.get()) == null || MiscUtils.isFragmentDead(fragment)) {
            Log.i("Ayush", "Creating new instance of contacts list fragment");
            reference = new WeakReference<>(fragment = new FriendsFragment());
        } else
            Log.i("Ayush", "Reusing contacts list fragment object :)");

        return fragment;
    }

    public static final View.OnClickListener INVITE_LISTENER =
            view -> view.getContext().startActivity(new Intent(view.getContext(), InviteActivity.class));

    @Nullable
    private FriendsAdapter friendsAdapter = null;
    @Nullable
    private View rootView = null;
    @Nullable
    private SuperInterface mListener = null;

//    @Override
//    public void onCreate(Bundle savedInstanceState) {
//        super.onCreate(savedInstanceState);
//        Log.d("Ashish", "FriendsFragment - onCreate");
//    }
//
//    @Override
//    public void onDestroy() {
//        super.onDestroy();
//        Log.d("Ashish", "FriendsFragment - onDestroy");
//    }

    @Override
    public void onDestroyView() {

        Log.i("Ayush", "Destroying contacts view");

        if (friendsAdapter != null) {

            friendsAdapter.setHorizontalCursor(null);
            friendsAdapter.setVerticalCursor(null);
        }

        friendsAdapter = null;
        getLoaderManager().destroyLoader(StaticData.FRIENDS_VERTICAL_LOADER);
        getLoaderManager().destroyLoader(StaticData.FRIENDS_HORIZONTAL_LOADER);

        super.onDestroyView();
    }

    @Override
    public View onCreateView(LayoutInflater inflater,
                             @Nullable ViewGroup container,
                             @Nullable Bundle savedInstanceState) {

        Log.d("Ashish", "FriendsFragment - onCreateView");

        final Activity activity = getActivity();
        final SharedPreferences sharedPreferences = activity.getSharedPreferences("Reach", Context.MODE_PRIVATE);
        final long serverId = SharedPrefUtils.getServerId(sharedPreferences);

        rootView = inflater.inflate(R.layout.fragment_friends, container, false);
        final Toolbar mToolbar = (Toolbar) rootView.findViewById(R.id.myReachToolbar);
        mToolbar.setTitle("Friends");
        mToolbar.inflateMenu(R.menu.pager_menu);
        mToolbar.setOnMenuItemClickListener(mListener != null ? mListener.getMenuClickListener() : null);

        //gridView = MiscUtils.addLoadingToGridView((GridView) rootView.findViewById(R.id.contactsList));
        //gridView.setOnItemClickListener(LocalUtils.clickListener);
        //gridView.setOnScrollListener(scrollListener);

        final RelativeLayout inviteContainer = (RelativeLayout) rootView.findViewById(R.id.inviteContainer);
        inviteContainer.setOnClickListener(INVITE_LISTENER);
        final RecyclerView recyclerView = (RecyclerView) rootView.findViewById(R.id.contactsList);
        friendsAdapter = new FriendsAdapter(activity, this);
        final GridLayoutManager gridLayoutManager = new GridLayoutManager(activity, 2);
        final GridLayoutManager.SpanSizeLookup spanSizeLookup = new GridLayoutManager.SpanSizeLookup() {
            @Override
            public int getSpanSize(int position) {
                int itemType = friendsAdapter.getItemViewType(position);
                if (itemType == FriendsAdapter.VIEW_TYPE_LOCKED)
                    return 2;
                else
                    return 1;
            }
        };

        spanSizeLookup.setSpanIndexCacheEnabled(true);
        gridLayoutManager.setSpanSizeLookup(spanSizeLookup);
        recyclerView.setLayoutManager(gridLayoutManager);
        recyclerView.setAdapter(friendsAdapter);

        if (MiscUtils.isOnline(activity))
            FireOnce.sendPing(
                    null,
                    new WeakReference<>(activity.getContentResolver()),
                    serverId);

        getLoaderManager().initLoader(StaticData.FRIENDS_VERTICAL_LOADER, null, this);
        getLoaderManager().initLoader(StaticData.FRIENDS_HORIZONTAL_LOADER, null, this);
        return rootView;
    }

    @Override
    public Loader<Cursor> onCreateLoader(int id, Bundle args) {

        if (id == StaticData.FRIENDS_VERTICAL_LOADER)
            return new CursorLoader(getActivity(),
                    ReachFriendsProvider.CONTENT_URI,
                    FriendsAdapter.REQUIRED_PROJECTION,
                    ReachFriendsHelper.COLUMN_STATUS + " != ?",
                    new String[]{ReachFriendsHelper.REQUEST_NOT_SENT + ""},
                    ReachFriendsHelper.COLUMN_USER_NAME + " COLLATE NOCASE ASC");
<<<<<<< HEAD

=======
>>>>>>> 55639a52
        else if (id == StaticData.FRIENDS_HORIZONTAL_LOADER)
            return new CursorLoader(getActivity(),
                    ReachFriendsProvider.CONTENT_URI,
                    FriendsAdapter.REQUIRED_PROJECTION,
                    ReachFriendsHelper.COLUMN_STATUS + " = ?",
                    new String[]{ReachFriendsHelper.REQUEST_NOT_SENT + ""}, null);

        else
            return null;
    }

    @Override
    public void onLoadFinished(Loader<Cursor> loader, Cursor data) {

        if (data == null || data.isClosed() || friendsAdapter == null)
            return;

        if (loader.getId() == StaticData.FRIENDS_VERTICAL_LOADER)
            friendsAdapter.setVerticalCursor(data);

        else if (loader.getId() == StaticData.FRIENDS_HORIZONTAL_LOADER)
            friendsAdapter.setHorizontalCursor(data);
    }

    @Override
    public void onLoaderReset(Loader<Cursor> loader) {

        if (friendsAdapter == null)
            return;

        if (loader.getId() == StaticData.FRIENDS_VERTICAL_LOADER)
            friendsAdapter.setVerticalCursor(null);

        else if (loader.getId() == StaticData.FRIENDS_HORIZONTAL_LOADER)
            friendsAdapter.setHorizontalCursor(null);
    }

    @Override
    public void handOverMessage(@NonNull FriendsAdapter.ClickData clickData) {

        if (rootView == null)
            return;

        if (clickData.status < ReachFriendsHelper.REQUEST_SENT_NOT_GRANTED) {

            Log.i("Ayush", "Detected status" + clickData.status);
            YourProfileActivity.openProfile(clickData.friendId, getActivity());
            if (clickData.networkType == 5)
                Snackbar.make(rootView, "The user has disabled Uploads", Snackbar.LENGTH_LONG).show();

        } else
            ProfileActivity.openProfile(clickData.friendId, getActivity());
    }

    @Override
    public void onAttach(Context context) {

        super.onAttach(context);
        try {
            mListener = (SuperInterface) context;
        } catch (ClassCastException e) {
            throw new ClassCastException(context.toString()
                    + " must implement SplashInterface");
        }
    }

    @Override
    public void onDetach() {
        super.onDetach();
        mListener = null;
    }
}<|MERGE_RESOLUTION|>--- conflicted
+++ resolved
@@ -26,8 +26,7 @@
 
 import reach.project.R;
 import reach.project.core.StaticData;
-import reach.project.coreViews.friends.friendsAdapters.FriendsAdapter;
-import reach.project.coreViews.friends.invite.InviteActivity;
+import reach.project.coreViews.invite.InviteActivity;
 import reach.project.coreViews.yourProfile.ProfileActivity;
 import reach.project.coreViews.yourProfile.YourProfileActivity;
 import reach.project.utils.FireOnce;
@@ -37,7 +36,7 @@
 import reach.project.utils.viewHelpers.HandOverMessage;
 
 public class FriendsFragment extends Fragment implements
-        LoaderManager.LoaderCallbacks<Cursor>, HandOverMessage<FriendsAdapter.ClickData> {
+        LoaderManager.LoaderCallbacks<Cursor>, HandOverMessage<ClickData> {
 
     private static WeakReference<FriendsFragment> reference = null;
 
@@ -63,18 +62,6 @@
     @Nullable
     private SuperInterface mListener = null;
 
-//    @Override
-//    public void onCreate(Bundle savedInstanceState) {
-//        super.onCreate(savedInstanceState);
-//        Log.d("Ashish", "FriendsFragment - onCreate");
-//    }
-//
-//    @Override
-//    public void onDestroy() {
-//        super.onDestroy();
-//        Log.d("Ashish", "FriendsFragment - onDestroy");
-//    }
-
     @Override
     public void onDestroyView() {
 
@@ -117,7 +104,7 @@
         final RelativeLayout inviteContainer = (RelativeLayout) rootView.findViewById(R.id.inviteContainer);
         inviteContainer.setOnClickListener(INVITE_LISTENER);
         final RecyclerView recyclerView = (RecyclerView) rootView.findViewById(R.id.contactsList);
-        friendsAdapter = new FriendsAdapter(activity, this);
+        friendsAdapter = new FriendsAdapter(this);
         final GridLayoutManager gridLayoutManager = new GridLayoutManager(activity, 2);
         final GridLayoutManager.SpanSizeLookup spanSizeLookup = new GridLayoutManager.SpanSizeLookup() {
             @Override
@@ -156,10 +143,6 @@
                     ReachFriendsHelper.COLUMN_STATUS + " != ?",
                     new String[]{ReachFriendsHelper.REQUEST_NOT_SENT + ""},
                     ReachFriendsHelper.COLUMN_USER_NAME + " COLLATE NOCASE ASC");
-<<<<<<< HEAD
-
-=======
->>>>>>> 55639a52
         else if (id == StaticData.FRIENDS_HORIZONTAL_LOADER)
             return new CursorLoader(getActivity(),
                     ReachFriendsProvider.CONTENT_URI,
@@ -198,7 +181,7 @@
     }
 
     @Override
-    public void handOverMessage(@NonNull FriendsAdapter.ClickData clickData) {
+    public void handOverMessage(@NonNull ClickData clickData) {
 
         if (rootView == null)
             return;
