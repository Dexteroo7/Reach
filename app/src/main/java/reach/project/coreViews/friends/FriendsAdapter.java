--- conflicted
+++ resolved
@@ -22,7 +22,7 @@
 import reach.project.utils.SharedPrefUtils;
 import reach.project.utils.ThreadLocalRandom;
 import reach.project.utils.viewHelpers.CustomLinearLayoutManager;
-import reach.project.utils.viewHelpers.EmptyTextViewHolder;
+import reach.project.utils.viewHelpers.EmptyViewHolder;
 import reach.project.utils.viewHelpers.HandOverMessage;
 import reach.project.utils.viewHelpers.MoreListHolder;
 import reach.project.utils.viewHelpers.tourguide.Overlay;
@@ -143,13 +143,7 @@
                 return moreListHolder;
             }
             case VIEW_TYPE_EMPTY_OR_ERROR:{
-<<<<<<< HEAD
-                final EmptyTextViewHolder emptyViewHolder = new EmptyTextViewHolder(parent,R.layout.general_emptyview, R.id.empty_view);
-                emptyViewHolder.mEmptyImageView.setImageResource(R.drawable.friends_empty_view_owl);
-=======
-                final EmptyViewHolder emptyViewHolder = new EmptyViewHolder(parent,R.layout.friends_emptyview,R.id.empty_view);
->>>>>>> 155570e1
-                return emptyViewHolder;
+                return new EmptyViewHolder(parent,R.layout.friends_emptyview,R.id.empty_view);
             }
 
             default:
@@ -258,14 +252,6 @@
                 viewHolder.lockText.setVisibility(View.VISIBLE);
             }
         }
-<<<<<<< HEAD
-=======
-        else if (getItemViewType(position) == VIEW_TYPE_EMPTY_OR_ERROR){
-            // For empty image view case
-            /*EmptyTextViewHolder emptyViewHolder = (EmptyTextViewHolder) holder;
-            emptyViewHolder.mEmptyImageView.setText(EMPTY_VIEW_TEXT);*/
-        }
->>>>>>> 155570e1
 
     }
 
