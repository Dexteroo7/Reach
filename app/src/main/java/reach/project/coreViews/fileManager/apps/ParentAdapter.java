--- conflicted
+++ resolved
@@ -24,27 +24,19 @@
 import java.util.ArrayList;
 import java.util.List;
 import java.util.Map;
-<<<<<<< HEAD
-=======
 import java.util.concurrent.ExecutorService;
 import java.util.concurrent.Executors;
->>>>>>> d3a596ee
 
 import javax.annotation.Nonnull;
 
 import reach.project.R;
 import reach.project.apps.App;
-<<<<<<< HEAD
-import reach.project.coreViews.friends.HandOverMessageExtra;
-import reach.project.utils.MiscUtils;
-=======
 import reach.project.core.StaticData;
 import reach.project.coreViews.fileManager.HandOverMessageExtra;
 import reach.project.utils.CloudEndPointsUtils;
 import reach.project.utils.ContentType;
 import reach.project.utils.MiscUtils;
 import reach.project.utils.SharedPrefUtils;
->>>>>>> d3a596ee
 import reach.project.utils.ThreadLocalRandom;
 import reach.project.utils.viewHelpers.CustomGridLayoutManager;
 import reach.project.utils.viewHelpers.HandOverMessage;
@@ -53,20 +45,11 @@
 /**
  * Created by dexter on 25/11/15.
  */
-<<<<<<< HEAD
-class ParentAdapter extends RecyclerView.Adapter<RecyclerView.ViewHolder> implements RecentAdapter.VisibilityHook, Closeable {
-
-    private static final byte VIEW_TYPE_RECENT = 0;
-    private static final byte VIEW_TYPE_ALL = 1;
-    public final Map<String, Boolean> packageVisibility = MiscUtils.getMap(100);
-
-=======
 public class ParentAdapter extends RecyclerView.Adapter<RecyclerView.ViewHolder> implements RecentAdapter.VisibilityHook, Closeable {
 
     private static final byte VIEW_TYPE_RECENT = 0;
     private static final byte VIEW_TYPE_ALL = 1;
     public static final Map<String, Boolean> packageVisibility = MiscUtils.getMap(100);
->>>>>>> d3a596ee
 
     private final long recentHolderId = ThreadLocalRandom.current().nextLong(Long.MAX_VALUE);
     private final HandOverMessage<App> handOverApp;
@@ -79,10 +62,6 @@
 
     private final HandOverMessageExtra<App> handOverMessageExtra = new HandOverMessageExtra<App>() {
 
-<<<<<<< HEAD
-    private final HandOverMessageExtra<App> handOverMessageExtra = new HandOverMessageExtra<App>() {
-=======
->>>>>>> d3a596ee
         @Override
         public void handOverMessage(@Nonnull Integer position) {
 
@@ -191,11 +170,7 @@
         this.context = context;
         this.packageManager = context.getPackageManager();
         this.handOverApp = handOverApp;
-<<<<<<< HEAD
-
-=======
         this.preferences = context.getSharedPreferences("Reach", Context.MODE_PRIVATE);
->>>>>>> d3a596ee
         this.recentAdapter = new RecentAdapter(new ArrayList<>(20), handOverApp, packageManager, R.layout.app_grid_item, this);
         setHasStableIds(true);
     }
@@ -283,13 +258,7 @@
 
             final App appExactType = (App) friend;
             final AppItemHolder appItemHolder = (AppItemHolder) holder;
-<<<<<<< HEAD
-
-            appItemHolder.position = holder.getAdapterPosition();
-
-=======
             appItemHolder.menuData.setPosition(holder.getAdapterPosition());
->>>>>>> d3a596ee
             appItemHolder.appName.setText(appExactType.applicationName);
             try {
                 appItemHolder.appIcon.setImageDrawable(packageManager.getApplicationIcon(appExactType.packageName));
@@ -297,16 +266,6 @@
                 appItemHolder.appIcon.setImageDrawable(null);
             }
 
-<<<<<<< HEAD
-            /*//if contains and is true
-            if (isVisible(appExactType.packageName)) {
-                appItemHolder.toggleButton.setImageResource(R.drawable.icon_everyone);
-                appItemHolder.toggleText.setText("Everyone");
-            } else {
-                appItemHolder.toggleButton.setImageResource(R.drawable.icon_locked);
-                appItemHolder.toggleText.setText("Only Me");
-            }*/
-=======
             //if contains and is true
             if (isVisible(appExactType.packageName)) {
                 appItemHolder.toggleImage.setImageResource(R.drawable.icon_everyone);
@@ -315,7 +274,6 @@
                 appItemHolder.toggleImage.setImageResource(R.drawable.icon_locked);
                 //appItemHolder.toggleText.setText("Only Me");
             }
->>>>>>> d3a596ee
 
         } else {
 
@@ -375,9 +333,6 @@
 
     @Override
     public boolean isVisible(String packageName) {
-<<<<<<< HEAD
-        return packageVisibility.containsKey(packageName) && packageVisibility.get(packageName);
-=======
         return packageVisibility.containsKey(packageName) ? packageVisibility.get(packageName) : true;
         //return packageVisibility.containsKey(packageName) && packageVisibility.get(packageName);
     }
@@ -385,6 +340,5 @@
     @Override
     public void handOverAppVisibility(String packageName) {
         handOverMessageExtra.handOverAppVisibilityMessage(packageName);
->>>>>>> d3a596ee
     }
 }