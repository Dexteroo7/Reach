package reach.project.coreViews.fileManager.music.myLibrary;

import android.content.ContentResolver;
import android.content.ContentValues;
import android.content.Context;
import android.content.DialogInterface;
<<<<<<< HEAD
import android.database.Cursor;
import android.net.Uri;
=======
import android.content.SharedPreferences;
import android.database.Cursor;
>>>>>>> d3a596ee
import android.support.v7.app.AlertDialog;
import android.support.v7.widget.PopupMenu;
import android.text.TextUtils;
import android.util.Log;
import android.view.MenuItem;
import android.view.View;
import android.widget.ImageView;
import android.widget.TextView;
import android.widget.Toast;

import com.facebook.drawee.view.SimpleDraweeView;
import com.google.common.collect.ImmutableList;

import java.io.File;
import java.io.IOException;
import java.io.RandomAccessFile;
import java.util.Collections;
import java.util.Set;

import java.io.File;

import reach.project.R;
<<<<<<< HEAD
import reach.project.coreViews.fileManager.ReachDatabaseHelper;
import reach.project.coreViews.fileManager.ReachDatabaseProvider;
import reach.project.coreViews.friends.HandOverMessageExtra;
import reach.project.music.MySongsHelper;
import reach.project.music.MySongsProvider;
import reach.project.reachProcess.auxiliaryClasses.MusicData;
=======
import reach.project.core.StaticData;
import reach.project.coreViews.fileManager.HandOverMessageExtra;
import reach.project.coreViews.push.PushActivity;
import reach.project.coreViews.push.PushContainer;
import reach.project.music.Song;
import reach.project.music.SongCursorHelper;
import reach.project.music.SongHelper;
import reach.project.music.SongProvider;
import reach.project.utils.MiscUtils;
import reach.project.utils.SharedPrefUtils;
>>>>>>> d3a596ee
import reach.project.utils.viewHelpers.SingleItemViewHolder;

/**
 * Created by dexter on 18/11/15.
 */
class SongItemHolder extends SingleItemViewHolder {

<<<<<<< HEAD
    public final TextView songName, artistName;
    public final ImageView extraButton, likeButton;
    public final SimpleDraweeView albumArt, userImage;
    private static PopupMenu popupMenu;

    //must set this position
    int position = -1;

    protected SongItemHolder(View itemView, HandOverMessageExtra<Object> handOverMessageExtra) {

=======
    private static final String TAG = SongItemHolder.class.getSimpleName();

    public final TextView songName, artistName;
    public final ImageView extraButton, likeButton;
    public final SimpleDraweeView albumArt, userImage;
    final ImageView toggleImage;

    //must set this position
    int position = -1;

    protected SongItemHolder(View itemView, HandOverMessageExtra<Object> handOverMessageExtra) {

>>>>>>> d3a596ee
        super(itemView, handOverMessageExtra);

        this.songName = (TextView) itemView.findViewById(R.id.songName);
        this.artistName = (TextView) itemView.findViewById(R.id.artistName);
        this.extraButton = (ImageView) itemView.findViewById(R.id.extraButton);
        this.likeButton = (ImageView) itemView.findViewById(R.id.likeButton);
        this.albumArt = (SimpleDraweeView) itemView.findViewById(R.id.albumArt);
        this.userImage = (SimpleDraweeView) itemView.findViewById(R.id.userImage);
<<<<<<< HEAD
=======
        this.toggleImage = (ImageView) itemView.findViewById(R.id.toggleImage);
>>>>>>> d3a596ee

        final Context context = itemView.getContext();
        final ContentResolver resolver = context.getContentResolver();

        this.likeButton.setOnClickListener(v -> {
<<<<<<< HEAD
            final Object object = handOverMessageExtra.getExtra(position);
            if (object instanceof MusicData) {
                final MusicData musicData = (MusicData) object;
                musicData.setIsLiked(!musicData.isLiked());
            }
            else if (object instanceof Cursor) {
                final Cursor cursor = (Cursor) object;
                if (cursor.getColumnCount() == MySongsHelper.DISK_LIST.length) {
                    if (cursor.getShort(12) == 1) {
                        final long dbId = cursor.getLong(7);
                        final ContentValues mySong = new ContentValues();
                        mySong.put(MySongsHelper.COLUMN_IS_LIKED, cursor.getShort(12) == 0 ? 1 : 0);
                        resolver.update(
                                Uri.parse(MySongsProvider.CONTENT_URI+"/"+dbId),
                                mySong,
                                ReachDatabaseHelper.COLUMN_ID + " = ?",
                                new String[]{dbId + ""});
                    }

                } else if (cursor.getColumnCount() == ReachDatabaseHelper.MUSIC_DATA_LIST.length) {
                    if (cursor.getString(7).equalsIgnoreCase("TRUE")) {
                        final long dbId = cursor.getLong(0);
                        final ContentValues mySong = new ContentValues();
                        mySong.put(ReachDatabaseHelper.COLUMN_IS_LIKED, cursor.getString(7).equalsIgnoreCase("FALSE") ? 1 : 0);
                        resolver.update(
                                Uri.parse(ReachDatabaseProvider.CONTENT_URI+"/"+dbId),
                                mySong,
                                ReachDatabaseHelper.COLUMN_ID + " = ?",
                                new String[]{dbId + ""});
                    }

                } else
                    throw new IllegalArgumentException("Unknown column count found");
            }
            else
                throw new IllegalArgumentException("Invalid Object type detected");
        });
        this.likeButton.setOnClickListener(v -> ((ImageView) v).setImageResource(R.drawable.icon_heart_pink));
=======

            Log.d(TAG, "Like button called");

            final Object object = handOverMessageExtra.getExtra(position);
            final ContentValues mySong = new ContentValues();

            String fileHash;
            String isLiked;

            if (object instanceof Song) {

                Song musicData = (Song) object;
                isLiked = musicData.isLiked ? StaticData.one : StaticData.zero;
                Log.d(TAG, "Song object isliked = " + isLiked);
                Song musicData1 = new Song.Builder(musicData).isLiked(!musicData.isLiked).build();
                musicData1.setSenderId(musicData.getSenderId());
                musicData1.setSenderName(musicData.getSenderName());
                musicData1.setProcessed(musicData.getProcessed());
                musicData1.setType(musicData.getType());
                musicData1.setCurrentPosition(musicData.getCurrentPosition());
                musicData1.setPrimaryProgress(musicData.getPrimaryProgress());
                musicData1.setSecondaryProgress(musicData.getSecondaryProgress());
                handOverMessageExtra.putExtra(position, musicData1);
                fileHash = musicData1.getFileHash();

                /*musicData.setIsLiked(!musicData.isLiked());*/
            } else if (object instanceof Cursor) {

                final Cursor cursor = (Cursor) object;
                fileHash = cursor.getString(2);
                isLiked = cursor.getString(13);
                //if (cursor.getColumnCount() == MySongsHelper.DISK_LIST.length) {
                //if (cursor.getShort(13) == 1) {

                //mySong.put(MySongsHelper.COLUMN_IS_LIKED, cursor.getString(13).equals("0") ? 1 : 0);

                ///}

                /*} else if (cursor.getColumnCount() == SongHelper.MUSIC_DATA_LIST.length) {
                    if (cursor.getString(7).equalsIgnoreCase("TRUE")) {
                        final long dbId = cursor.getLong(0);
                        final ContentValues mySong = new ContentValues();
                        mySong.put(SongHelper.COLUMN_IS_LIKED, cursor.getString(7).equalsIgnoreCase("FALSE") ? 1 : 0);
                        resolver.update(
                                Uri.parse(SongProvider.CONTENT_URI + "/" + dbId),
                                mySong,
                                SongHelper.COLUMN_ID + " = ?",
                                new String[]{dbId + ""});
                    }

                } else if (cursor.getColumnCount() == SongHelper.MUSIC_DATA_LIST.length) {
                    if (cursor.getString(7).equalsIgnoreCase("TRUE")) {
                        final long dbId = cursor.getLong(0);
                        final ContentValues mySong = new ContentValues();
                        mySong.put(SongHelper.COLUMN_IS_LIKED, cursor.getString(7).equalsIgnoreCase("FALSE") ? 1 : 0);
                        resolver.update(
                                Uri.parse(SongProvider.CONTENT_URI + "/" + dbId),
                                mySong,
                                SongHelper.COLUMN_ID + " = ?",
                                new String[]{dbId + ""});
                    }

                }*/ /*else
                    throw new IllegalArgumentException("Unknown column count found");*/
                //}
            } else
                throw new IllegalArgumentException("Invalid Object type detected");

            if (isLiked == null || isLiked.equals(StaticData.zero)) {
                mySong.put(SongHelper.COLUMN_IS_LIKED, 1);
                this.likeButton.setSelected(true);
            } else {
                mySong.put(SongHelper.COLUMN_IS_LIKED, 0);
                this.likeButton.setSelected(false);
            }

            new Thread(new Runnable() {
                @Override
                public void run() {
                    if (resolver != null && mySong != null && fileHash != null)
                        resolver.update(
                    /*Uri.parse(*/SongProvider.CONTENT_URI /*+ "/" + fileHash)*/,
                                mySong,
                                SongHelper.COLUMN_META_HASH + " = ?",
                                new String[]{fileHash + ""});
                }
            }).start();


        });
/*
        this.likeButton.setOnClickListener(v -> ((ImageView) v).setImageResource(R.drawable.icon_heart_pink));
*/
>>>>>>> d3a596ee
        this.extraButton.setOnClickListener(v -> {
            if (position == -1)
                throw new IllegalArgumentException("Position not set for the view holder");

<<<<<<< HEAD
            popupMenu = new PopupMenu(context, this.extraButton);
            popupMenu.inflate(R.menu.manager_popup_menu);
            popupMenu.setOnMenuItemClickListener(item -> {

                final Object object = handOverMessageExtra.getExtra(position);

                switch (item.getItemId()) {
                    case R.id.manager_menu_1:
                        //send
                        return true;
                    case R.id.manager_menu_2:
                        //hide
                        return true;
                    case R.id.manager_menu_3:
=======
            final PopupMenu popupMenu = new PopupMenu(context, this.extraButton);
            popupMenu.inflate(R.menu.song_manager_menu);
            popupMenu.setOnMenuItemClickListener(item -> {

                final Object object = handOverMessageExtra.getExtra(position);
                final Song musicData;
                if (object instanceof Song) {
                    musicData = (Song) object;
//                            if(musicData == null){
//                                Toast.makeText(context, "Sorry couldn't share!", Toast.LENGTH_SHORT).show();
//                                return true;
//                            }


                } else if (object instanceof Cursor) {
                    Cursor cursor = (Cursor) object;
                    musicData = SongCursorHelper.SONG_HELPER.parse(cursor);
//                            if(musicData == null){
//                                Toast.makeText(context, "Sorry couldn't share!", Toast.LENGTH_SHORT).show();
//                                return true;
//                            }

                } else {
                    //TODO throw error should not happen
                    Toast.makeText(context, "Sorry couldn't share!", Toast.LENGTH_SHORT).show();
                    return true;
                }

                switch (item.getItemId()) {

                    case R.id.send: {

                        //send

                        final Set<Song> selectedSongs = MiscUtils.getSet(1);
                        //final Song song = MySongsHelper.convertMusicDataToSong(currentPlaying);
                        Log.i(TAG, "Name of the song to push = " + musicData.displayName);
                        selectedSongs.add(musicData);

                        if (selectedSongs.isEmpty()) {
                            Toast.makeText(context, "Sorry couldn't share!", Toast.LENGTH_SHORT).show();
                            return true;
                        }

                        final SharedPreferences preferences = context.getSharedPreferences("Reach", Context.MODE_PRIVATE);
                        final PushContainer pushContainer = new PushContainer.Builder()
                                .senderId(SharedPrefUtils.getServerId(preferences))
                                .userName(SharedPrefUtils.getUserName(preferences))
                                .userImage(SharedPrefUtils.getImageId(preferences))
                                .firstSongName(selectedSongs.isEmpty() ? "" : selectedSongs.iterator().next().displayName)
                                .song(ImmutableList.copyOf(selectedSongs))
                                .songCount(selectedSongs.size())
                                .app(Collections.emptyList())
                                .appCount(0)
                                .firstAppName("")
                                .build();

                        try {
                            PushActivity.startPushActivity(pushContainer, context);
                        } catch (IOException e) {

                            e.printStackTrace();
                            //TODO Track
                            Toast.makeText(context, "Could not push", Toast.LENGTH_SHORT).show();
                        }

                        return true;
                    }

                    case R.id.hide: {

                        //hide
                        if(object instanceof Song){
                            //final boolean isVisible = musicData.visibility? false : true;
                            //Log.d(TAG, "Song object isVisible = " + isVisible);
                            Song musicData1 = new Song.Builder(musicData).visibility(!musicData.visibility).build();
                            musicData1.setSenderId(musicData.getSenderId());
                            musicData1.setSenderName(musicData.getSenderName());
                            musicData1.setProcessed(musicData.getProcessed());
                            musicData1.setType(musicData.getType());
                            musicData1.setCurrentPosition(musicData.getCurrentPosition());
                            musicData1.setPrimaryProgress(musicData.getPrimaryProgress());
                            musicData1.setSecondaryProgress(musicData.getSecondaryProgress());

                            handOverMessageExtra.putExtra(position, musicData1);
                            handOverMessageExtra.handOverSongVisibilityMessage(position,musicData1);
                        }


                        handOverMessageExtra.handOverSongVisibilityMessage(position,object);

                        return true;
                    }

                    case R.id.delete: {
>>>>>>> d3a596ee
                        //delete
                        final AlertDialog alertDialog = new AlertDialog.Builder(context)
                                .setMessage("Are you sure you want to delete it?")
                                .setPositiveButton("Yes", handleClick)
                                .setNegativeButton("No", handleClick)
                                .create();
<<<<<<< HEAD
                        alertDialog.setOnShowListener(dialog -> alertDialog.getButton(AlertDialog.BUTTON_POSITIVE).setTag(object));
                        alertDialog.show();
                        return true;
=======
                        alertDialog.setOnShowListener(dialog -> alertDialog.getButton(AlertDialog.BUTTON_POSITIVE).setTag(musicData));
                        alertDialog.show();
                        return true;
                    }
>>>>>>> d3a596ee
                    default:
                        return false;
                }
            });

<<<<<<< HEAD
            final MenuItem hideItem = popupMenu.getMenu().findItem(R.id.manager_menu_2);
            final Object object = handOverMessageExtra.getExtra(position);
            boolean visible = false;
            if (object instanceof MusicData) {
                final MusicData musicData = (MusicData) object;
            }
            else if (object instanceof Cursor) {
                final Cursor cursor = (Cursor) object;
                if (cursor.getColumnCount() == MySongsHelper.DISK_LIST.length)
                    visible = cursor.getShort(11) == 1;
                else if (cursor.getColumnCount() == ReachDatabaseHelper.MUSIC_DATA_LIST.length)
                    visible = cursor.getShort(18) == 1;
                else
                    throw new IllegalArgumentException("Unknown column count found");
            }
            else
                throw new IllegalArgumentException("Invalid Object type detected");
            hideItem.setTitle(visible ? "Everyone" : "Only Me");
=======
            final MenuItem hideItem = popupMenu.getMenu().findItem(R.id.hide);
            final Object object = handOverMessageExtra.getExtra(position);
            boolean visible = false;
            if (object instanceof Song) {
                final Song musicData = (Song) object;
                visible = musicData.getVisibility();
            } else if (object instanceof Cursor) {
                final Cursor cursor = (Cursor) object;
                visible = cursor.getShort(12) == 1;
            } else
                throw new IllegalArgumentException("Invalid Object type detected");
            //hideItem.setTitle(!visible ? "Everyone" : "Only Me");
            hideItem.setChecked(!visible );
>>>>>>> d3a596ee

            popupMenu.show();
        });
    }

    private static final DialogInterface.OnClickListener handleClick = (dialog, which) -> {

        if (which == AlertDialog.BUTTON_NEGATIVE) {
            dialog.dismiss();
            return;
        }

<<<<<<< HEAD
        /**
         * Can not remove from memory cache just yet, because some operation might be underway
         * in connection manager
         **/
        final AlertDialog alertDialog = (AlertDialog) dialog;
        final ContentResolver resolver = alertDialog.getContext().getContentResolver();

        final Object object = alertDialog.getButton(AlertDialog.BUTTON_POSITIVE).getTag();
        Uri contentUri = null;
        long reachDatabaseId = 0;
        if (object instanceof MusicData) {
            final MusicData musicData = (MusicData) object;
            if (musicData.getType() == MusicData.DOWNLOADED)
                contentUri = ReachDatabaseProvider.CONTENT_URI;
            else if (musicData.getType() == MusicData.MY_LIBRARY)
                contentUri = MySongsProvider.CONTENT_URI;
            else
                throw new IllegalArgumentException("Invalid MusicData type detected");
            reachDatabaseId = musicData.getId();
        }
        else if (object instanceof Cursor) {
            final Cursor cursor = (Cursor) object;
            if (cursor.getColumnCount() == MySongsHelper.DISK_LIST.length) {
                contentUri = MySongsProvider.CONTENT_URI;
                reachDatabaseId = cursor.getLong(7);
            } else if (cursor.getColumnCount() == ReachDatabaseHelper.MUSIC_DATA_LIST.length) {
                contentUri = ReachDatabaseProvider.CONTENT_URI;
                reachDatabaseId = cursor.getLong(0);
            } else
                throw new IllegalArgumentException("Unknown column count found");
        }
        else
            throw new IllegalArgumentException("Invalid Object type detected");

        if (contentUri == null || reachDatabaseId == 0)
            return;
        final Uri uri = Uri.parse(contentUri+ "/" + reachDatabaseId);

        //find path and delete the file
        final Cursor pathCursor = resolver.query(
                uri,
                new String[]{ReachDatabaseHelper.COLUMN_PATH},
                ReachDatabaseHelper.COLUMN_ID + " = ?",
                new String[]{reachDatabaseId + ""}, null);
=======
        final AlertDialog alertDialog = (AlertDialog) dialog;
        final ContentResolver resolver = alertDialog.getContext().getContentResolver();

        final Song song = (Song) alertDialog.getButton(AlertDialog.BUTTON_POSITIVE).getTag();
//        final Uri uri = Uri.parse(SongProvider.CONTENT_URI + "/" + song.fileHash);

        //find path and delete the file

        final Cursor pathCursor = resolver.query(

                SongProvider.CONTENT_URI,
                new String[]{SongHelper.COLUMN_PATH},
                SongHelper.COLUMN_META_HASH + " = ?",
                new String[]{song.fileHash}, null);
>>>>>>> d3a596ee

        if (pathCursor != null) {

            if (pathCursor.moveToFirst()) {

                final String path = pathCursor.getString(0);
                if (!TextUtils.isEmpty(path) && !path.equals("hello_world")) {

                    final File toDelete = new File(path);
<<<<<<< HEAD
                    Log.i("Ayush", "Deleting " + toDelete.delete());
=======
                    try {
                        final RandomAccessFile randomAccessFile = new RandomAccessFile(toDelete, "rws");
                        randomAccessFile.setLength(0);
                        randomAccessFile.close();
                    } catch (IOException ignored) {
                    } finally {

                        toDelete.delete();
                        toDelete.deleteOnExit();
                    }
>>>>>>> d3a596ee
                }
            }
            pathCursor.close();
        }

        //delete the database entry
<<<<<<< HEAD
        Log.i("Downloader", "Deleting " +
                reachDatabaseId + " " +
                resolver.delete(
                        uri,
                        ReachDatabaseHelper.COLUMN_ID + " = ?",
                        new String[]{reachDatabaseId + ""}));
=======
        final boolean deleted = resolver.delete(
                SongProvider.CONTENT_URI,
                SongHelper.COLUMN_META_HASH + " = ?",
                new String[]{song.fileHash}) > 0;

        Log.i("Downloader", "Deleting " + song.displayName + " " + deleted);
>>>>>>> d3a596ee
        dialog.dismiss();
    };
}<|MERGE_RESOLUTION|>--- conflicted
+++ resolved
@@ -4,13 +4,8 @@
 import android.content.ContentValues;
 import android.content.Context;
 import android.content.DialogInterface;
-<<<<<<< HEAD
-import android.database.Cursor;
-import android.net.Uri;
-=======
 import android.content.SharedPreferences;
 import android.database.Cursor;
->>>>>>> d3a596ee
 import android.support.v7.app.AlertDialog;
 import android.support.v7.widget.PopupMenu;
 import android.text.TextUtils;
@@ -30,17 +25,7 @@
 import java.util.Collections;
 import java.util.Set;
 
-import java.io.File;
-
 import reach.project.R;
-<<<<<<< HEAD
-import reach.project.coreViews.fileManager.ReachDatabaseHelper;
-import reach.project.coreViews.fileManager.ReachDatabaseProvider;
-import reach.project.coreViews.friends.HandOverMessageExtra;
-import reach.project.music.MySongsHelper;
-import reach.project.music.MySongsProvider;
-import reach.project.reachProcess.auxiliaryClasses.MusicData;
-=======
 import reach.project.core.StaticData;
 import reach.project.coreViews.fileManager.HandOverMessageExtra;
 import reach.project.coreViews.push.PushActivity;
@@ -51,7 +36,6 @@
 import reach.project.music.SongProvider;
 import reach.project.utils.MiscUtils;
 import reach.project.utils.SharedPrefUtils;
->>>>>>> d3a596ee
 import reach.project.utils.viewHelpers.SingleItemViewHolder;
 
 /**
@@ -59,18 +43,6 @@
  */
 class SongItemHolder extends SingleItemViewHolder {
 
-<<<<<<< HEAD
-    public final TextView songName, artistName;
-    public final ImageView extraButton, likeButton;
-    public final SimpleDraweeView albumArt, userImage;
-    private static PopupMenu popupMenu;
-
-    //must set this position
-    int position = -1;
-
-    protected SongItemHolder(View itemView, HandOverMessageExtra<Object> handOverMessageExtra) {
-
-=======
     private static final String TAG = SongItemHolder.class.getSimpleName();
 
     public final TextView songName, artistName;
@@ -83,7 +55,6 @@
 
     protected SongItemHolder(View itemView, HandOverMessageExtra<Object> handOverMessageExtra) {
 
->>>>>>> d3a596ee
         super(itemView, handOverMessageExtra);
 
         this.songName = (TextView) itemView.findViewById(R.id.songName);
@@ -92,55 +63,12 @@
         this.likeButton = (ImageView) itemView.findViewById(R.id.likeButton);
         this.albumArt = (SimpleDraweeView) itemView.findViewById(R.id.albumArt);
         this.userImage = (SimpleDraweeView) itemView.findViewById(R.id.userImage);
-<<<<<<< HEAD
-=======
         this.toggleImage = (ImageView) itemView.findViewById(R.id.toggleImage);
->>>>>>> d3a596ee
 
         final Context context = itemView.getContext();
         final ContentResolver resolver = context.getContentResolver();
 
         this.likeButton.setOnClickListener(v -> {
-<<<<<<< HEAD
-            final Object object = handOverMessageExtra.getExtra(position);
-            if (object instanceof MusicData) {
-                final MusicData musicData = (MusicData) object;
-                musicData.setIsLiked(!musicData.isLiked());
-            }
-            else if (object instanceof Cursor) {
-                final Cursor cursor = (Cursor) object;
-                if (cursor.getColumnCount() == MySongsHelper.DISK_LIST.length) {
-                    if (cursor.getShort(12) == 1) {
-                        final long dbId = cursor.getLong(7);
-                        final ContentValues mySong = new ContentValues();
-                        mySong.put(MySongsHelper.COLUMN_IS_LIKED, cursor.getShort(12) == 0 ? 1 : 0);
-                        resolver.update(
-                                Uri.parse(MySongsProvider.CONTENT_URI+"/"+dbId),
-                                mySong,
-                                ReachDatabaseHelper.COLUMN_ID + " = ?",
-                                new String[]{dbId + ""});
-                    }
-
-                } else if (cursor.getColumnCount() == ReachDatabaseHelper.MUSIC_DATA_LIST.length) {
-                    if (cursor.getString(7).equalsIgnoreCase("TRUE")) {
-                        final long dbId = cursor.getLong(0);
-                        final ContentValues mySong = new ContentValues();
-                        mySong.put(ReachDatabaseHelper.COLUMN_IS_LIKED, cursor.getString(7).equalsIgnoreCase("FALSE") ? 1 : 0);
-                        resolver.update(
-                                Uri.parse(ReachDatabaseProvider.CONTENT_URI+"/"+dbId),
-                                mySong,
-                                ReachDatabaseHelper.COLUMN_ID + " = ?",
-                                new String[]{dbId + ""});
-                    }
-
-                } else
-                    throw new IllegalArgumentException("Unknown column count found");
-            }
-            else
-                throw new IllegalArgumentException("Invalid Object type detected");
-        });
-        this.likeButton.setOnClickListener(v -> ((ImageView) v).setImageResource(R.drawable.icon_heart_pink));
-=======
 
             Log.d(TAG, "Like button called");
 
@@ -234,27 +162,10 @@
 /*
         this.likeButton.setOnClickListener(v -> ((ImageView) v).setImageResource(R.drawable.icon_heart_pink));
 */
->>>>>>> d3a596ee
         this.extraButton.setOnClickListener(v -> {
             if (position == -1)
                 throw new IllegalArgumentException("Position not set for the view holder");
 
-<<<<<<< HEAD
-            popupMenu = new PopupMenu(context, this.extraButton);
-            popupMenu.inflate(R.menu.manager_popup_menu);
-            popupMenu.setOnMenuItemClickListener(item -> {
-
-                final Object object = handOverMessageExtra.getExtra(position);
-
-                switch (item.getItemId()) {
-                    case R.id.manager_menu_1:
-                        //send
-                        return true;
-                    case R.id.manager_menu_2:
-                        //hide
-                        return true;
-                    case R.id.manager_menu_3:
-=======
             final PopupMenu popupMenu = new PopupMenu(context, this.extraButton);
             popupMenu.inflate(R.menu.song_manager_menu);
             popupMenu.setOnMenuItemClickListener(item -> {
@@ -350,48 +261,21 @@
                     }
 
                     case R.id.delete: {
->>>>>>> d3a596ee
                         //delete
                         final AlertDialog alertDialog = new AlertDialog.Builder(context)
                                 .setMessage("Are you sure you want to delete it?")
                                 .setPositiveButton("Yes", handleClick)
                                 .setNegativeButton("No", handleClick)
                                 .create();
-<<<<<<< HEAD
-                        alertDialog.setOnShowListener(dialog -> alertDialog.getButton(AlertDialog.BUTTON_POSITIVE).setTag(object));
-                        alertDialog.show();
-                        return true;
-=======
                         alertDialog.setOnShowListener(dialog -> alertDialog.getButton(AlertDialog.BUTTON_POSITIVE).setTag(musicData));
                         alertDialog.show();
                         return true;
                     }
->>>>>>> d3a596ee
                     default:
                         return false;
                 }
             });
 
-<<<<<<< HEAD
-            final MenuItem hideItem = popupMenu.getMenu().findItem(R.id.manager_menu_2);
-            final Object object = handOverMessageExtra.getExtra(position);
-            boolean visible = false;
-            if (object instanceof MusicData) {
-                final MusicData musicData = (MusicData) object;
-            }
-            else if (object instanceof Cursor) {
-                final Cursor cursor = (Cursor) object;
-                if (cursor.getColumnCount() == MySongsHelper.DISK_LIST.length)
-                    visible = cursor.getShort(11) == 1;
-                else if (cursor.getColumnCount() == ReachDatabaseHelper.MUSIC_DATA_LIST.length)
-                    visible = cursor.getShort(18) == 1;
-                else
-                    throw new IllegalArgumentException("Unknown column count found");
-            }
-            else
-                throw new IllegalArgumentException("Invalid Object type detected");
-            hideItem.setTitle(visible ? "Everyone" : "Only Me");
-=======
             final MenuItem hideItem = popupMenu.getMenu().findItem(R.id.hide);
             final Object object = handOverMessageExtra.getExtra(position);
             boolean visible = false;
@@ -405,7 +289,6 @@
                 throw new IllegalArgumentException("Invalid Object type detected");
             //hideItem.setTitle(!visible ? "Everyone" : "Only Me");
             hideItem.setChecked(!visible );
->>>>>>> d3a596ee
 
             popupMenu.show();
         });
@@ -418,52 +301,6 @@
             return;
         }
 
-<<<<<<< HEAD
-        /**
-         * Can not remove from memory cache just yet, because some operation might be underway
-         * in connection manager
-         **/
-        final AlertDialog alertDialog = (AlertDialog) dialog;
-        final ContentResolver resolver = alertDialog.getContext().getContentResolver();
-
-        final Object object = alertDialog.getButton(AlertDialog.BUTTON_POSITIVE).getTag();
-        Uri contentUri = null;
-        long reachDatabaseId = 0;
-        if (object instanceof MusicData) {
-            final MusicData musicData = (MusicData) object;
-            if (musicData.getType() == MusicData.DOWNLOADED)
-                contentUri = ReachDatabaseProvider.CONTENT_URI;
-            else if (musicData.getType() == MusicData.MY_LIBRARY)
-                contentUri = MySongsProvider.CONTENT_URI;
-            else
-                throw new IllegalArgumentException("Invalid MusicData type detected");
-            reachDatabaseId = musicData.getId();
-        }
-        else if (object instanceof Cursor) {
-            final Cursor cursor = (Cursor) object;
-            if (cursor.getColumnCount() == MySongsHelper.DISK_LIST.length) {
-                contentUri = MySongsProvider.CONTENT_URI;
-                reachDatabaseId = cursor.getLong(7);
-            } else if (cursor.getColumnCount() == ReachDatabaseHelper.MUSIC_DATA_LIST.length) {
-                contentUri = ReachDatabaseProvider.CONTENT_URI;
-                reachDatabaseId = cursor.getLong(0);
-            } else
-                throw new IllegalArgumentException("Unknown column count found");
-        }
-        else
-            throw new IllegalArgumentException("Invalid Object type detected");
-
-        if (contentUri == null || reachDatabaseId == 0)
-            return;
-        final Uri uri = Uri.parse(contentUri+ "/" + reachDatabaseId);
-
-        //find path and delete the file
-        final Cursor pathCursor = resolver.query(
-                uri,
-                new String[]{ReachDatabaseHelper.COLUMN_PATH},
-                ReachDatabaseHelper.COLUMN_ID + " = ?",
-                new String[]{reachDatabaseId + ""}, null);
-=======
         final AlertDialog alertDialog = (AlertDialog) dialog;
         final ContentResolver resolver = alertDialog.getContext().getContentResolver();
 
@@ -478,7 +315,6 @@
                 new String[]{SongHelper.COLUMN_PATH},
                 SongHelper.COLUMN_META_HASH + " = ?",
                 new String[]{song.fileHash}, null);
->>>>>>> d3a596ee
 
         if (pathCursor != null) {
 
@@ -488,9 +324,6 @@
                 if (!TextUtils.isEmpty(path) && !path.equals("hello_world")) {
 
                     final File toDelete = new File(path);
-<<<<<<< HEAD
-                    Log.i("Ayush", "Deleting " + toDelete.delete());
-=======
                     try {
                         final RandomAccessFile randomAccessFile = new RandomAccessFile(toDelete, "rws");
                         randomAccessFile.setLength(0);
@@ -501,28 +334,18 @@
                         toDelete.delete();
                         toDelete.deleteOnExit();
                     }
->>>>>>> d3a596ee
                 }
             }
             pathCursor.close();
         }
 
         //delete the database entry
-<<<<<<< HEAD
-        Log.i("Downloader", "Deleting " +
-                reachDatabaseId + " " +
-                resolver.delete(
-                        uri,
-                        ReachDatabaseHelper.COLUMN_ID + " = ?",
-                        new String[]{reachDatabaseId + ""}));
-=======
         final boolean deleted = resolver.delete(
                 SongProvider.CONTENT_URI,
                 SongHelper.COLUMN_META_HASH + " = ?",
                 new String[]{song.fileHash}) > 0;
 
         Log.i("Downloader", "Deleting " + song.displayName + " " + deleted);
->>>>>>> d3a596ee
         dialog.dismiss();
     };
 }