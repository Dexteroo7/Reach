package reach.project.coreViews.fileManager.music.myLibrary;

import android.content.ContentResolver;
import android.content.ContentValues;
import android.content.Context;
import android.content.DialogInterface;
import android.content.SharedPreferences;
import android.database.Cursor;
import android.support.v7.app.AlertDialog;
import android.support.v7.widget.PopupMenu;
import android.text.TextUtils;
import android.util.Log;
import android.view.MenuItem;
import android.view.View;
import android.widget.ImageView;
import android.widget.TextView;
import android.widget.Toast;

import com.facebook.drawee.view.SimpleDraweeView;
import com.google.common.collect.ImmutableList;

import java.io.File;
import java.io.IOException;
import java.io.RandomAccessFile;
import java.util.Collections;
import java.util.Set;

import reach.project.R;
import reach.project.core.StaticData;
import reach.project.coreViews.fileManager.HandOverMessageExtra;
import reach.project.coreViews.push.PushActivity;
import reach.project.coreViews.push.PushContainer;
import reach.project.music.Song;
import reach.project.music.SongCursorHelper;
import reach.project.music.SongHelper;
import reach.project.music.SongProvider;
import reach.project.utils.MiscUtils;
import reach.project.utils.SharedPrefUtils;
import reach.project.utils.viewHelpers.SingleItemViewHolder;

/**
 * Created by dexter on 18/11/15.
 */
class SongItemHolder extends SingleItemViewHolder {

    private static final String TAG = SongItemHolder.class.getSimpleName();

    public final TextView songName, artistName;
    public final ImageView extraButton, likeButton;
    public final SimpleDraweeView albumArt, userImage;

    //must set this position
    int position = -1;

    protected SongItemHolder(View itemView, HandOverMessageExtra<Object> handOverMessageExtra) {

        super(itemView, handOverMessageExtra);

        this.songName = (TextView) itemView.findViewById(R.id.songName);
        this.artistName = (TextView) itemView.findViewById(R.id.artistName);
        this.extraButton = (ImageView) itemView.findViewById(R.id.extraButton);
        this.likeButton = (ImageView) itemView.findViewById(R.id.likeButton);
        this.albumArt = (SimpleDraweeView) itemView.findViewById(R.id.albumArt);
        this.userImage = (SimpleDraweeView) itemView.findViewById(R.id.userImage);

        final Context context = itemView.getContext();
        final ContentResolver resolver = context.getContentResolver();

        this.likeButton.setOnClickListener(v -> {

            Log.d(TAG, "Like button called");

            final Object object = handOverMessageExtra.getExtra(position);
            final ContentValues mySong = new ContentValues();

            String fileHash;
            String isLiked;

            if (object instanceof Song) {

                Song musicData = (Song) object;
                isLiked = musicData.isLiked ? StaticData.one : StaticData.zero;
                Log.d(TAG, "Song object isliked = " + isLiked);
                musicData = new Song.Builder(musicData).isLiked(!musicData.isLiked).build();
                handOverMessageExtra.putExtra(position, musicData);
                fileHash = musicData.getFileHash();

                /*musicData.setIsLiked(!musicData.isLiked());*/
            } else if (object instanceof Cursor) {

                final Cursor cursor = (Cursor) object;
                fileHash = cursor.getString(2);
                isLiked = cursor.getString(13);
                //if (cursor.getColumnCount() == MySongsHelper.DISK_LIST.length) {
                //if (cursor.getShort(13) == 1) {

                //mySong.put(MySongsHelper.COLUMN_IS_LIKED, cursor.getString(13).equals("0") ? 1 : 0);

                ///}

                /*} else if (cursor.getColumnCount() == SongHelper.MUSIC_DATA_LIST.length) {
                    if (cursor.getString(7).equalsIgnoreCase("TRUE")) {
                        final long dbId = cursor.getLong(0);
                        final ContentValues mySong = new ContentValues();
                        mySong.put(SongHelper.COLUMN_IS_LIKED, cursor.getString(7).equalsIgnoreCase("FALSE") ? 1 : 0);
                        resolver.update(
                                Uri.parse(SongProvider.CONTENT_URI + "/" + dbId),
                                mySong,
                                SongHelper.COLUMN_ID + " = ?",
                                new String[]{dbId + ""});
                    }

                } else if (cursor.getColumnCount() == SongHelper.MUSIC_DATA_LIST.length) {
                    if (cursor.getString(7).equalsIgnoreCase("TRUE")) {
                        final long dbId = cursor.getLong(0);
                        final ContentValues mySong = new ContentValues();
                        mySong.put(SongHelper.COLUMN_IS_LIKED, cursor.getString(7).equalsIgnoreCase("FALSE") ? 1 : 0);
                        resolver.update(
                                Uri.parse(SongProvider.CONTENT_URI + "/" + dbId),
                                mySong,
                                SongHelper.COLUMN_ID + " = ?",
                                new String[]{dbId + ""});
                    }

                }*/ /*else
                    throw new IllegalArgumentException("Unknown column count found");*/
                //}
            } else
                throw new IllegalArgumentException("Invalid Object type detected");

            if (isLiked == null || isLiked.equals(StaticData.zero)) {
                mySong.put(SongHelper.COLUMN_IS_LIKED, 1);
                this.likeButton.setSelected(true);
            } else {
                mySong.put(SongHelper.COLUMN_IS_LIKED, 0);
                this.likeButton.setSelected(false);
            }

            new Thread(new Runnable() {
                @Override
                public void run() {
                    if (resolver != null && mySong != null && fileHash != null)
                        resolver.update(
                    /*Uri.parse(*/SongProvider.CONTENT_URI /*+ "/" + fileHash)*/,
                                mySong,
                                SongHelper.COLUMN_META_HASH + " = ?",
                                new String[]{fileHash + ""});
                }
            }).start();


        });
/*
        this.likeButton.setOnClickListener(v -> ((ImageView) v).setImageResource(R.drawable.icon_heart_pink));
*/
        this.extraButton.setOnClickListener(v -> {
            if (position == -1)
                throw new IllegalArgumentException("Position not set for the view holder");

            final PopupMenu popupMenu = new PopupMenu(context, this.extraButton);
            popupMenu.inflate(R.menu.song_manager_menu);
            popupMenu.setOnMenuItemClickListener(item -> {

                final Object object = handOverMessageExtra.getExtra(position);
                final Song musicData;
                if (object instanceof Song) {
                    musicData = (Song) object;
//                            if(musicData == null){
//                                Toast.makeText(context, "Sorry couldn't share!", Toast.LENGTH_SHORT).show();
//                                return true;
//                            }


                } else if (object instanceof Cursor) {
                    Cursor cursor = (Cursor) object;
                    musicData = SongCursorHelper.SONG_HELPER.parse(cursor);
//                            if(musicData == null){
//                                Toast.makeText(context, "Sorry couldn't share!", Toast.LENGTH_SHORT).show();
//                                return true;
//                            }

                } else {
                    //TODO throw error should not happen
                    Toast.makeText(context, "Sorry couldn't share!", Toast.LENGTH_SHORT).show();
                    return true;
                }

                switch (item.getItemId()) {

                    case R.id.send: {

                        //send

                        final Set<Song> selectedSongs = MiscUtils.getSet(1);
                        //final Song song = MySongsHelper.convertMusicDataToSong(currentPlaying);
                        Log.i(TAG, "Name of the song to push = " + musicData.displayName);
                        selectedSongs.add(musicData);

                        if (selectedSongs.isEmpty()) {
                            Toast.makeText(context, "Sorry couldn't share!", Toast.LENGTH_SHORT).show();
                            return true;
                        }

                        final SharedPreferences preferences = context.getSharedPreferences("Reach", Context.MODE_PRIVATE);
                        final PushContainer pushContainer = new PushContainer.Builder()
                                .senderId(SharedPrefUtils.getServerId(preferences))
                                .userName(SharedPrefUtils.getUserName(preferences))
                                .userImage(SharedPrefUtils.getImageId(preferences))
                                .firstSongName(selectedSongs.isEmpty() ? "" : selectedSongs.iterator().next().displayName)
                                .song(ImmutableList.copyOf(selectedSongs))
                                .songCount(selectedSongs.size())
                                .app(Collections.emptyList())
                                .appCount(0)
                                .firstAppName("")
                                .build();

                        try {
                            PushActivity.startPushActivity(pushContainer, context);
                        } catch (IOException e) {

                            e.printStackTrace();
                            //TODO Track
                            Toast.makeText(context, "Could not push", Toast.LENGTH_SHORT).show();
                        }

                        return true;
                    }
<<<<<<< HEAD
                    case R.id.hide: {
=======
                    case R.id.manager_menu_2: {

>>>>>>> 99d45b75
                        //hide
                        return true;
                    }

                    case R.id.delete: {
                        //delete
                        final AlertDialog alertDialog = new AlertDialog.Builder(context)
                                .setMessage("Are you sure you want to delete it?")
                                .setPositiveButton("Yes", handleClick)
                                .setNegativeButton("No", handleClick)
                                .create();
                        alertDialog.setOnShowListener(dialog -> alertDialog.getButton(AlertDialog.BUTTON_POSITIVE).setTag(musicData));
                        alertDialog.show();
                        return true;
                    }
                    default:
                        return false;
                }
            });

            final MenuItem hideItem = popupMenu.getMenu().findItem(R.id.hide);
            final Object object = handOverMessageExtra.getExtra(position);
            boolean visible = false;
            if (object instanceof Song) {
                final Song musicData = (Song) object;
            } else if (object instanceof Cursor) {
                final Cursor cursor = (Cursor) object;
                /*if (cursor.getColumnCount() == MySongsHelper.DISK_LIST.length)
                    visible = cursor.getShort(11) == 1;
                else if (cursor.getColumnCount() == SongHelper.MUSIC_DATA_LIST.length)*/
                visible = cursor.getShort(12) == 1;
                /*else
                    throw new IllegalArgumentException("Unknown column count found");*/
            } else
                throw new IllegalArgumentException("Invalid Object type detected");
            hideItem.setTitle(visible ? "Everyone" : "Only Me");

            popupMenu.show();
        });
    }

    private static final DialogInterface.OnClickListener handleClick = (dialog, which) -> {

        if (which == AlertDialog.BUTTON_NEGATIVE) {
            dialog.dismiss();
            return;
        }

        final AlertDialog alertDialog = (AlertDialog) dialog;
        final ContentResolver resolver = alertDialog.getContext().getContentResolver();

        final Song song = (Song) alertDialog.getButton(AlertDialog.BUTTON_POSITIVE).getTag();
//        final Uri uri = Uri.parse(SongProvider.CONTENT_URI + "/" + song.fileHash);

        //find path and delete the file

        final Cursor pathCursor = resolver.query(

                SongProvider.CONTENT_URI,
                new String[]{SongHelper.COLUMN_PATH},
                SongHelper.COLUMN_META_HASH + " = ?",
                new String[]{song.fileHash}, null);

        if (pathCursor != null) {

            if (pathCursor.moveToFirst()) {

                final String path = pathCursor.getString(0);
                if (!TextUtils.isEmpty(path) && !path.equals("hello_world")) {

                    final File toDelete = new File(path);
                    try {
                        final RandomAccessFile randomAccessFile = new RandomAccessFile(toDelete, "rws");
                        randomAccessFile.setLength(0);
                        randomAccessFile.close();
                    } catch (IOException ignored) {
                    } finally {

                        toDelete.delete();
                        toDelete.deleteOnExit();
                    }
                }
            }
            pathCursor.close();
        }

        //delete the database entry
        final boolean deleted = resolver.delete(
                SongProvider.CONTENT_URI,
                SongHelper.COLUMN_META_HASH + " = ?",
                new String[]{song.fileHash}) > 0;

        Log.i("Downloader", "Deleting " + song.displayName + " " + deleted);
        dialog.dismiss();
    };
}<|MERGE_RESOLUTION|>--- conflicted
+++ resolved
@@ -225,12 +225,9 @@
 
                         return true;
                     }
-<<<<<<< HEAD
+
                     case R.id.hide: {
-=======
-                    case R.id.manager_menu_2: {
-
->>>>>>> 99d45b75
+
                         //hide
                         return true;
                     }
