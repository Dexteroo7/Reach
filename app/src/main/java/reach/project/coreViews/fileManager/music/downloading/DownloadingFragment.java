--- conflicted
+++ resolved
@@ -17,16 +17,10 @@
 
 import reach.project.R;
 import reach.project.core.StaticData;
-<<<<<<< HEAD
 import reach.project.music.ReachDatabase;
 import reach.project.music.SongHelper;
 import reach.project.music.SongProvider;
-=======
-import reach.project.coreViews.fileManager.ReachDatabase;
-import reach.project.coreViews.fileManager.ReachDatabaseHelper;
-import reach.project.coreViews.fileManager.ReachDatabaseProvider;
 import reach.project.coreViews.myProfile.EmptyRecyclerView;
->>>>>>> 52ce5f81
 import reach.project.utils.MiscUtils;
 import reach.project.utils.viewHelpers.CustomLinearLayoutManager;
 import reach.project.utils.viewHelpers.HandOverMessage;
@@ -58,13 +52,10 @@
         final View rootView = inflater.inflate(R.layout.fragment_mylibrary, container, false);
          mRecyclerView = (EmptyRecyclerView) rootView.findViewById(R.id.recyclerView);
         final Context context = mRecyclerView.getContext();
-<<<<<<< HEAD
         downloadingAdapter = new DownloadingAdapter(this, R.layout.downloading_card);
-=======
         final TextView emptyViewText = (TextView) rootView.findViewById(R.id.empty_textView);
         emptyViewText.setText(NO_DOWNLOADS_TEXT);
         mRecyclerView.setEmptyView(rootView.findViewById(R.id.empty_imageView));
->>>>>>> 52ce5f81
 
         mRecyclerView.setLayoutManager(new CustomLinearLayoutManager(context));
         mRecyclerView.setAdapter(downloadingAdapter);
