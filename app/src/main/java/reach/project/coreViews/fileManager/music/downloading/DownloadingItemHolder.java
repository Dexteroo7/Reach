package reach.project.coreViews.fileManager.music.downloading;

import android.content.ContentResolver;
import android.content.ContentValues;
import android.content.Context;
import android.content.DialogInterface;
import android.database.Cursor;
import android.net.Uri;
import android.os.AsyncTask;
import android.support.v7.app.AlertDialog;
import android.support.v7.widget.PopupMenu;
import android.text.TextUtils;
import android.util.Log;
import android.view.MenuItem;
import android.view.View;
import android.widget.ImageView;
import android.widget.ProgressBar;
import android.widget.TextView;
import android.widget.Toast;

import com.facebook.drawee.view.SimpleDraweeView;
import com.google.common.base.Optional;

import java.io.File;
import java.io.IOException;
import java.io.RandomAccessFile;

import reach.project.R;
import reach.project.coreViews.friends.HandOverMessageExtra;
import reach.project.music.ReachDatabase;
import reach.project.music.SongCursorHelper;
import reach.project.music.SongHelper;
import reach.project.music.SongProvider;
import reach.project.utils.MiscUtils;
import reach.project.utils.viewHelpers.SingleItemViewHolder;

/**
 * Created by dexter on 23/11/15.
 */
class DownloadingItemHolder extends SingleItemViewHolder implements View.OnClickListener {

    final TextView songName, artistName, downProgress;
    final SimpleDraweeView albumArt;
    final ProgressBar progressBar;
    final ImageView optionsIcon;

    //must set this position
    int position = -1;

    DownloadingItemHolder(View itemView, HandOverMessageExtra<Cursor> handOverMessageExtra) {

        super(itemView, handOverMessageExtra);

        final Context context = itemView.getContext();

        this.songName = (TextView) itemView.findViewById(R.id.songName);
        this.artistName = (TextView) itemView.findViewById(R.id.artistName);
        this.downProgress = (TextView) itemView.findViewById(R.id.downProgress);
        this.albumArt = (SimpleDraweeView) itemView.findViewById(R.id.albumArt);
        this.progressBar = (ProgressBar) itemView.findViewById(R.id.downloadProgress);
        this.optionsIcon = (ImageView) itemView.findViewById(R.id.optionsIcon);
        this.optionsIcon.setOnClickListener(view -> {

            if (position == -1)
                throw new IllegalArgumentException("Position not set for the view holder");

            final ReachDatabase reachDatabase = SongCursorHelper.DOWNLOADING_HELPER.parse(handOverMessageExtra.getExtra(position));
            final String status = reachDatabase.getStatus() == ReachDatabase.Status.PAUSED_BY_USER ? "Resume Download" : "Pause Download";

            final PopupMenu popupMenu = new PopupMenu(context, this.optionsIcon);
<<<<<<< HEAD
            popupMenu.inflate(R.menu.manager_popup_menu);

            popupMenu.getMenu().findItem(R.id.friends_menu_2).setTitle("Delete");
            popupMenu.getMenu().findItem(R.id.friends_menu_1).setTitle(status);
=======
            popupMenu.inflate(R.menu.downloading_menu);
            //popupMenu.getMenu().findItem(R.id.friends_menu_2).setTitle("Delete");
            popupMenu.getMenu().findItem(R.id.downloading_menu_1).setTitle(status);

>>>>>>> 60f008f2
            popupMenu.setOnMenuItemClickListener(item -> {

                switch (item.getItemId()) {

                    /*case R.id.manager_menu_1:
                        //send
                        return true;*/
                    case R.id.downloading_menu_2:
                        //delete
                        final AlertDialog alertDialog = new AlertDialog.Builder(context)
                                .setMessage("Are you sure you want to cancel the download?")
                                .setPositiveButton("Yes", handleClick)
                                .setNegativeButton("No", handleClick)
                                .setIcon(R.drawable.up_icon)
                                .create();

                        alertDialog.setOnShowListener(dialog -> alertDialog.getButton(AlertDialog.BUTTON_POSITIVE).setTag(reachDatabase));
                        alertDialog.show();
                        return true;
                    case R.id.downloading_menu_1:
                        //pause
                        pause_unpause(reachDatabase, context);
                        return true;
                    default:
                        return false;
                }
            });

            popupMenu.show();
        });
    }

    //////////////////////////////

    /**
     * Pause / Unpause transaction
     */

    private static boolean pause_unpause(ReachDatabase reachDatabase, Context context) {

        final ContentResolver resolver = context.getContentResolver();
        final Uri uri = Uri.parse(SongProvider.CONTENT_URI + "/" + reachDatabase.getId());
        final boolean paused;

        ///////////////

        if (reachDatabase.getStatus() != ReachDatabase.Status.PAUSED_BY_USER) {

            //pause operation (both upload/download case)
            final ContentValues values = new ContentValues();
            values.put(SongHelper.COLUMN_STATUS, ReachDatabase.Status.PAUSED_BY_USER.getValue());
            paused = context.getContentResolver().update(
                    uri,
                    values,
                    SongHelper.COLUMN_ID + " = ?",
                    new String[]{reachDatabase.getId() + ""}) > 0;
        } else if (reachDatabase.getOperationKind() == ReachDatabase.OperationKind.UPLOAD_OP) {

            //un-paused upload operation
            paused = context.getContentResolver().delete(
                    uri,
                    SongHelper.COLUMN_ID + " = ?",
                    new String[]{reachDatabase.getId() + ""}) > 0;
        } else {

            //un-paused download operation
            final Optional<Runnable> optional = reset(reachDatabase, resolver, context, uri);
            if (optional.isPresent()) {
                AsyncTask.SERIAL_EXECUTOR.execute(optional.get());
                paused = false;
            } else { //should never happen
                Toast.makeText(context, "Failed", Toast.LENGTH_SHORT).show();
                paused = true;
            }
            Log.i("Ayush", "Un-pausing");
        }

        Log.i("Ayush", "Pause status " + paused);
        return paused;
    }

    /**
     * Resets the transaction, reset download only. Updates memory cache and disk table both.
     * Update happens in MiscUtils.startDownloadOperation() method.
     *
     * @param reachDatabase the transaction to reset
     */
    private static Optional<Runnable> reset(ReachDatabase reachDatabase,
                                            ContentResolver resolver,
                                            Context context,
                                            Uri uri) {

        reachDatabase.setLogicalClock((short) (reachDatabase.getLogicalClock() + 1));
        reachDatabase.setStatus(ReachDatabase.Status.NOT_WORKING);

        final ContentValues values = new ContentValues();
        values.put(SongHelper.COLUMN_STATUS, ReachDatabase.Status.NOT_WORKING.getValue());
        values.put(SongHelper.COLUMN_LOGICAL_CLOCK, reachDatabase.getLogicalClock());

        final boolean updateSuccess = resolver.update(
                uri,
                values,
                SongHelper.COLUMN_ID + " = ?",
                new String[]{reachDatabase.getId() + ""}) > 0;

        if (updateSuccess)
            //send REQ gcm
            return Optional.of((Runnable) MiscUtils.startDownloadOperation(
                    context,
                    reachDatabase,
                    reachDatabase.getReceiverId(), //myID
                    reachDatabase.getSenderId(),   //the uploaded
                    reachDatabase.getId()));

        return Optional.absent(); //update failed !
    }

    private static final DialogInterface.OnClickListener handleClick = (dialog, which) -> {

        if (which == AlertDialog.BUTTON_NEGATIVE) {
            dialog.dismiss();
            return;
        }

        final AlertDialog alertDialog = (AlertDialog) dialog;
        final ContentResolver resolver = alertDialog.getContext().getContentResolver();

        final ReachDatabase reachDatabase = (ReachDatabase) alertDialog.getButton(AlertDialog.BUTTON_POSITIVE).getTag();
        final Uri uri = SongProvider.CONTENT_URI ;
        /*+ "/" + reachDatabase.getMetaHash()*/

        //find path and delete the file
        final Cursor pathCursor = resolver.query(
                uri,
                new String[]{SongHelper.COLUMN_PATH},
                SongHelper.COLUMN_META_HASH + " = ?",
                new String[]{reachDatabase.getMetaHash() + ""}, null);

        if (pathCursor != null) {

            if (pathCursor.moveToFirst()) {

                final String path = pathCursor.getString(0);
                if (!TextUtils.isEmpty(path) && !path.equals("hello_world")) {

                    final File toDelete = new File(path);
                    try {
                        final RandomAccessFile randomAccessFile = new RandomAccessFile(toDelete, "rws");
                        randomAccessFile.setLength(0);
                        randomAccessFile.close();
                    } catch (IOException ignored) {
                    } finally {

                        toDelete.delete();
                        toDelete.deleteOnExit();
                    }
                }
            }
            pathCursor.close();
        }

        //delete the database entry
        final boolean deleted = resolver.delete(
                uri,
                SongHelper.COLUMN_META_HASH + " = ?",
                new String[]{reachDatabase.getMetaHash() + ""}) > 0;

        Log.i("Downloader", "Deleting " + reachDatabase.getDisplayName() + " " + deleted);
        dialog.dismiss();
    };
}<|MERGE_RESOLUTION|>--- conflicted
+++ resolved
@@ -68,17 +68,10 @@
             final String status = reachDatabase.getStatus() == ReachDatabase.Status.PAUSED_BY_USER ? "Resume Download" : "Pause Download";
 
             final PopupMenu popupMenu = new PopupMenu(context, this.optionsIcon);
-<<<<<<< HEAD
-            popupMenu.inflate(R.menu.manager_popup_menu);
-
-            popupMenu.getMenu().findItem(R.id.friends_menu_2).setTitle("Delete");
-            popupMenu.getMenu().findItem(R.id.friends_menu_1).setTitle(status);
-=======
             popupMenu.inflate(R.menu.downloading_menu);
             //popupMenu.getMenu().findItem(R.id.friends_menu_2).setTitle("Delete");
             popupMenu.getMenu().findItem(R.id.downloading_menu_1).setTitle(status);
 
->>>>>>> 60f008f2
             popupMenu.setOnMenuItemClickListener(item -> {
 
                 switch (item.getItemId()) {
