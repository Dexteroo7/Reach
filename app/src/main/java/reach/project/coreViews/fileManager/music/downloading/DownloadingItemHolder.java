--- conflicted
+++ resolved
@@ -59,78 +59,58 @@
         this.optionsIcon = (ImageView) itemView.findViewById(R.id.optionsIcon);
         this.optionsIcon.setOnClickListener(view -> {
 
-            if (position == -1)
-                throw new IllegalArgumentException("Position not set for the view holder");
-
-<<<<<<< HEAD
-            final long reachDatabaseId = handOverMessageExtra.getExtra(position).getLong(0);
-            final boolean isPaused = handOverMessageExtra.getExtra(position).getShort(9) == ReachDatabase.Status.PAUSED_BY_USER.getValue();
-            final PopupMenu popupMenu = new PopupMenu(context, this.optionsIcon);
-            popupMenu.inflate(R.menu.friends_popup_menu);
-            popupMenu.getMenu().findItem(R.id.friends_menu_2).setTitle("Delete");
-            final String status;
-            status = isPaused ? "Resume Download" : "Pause Download";
-            popupMenu.getMenu().findItem(R.id.friends_menu_1).setTitle(status);
-=======
-            popupMenu = new PopupMenu(context, this.optionsIcon);
-            popupMenu.inflate(R.menu.manager_popup_menu);
-            popupMenu.setOnMenuItemClickListener(item -> {
->>>>>>> 52ce5f81
-
-            popupMenu.setOnMenuItemClickListener(item -> {
-
-                switch (item.getItemId()) {
-<<<<<<< HEAD
-                    case R.id.friends_menu_1:
-                        //pause
-                        if (pause_unpause(reachDatabaseId, context))
-                            item.setTitle("Resume Download");
-                        else
-                            item.setTitle("Pause Download");
-=======
-                    case R.id.manager_menu_1:
-                        //send
->>>>>>> 52ce5f81
-                        return true;
-                    case R.id.manager_menu_3:
-                        //delete
-                        final AlertDialog alertDialog = new AlertDialog.Builder(context)
-                                .setMessage("Are you sure you want to delete it?")
-                                .setPositiveButton("Yes", handleClick)
-                                .setNegativeButton("No", handleClick)
-                                .setIcon(R.drawable.up_icon)
-                                .create();
-
-                        alertDialog.setOnShowListener(dialog -> alertDialog.getButton(AlertDialog.BUTTON_POSITIVE).setTag(reachDatabaseId));
-                        alertDialog.show();
-                        return true;
-                    case R.id.manager_menu_4:
-                        //pause
-                        pause_unpause(reachDatabaseId, context);
-                        return true;
-                    default:
-                        return false;
+                    if (position == -1)
+                        throw new IllegalArgumentException("Position not set for the view holder");
+
+                    final long reachDatabaseId = handOverMessageExtra.getExtra(position).getLong(0);
+                    final boolean isPaused = handOverMessageExtra.getExtra(position).getShort(9) == ReachDatabase.Status.PAUSED_BY_USER.getValue();
+                    final PopupMenu popupMenu = new PopupMenu(context, this.optionsIcon);
+                    popupMenu.inflate(R.menu.friends_popup_menu);
+                    popupMenu.getMenu().findItem(R.id.friends_menu_2).setTitle("Delete");
+                    final String status;
+                    status = isPaused ? "Resume Download" : "Pause Download";
+                    popupMenu.getMenu().findItem(R.id.friends_menu_1).setTitle(status);
+
+                        popupMenu.setOnMenuItemClickListener(item -> {
+
+                            switch (item.getItemId()) {
+                                case R.id.friends_menu_1:
+                                    //pause
+                                    if (pause_unpause(reachDatabaseId, context))
+                                        item.setTitle("Resume Download");
+                                    else
+                                        item.setTitle("Pause Download");
+                                    return true;
+                                case R.id.manager_menu_3:
+                                    //delete
+                                    final AlertDialog alertDialog = new AlertDialog.Builder(context)
+                                            .setMessage("Are you sure you want to delete it?")
+                                            .setPositiveButton("Yes", handleClick)
+                                            .setNegativeButton("No", handleClick)
+                                            .setIcon(R.drawable.up_icon)
+                                            .create();
+
+                                    alertDialog.setOnShowListener(dialog -> alertDialog.getButton(AlertDialog.BUTTON_POSITIVE).setTag(reachDatabaseId));
+                                    alertDialog.show();
+                                    return true;
+                                case R.id.manager_menu_4:
+                                    //pause
+                                    pause_unpause(reachDatabaseId, context);
+                                    return true;
+                                default:
+                                    return false;
+                            }
+                        });
+                        popupMenu.show();
+                    });
                 }
-            });
-<<<<<<< HEAD
-=======
-
-            final MenuItem pauseItem = popupMenu.getMenu().findItem(R.id.manager_menu_4);
-            popupMenu.getMenu().findItem(R.id.manager_menu_2).setVisible(false);
-            pauseItem.setVisible(true);
-            final String status;
-            status = paused ? "Resume Download" : "Pause Download";
-            pauseItem.setTitle(status);
->>>>>>> 52ce5f81
-            popupMenu.show();
-        });
-    }
-
-    //////////////////////////////
-
-    /**
-     * Pause / Unpause transaction
-     */
+
+                //////////////////////////////
+
+                /**
+                 * Pause / Unpause transaction
+                 */
+
     private static boolean pause_unpause(long reachDatabaseId, Context context) {
 
         final ContentResolver resolver = context.getContentResolver();
