--- conflicted
+++ resolved
@@ -4,10 +4,7 @@
 import android.content.Intent;
 import android.net.Uri;
 import android.support.v7.widget.PopupMenu;
-<<<<<<< HEAD
-=======
 import android.view.MenuItem;
->>>>>>> d3a596ee
 import android.view.View;
 import android.widget.ImageView;
 import android.widget.TextView;
@@ -17,14 +14,10 @@
 
 import reach.project.R;
 import reach.project.apps.App;
-<<<<<<< HEAD
-import reach.project.coreViews.friends.HandOverMessageExtra;
-=======
 import reach.project.coreViews.fileManager.HandOverMessageExtra;
 import reach.project.utils.MiscUtils;
 import reach.project.utils.SharedPrefUtils;
 import reach.project.utils.ancillaryClasses.UseReferenceWithResult;
->>>>>>> d3a596ee
 import reach.project.utils.viewHelpers.SingleItemViewHolder;
 
 /**
@@ -32,54 +25,6 @@
  */
 class AppItemHolder extends SingleItemViewHolder {
 
-<<<<<<< HEAD
-    public final ImageView appIcon, extraButton;
-    public final TextView appName;
-    private static PopupMenu popupMenu;
-
-    //must set this position
-    int position = -1;
-
-    public AppItemHolder(View itemView, HandOverMessageExtra<App> handOverMessageExtra) {
-        super(itemView, handOverMessageExtra);
-
-        final Context context = itemView.getContext();
-
-        this.appIcon = (ImageView) itemView.findViewById(R.id.appIcon);
-        this.appName = (TextView) itemView.findViewById(R.id.appName);
-        this.extraButton = (ImageView) itemView.findViewById(R.id.extraButton);
-
-        this.extraButton.setOnClickListener(v -> {
-            if (position == -1)
-                throw new IllegalArgumentException("Position not set for the view holder");
-
-            popupMenu = new PopupMenu(context, this.extraButton);
-            popupMenu.inflate(R.menu.manager_popup_menu);
-            popupMenu.setOnMenuItemClickListener(item -> {
-
-                switch (item.getItemId()) {
-                    case R.id.manager_menu_1:
-                        //send
-                        return true;
-                    case R.id.manager_menu_2:
-                        //hide
-                        return true;
-                    case R.id.manager_menu_3:
-                        //uninstall
-                        Uri packageURI = Uri.parse("package:" + handOverMessageExtra.getExtra(position).packageName);
-                        Intent uninstallIntent = new Intent(Intent.ACTION_DELETE, packageURI);
-                        context.startActivity(uninstallIntent);
-                        //TODO update apps list
-                        return true;
-                    default:
-                        return false;
-                }
-            });
-
-            popupMenu.getMenu().findItem(R.id.manager_menu_3).setTitle("Uninstall");
-            popupMenu.show();
-        });
-=======
     final ImageView appIcon, extraButton;
     final TextView appName;
     public final MenuData menuData;
@@ -168,7 +113,6 @@
         }
 
 
->>>>>>> d3a596ee
     }
 
 
