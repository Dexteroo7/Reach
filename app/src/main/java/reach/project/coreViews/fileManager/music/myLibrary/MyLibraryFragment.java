package reach.project.coreViews.fileManager.music.myLibrary;

import android.content.Context;
import android.content.SharedPreferences;
import android.database.Cursor;
import android.os.Bundle;
import android.support.annotation.NonNull;
import android.support.annotation.Nullable;
import android.support.v4.app.Fragment;
import android.support.v4.app.LoaderManager;
import android.support.v4.content.CursorLoader;
import android.support.v4.content.Loader;
import android.view.LayoutInflater;
import android.view.View;
import android.view.ViewGroup;
import android.widget.TextView;

import java.util.ArrayList;
import java.util.Collections;
import java.util.List;

import javax.annotation.Nonnull;

import reach.project.R;
import reach.project.core.StaticData;
import reach.project.coreViews.fileManager.ReachDatabase;
import reach.project.coreViews.fileManager.ReachDatabaseHelper;
import reach.project.coreViews.fileManager.ReachDatabaseProvider;
import reach.project.coreViews.myProfile.EmptyRecyclerView;
import reach.project.music.MySongsHelper;
import reach.project.music.MySongsProvider;
import reach.project.reachProcess.auxiliaryClasses.MusicData;
import reach.project.utils.MiscUtils;
import reach.project.utils.SharedPrefUtils;
import reach.project.utils.viewHelpers.CustomLinearLayoutManager;
import reach.project.utils.viewHelpers.HandOverMessage;

/**
 * Created by dexter on 25/11/15.
 */
public class MyLibraryFragment extends Fragment implements HandOverMessage,
        LoaderManager.LoaderCallbacks<Cursor> {

    private static long userId = 0;

    private EmptyRecyclerView mRecyclerView;

    public static MyLibraryFragment getInstance(String header) {

        final Bundle args = new Bundle();
        args.putString("header", header);
        MyLibraryFragment fragment = new MyLibraryFragment();
        fragment.setArguments(args);
        return fragment;
    }

    @Nullable
    private ParentAdapter parentAdapter;

    @Nullable
    @Override
    public View onCreateView(LayoutInflater inflater, ViewGroup container, Bundle savedInstanceState) {

        final View rootView = inflater.inflate(R.layout.fragment_filemanager_music_mylibrary, container, false);
        mRecyclerView = (EmptyRecyclerView) rootView.findViewById(R.id.recyclerView);
        final Context context = mRecyclerView.getContext();
<<<<<<< HEAD

        parentAdapter = new ParentAdapter(this, this);
=======
        final TextView emptyViewText = (TextView) rootView.findViewById(R.id.empty_textView);
        emptyViewText.setText(StaticData.NO_SONGS_TEXT);
        mRecyclerView.setEmptyView(rootView.findViewById(R.id.empty_imageView));
        parentAdapter = new ParentAdapter(this, this, context);
>>>>>>> a661a0c5
        mRecyclerView.setLayoutManager(new CustomLinearLayoutManager(context));
        mRecyclerView.setAdapter(parentAdapter);

        final SharedPreferences preferences = context.getSharedPreferences("Reach", Context.MODE_PRIVATE);
        userId = SharedPrefUtils.getServerId(preferences);

        getLoaderManager().initLoader(StaticData.DOWNLOAD_LOADER, null, this);
        getLoaderManager().initLoader(StaticData.MY_LIBRARY_LOADER, null, this);

        return rootView;
    }


    @Override
    public void onDestroyView() {

        super.onDestroyView();
        getLoaderManager().destroyLoader(StaticData.DOWNLOAD_LOADER);
        getLoaderManager().destroyLoader(StaticData.MY_LIBRARY_LOADER);
        if (parentAdapter != null)
            parentAdapter.close();
    }

    // The song is being played here
    @Override
    public void handOverMessage(@Nonnull Object message) {
        // Cursor is used for full list songs
        if (message instanceof Cursor) {

            final Cursor cursor = (Cursor) message;
            final int count = cursor.getColumnCount();

            // To play songs of the user (not the downloaded ones)
            if (count == MySongsHelper.DISK_LIST.length) {

                final MusicData musicData = MySongsHelper.getMusicData(cursor, userId);
                MiscUtils.playSong(musicData, getContext());

            }
            //To play the songs downloaded from reach
            else if (count == ReachDatabaseHelper.MUSIC_DATA_LIST.length) {

                final MusicData musicData = ReachDatabaseHelper.getMusicData(cursor);
                MiscUtils.playSong(musicData, getContext());
            } else
                throw new IllegalArgumentException("Unknown column count found");
        // Music Data is used for recent list songs
        } else if (message instanceof MusicData) {
            MiscUtils.playSong((MusicData) message, getContext());
        } else
            throw new IllegalArgumentException("Unknown type handed over");
    }

    @Override
    public Loader<Cursor> onCreateLoader(int id, Bundle args) {

        if (id == StaticData.MY_LIBRARY_LOADER)
            return new CursorLoader(getActivity(),
                    MySongsProvider.CONTENT_URI,
                    MySongsHelper.DISK_LIST,
                    null, null,
                    MySongsHelper.COLUMN_DISPLAY_NAME + " COLLATE NOCASE"); //show all songs !
        else if (id == StaticData.DOWNLOAD_LOADER)
            return new CursorLoader(getActivity(),
                    ReachDatabaseProvider.CONTENT_URI,
                    ReachDatabaseHelper.MUSIC_DATA_LIST,
                    ReachDatabaseHelper.COLUMN_STATUS + " = ? and " + //show only finished
                            ReachDatabaseHelper.COLUMN_OPERATION_KIND + " = ?", //show only downloads
                    new String[]{ReachDatabase.FINISHED + "", "0"},
                    ReachDatabaseHelper.COLUMN_DISPLAY_NAME + " COLLATE NOCASE");

        return null;
    }

    @Override
    public void onLoadFinished(Loader<Cursor> loader, Cursor data) {

        if (data == null || data.isClosed() || parentAdapter == null)
            return;

        final int count = data.getCount();
        if (loader.getId() == StaticData.MY_LIBRARY_LOADER) {

//            Log.i("Ayush", "MyLibrary file manager " + count);

            parentAdapter.setNewMyLibraryCursor(data);
            if (count != parentAdapter.myLibraryCount) //update only if count has changed
                parentAdapter.updateRecentMusic(getRecentMyLibrary());


        } else if (loader.getId() == StaticData.DOWNLOAD_LOADER) {

//            Log.i("Ayush", "Downloaded file manager " + count);

            parentAdapter.setNewDownLoadCursor(data);
            if (count != parentAdapter.downloadedCount) //update only if count has changed
                parentAdapter.updateRecentMusic(getRecentDownloaded());

        }
        mRecyclerView.checkIfEmpty(parentAdapter.getItemCount());
    }

    @Override
    public void onLoaderReset(Loader<Cursor> loader) {

        if (parentAdapter == null)
            return;

        if (loader.getId() == StaticData.MY_LIBRARY_LOADER)
            parentAdapter.setNewMyLibraryCursor(null);
        else if (loader.getId() == StaticData.DOWNLOAD_LOADER)
            parentAdapter.setNewDownLoadCursor(null);
    }

    @NonNull
    private List<MusicData> getRecentDownloaded() {

        final Cursor cursor = getContext().getContentResolver().query(ReachDatabaseProvider.CONTENT_URI,
                ReachDatabaseHelper.MUSIC_DATA_LIST,
                ReachDatabaseHelper.COLUMN_STATUS + " = ? and " + //show only finished
                        ReachDatabaseHelper.COLUMN_OPERATION_KIND + " = ?", //show only downloads
                new String[]{ReachDatabase.FINISHED + "", "0"},
                ReachDatabaseHelper.COLUMN_DATE_ADDED + " DESC, " +
                        ReachDatabaseHelper.COLUMN_DISPLAY_NAME + " COLLATE NOCASE ASC LIMIT 20"); //top 20

        if (cursor == null)
            return Collections.emptyList();

        final List<MusicData> latestDownloaded = new ArrayList<>(cursor.getCount());
        while (cursor.moveToNext())
            latestDownloaded.add(ReachDatabaseHelper.getMusicData(cursor));

        cursor.close();

        return latestDownloaded;
    }

    @NonNull
    private List<MusicData> getRecentMyLibrary() {

        final Cursor cursor = getContext().getContentResolver().query(MySongsProvider.CONTENT_URI,
                MySongsHelper.DISK_LIST,
                null, null, //all songs
                MySongsHelper.COLUMN_DATE_ADDED + " DESC, " +
                        MySongsHelper.COLUMN_DISPLAY_NAME + " COLLATE NOCASE ASC LIMIT 20");

        if (cursor == null)
            return Collections.emptyList();

        final List<MusicData> latestMyLibrary = new ArrayList<>(cursor.getCount());
        while (cursor.moveToNext())
            latestMyLibrary.add(MySongsHelper.getMusicData(cursor, userId));

        cursor.close();

        return latestMyLibrary;
    }
}<|MERGE_RESOLUTION|>--- conflicted
+++ resolved
@@ -64,15 +64,10 @@
         final View rootView = inflater.inflate(R.layout.fragment_filemanager_music_mylibrary, container, false);
         mRecyclerView = (EmptyRecyclerView) rootView.findViewById(R.id.recyclerView);
         final Context context = mRecyclerView.getContext();
-<<<<<<< HEAD
-
-        parentAdapter = new ParentAdapter(this, this);
-=======
         final TextView emptyViewText = (TextView) rootView.findViewById(R.id.empty_textView);
         emptyViewText.setText(StaticData.NO_SONGS_TEXT);
         mRecyclerView.setEmptyView(rootView.findViewById(R.id.empty_imageView));
-        parentAdapter = new ParentAdapter(this, this, context);
->>>>>>> a661a0c5
+        parentAdapter = new ParentAdapter(this, this);
         mRecyclerView.setLayoutManager(new CustomLinearLayoutManager(context));
         mRecyclerView.setAdapter(parentAdapter);
 
