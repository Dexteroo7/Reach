package reach.project.coreViews.fileManager.music.myLibrary;

import android.content.ContentResolver;
import android.content.ContentValues;
import android.content.Context;
import android.content.ContextWrapper;
import android.content.SharedPreferences;
import android.database.Cursor;
import android.os.AsyncTask;
import android.os.Bundle;
import android.support.annotation.NonNull;
import android.support.annotation.Nullable;
import android.support.v4.app.Fragment;
import android.support.v4.app.LoaderManager;
import android.support.v4.content.CursorLoader;
import android.support.v4.content.Loader;
import android.util.Log;
import android.view.LayoutInflater;
import android.view.View;
import android.view.ViewGroup;
import android.widget.TextView;
import android.widget.Toast;

import com.appspot.able_door_616.contentStateApi.ContentStateApi;
import com.google.api.client.googleapis.extensions.android.gms.auth.GoogleAccountCredential;
import com.google.api.client.http.HttpTransport;
import com.google.api.client.http.javanet.NetHttpTransport;
import com.google.api.client.json.JsonFactory;
import com.google.api.client.json.jackson2.JacksonFactory;

import java.io.IOException;
import java.lang.ref.WeakReference;
import java.util.ArrayList;
import java.util.Collections;
import java.util.List;
import java.util.concurrent.ExecutorService;
import java.util.concurrent.Executors;

import javax.annotation.Nonnull;

import reach.project.R;
import reach.project.core.StaticData;
import reach.project.coreViews.myProfile.EmptyRecyclerView;
import reach.project.music.ReachDatabase;
import reach.project.music.Song;
import reach.project.music.SongCursorHelper;
import reach.project.music.SongHelper;
import reach.project.music.SongProvider;
import reach.project.utils.CloudEndPointsUtils;
import reach.project.utils.ContentType;
import reach.project.utils.MiscUtils;
import reach.project.utils.SharedPrefUtils;
import reach.project.utils.viewHelpers.CustomLinearLayoutManager;
import reach.project.utils.viewHelpers.HandOverMessage;

/**
 * Created by dexter on 25/11/15.
 */
public class MyLibraryFragment extends Fragment implements HandOverMessage, ParentAdapter.HandOverVisibilityToggle,
        LoaderManager.LoaderCallbacks<Cursor> {

    private EmptyRecyclerView mRecyclerView;
    private static long myUserId = 0;
    private static final String TAG = MyLibraryFragment.class.getSimpleName();
    private SharedPreferences preferences;

    public static MyLibraryFragment getInstance(String header) {

        final Bundle args = new Bundle();
        args.putString("header", header);
        MyLibraryFragment fragment = new MyLibraryFragment();
        fragment.setArguments(args);
        return fragment;
    }

    private final ExecutorService visibilityHandler = Executors.unconfigurableExecutorService(Executors.newFixedThreadPool(2));

    @Nullable
    private ParentAdapter parentAdapter;

    @Nullable
    @Override
    public View onCreateView(LayoutInflater inflater, ViewGroup container, Bundle savedInstanceState) {

        final View rootView = inflater.inflate(R.layout.fragment_filemanager_music_mylibrary, container, false);
        final Context context = rootView.getContext();
        final TextView emptyViewText = (TextView) rootView.findViewById(R.id.empty_textView);
        emptyViewText.setText("No songs");

        preferences = getActivity().getSharedPreferences("Reach", Context.MODE_PRIVATE);
        myUserId = SharedPrefUtils.getServerId(preferences);

        mRecyclerView = (EmptyRecyclerView) rootView.findViewById(R.id.recyclerView);
        mRecyclerView.setEmptyView(rootView.findViewById(R.id.empty_imageView));
<<<<<<< HEAD
        parentAdapter = new ParentAdapter(this, this);
=======
        parentAdapter = new ParentAdapter(this, this, this);
>>>>>>> d3a596ee
        mRecyclerView.setLayoutManager(new CustomLinearLayoutManager(context));
        mRecyclerView.setAdapter(parentAdapter);

        getLoaderManager().initLoader(StaticData.MY_LIBRARY_LOADER, null, this);
        return rootView;
    }


    @Override
    public void onDestroyView() {

        super.onDestroyView();
        getLoaderManager().destroyLoader(StaticData.MY_LIBRARY_LOADER);
        if (parentAdapter != null)
            parentAdapter.close();
    }

    // The song is being played here
    @Override
    public void handOverMessage(@Nonnull Object message) {
        // Cursor is used for full list songs
        if (message instanceof Cursor) {

            final Cursor cursor = (Cursor) message;
            final int count = cursor.getColumnCount();
            final Song musicData = SongCursorHelper.SONG_HELPER.parse(cursor);
            //musicData.setProcessed(musicData.size);
            MiscUtils.playSong(musicData, getContext());

            // To play songs of the user (not the downloaded ones)
            /*if (count == MySongsHelper.DISK_LIST.length) {*//*

                final Song musicData = SongCursorHelper.SONG_HELPER.parse(cursor);
                MiscUtils.playSong(musicData, getContext());
            }
            //To play the songs downloaded from reach
            else if (count == SongHelper.MUSIC_DATA_LIST.length) {

                final MusicData musicData = SongHelper.getMusicData(cursor);
                MiscUtils.playSong(musicData, getContext());
            } else
                throw new IllegalArgumentException("Unknown column count found");*/
            // Music Data is used for recent list songs
        } else if (message instanceof Song) {

            final Song musicData = (Song) message;
            //musicData.setProcessed(musicData.size);
            MiscUtils.playSong(musicData, getContext());
        } else
            throw new IllegalArgumentException("Unknown type handed over");
    }

    @Override
    public Loader<Cursor> onCreateLoader(int id, Bundle args) {

        if (id == StaticData.MY_LIBRARY_LOADER)
            return new CursorLoader(getActivity(),
                    SongProvider.CONTENT_URI,
                    SongCursorHelper.SONG_HELPER.getProjection(),
                    "(" + SongHelper.COLUMN_OPERATION_KIND + " = ? and " + SongHelper.COLUMN_STATUS + " = ?) or " +
                            SongHelper.COLUMN_OPERATION_KIND + " = ?",
                    new String[]{
                            ReachDatabase.OperationKind.DOWNLOAD_OP.getString(),
                            ReachDatabase.Status.FINISHED.getString(),
                            ReachDatabase.OperationKind.OWN.getString()},
                    SongHelper.COLUMN_DISPLAY_NAME + " COLLATE NOCASE");
        return null;
    }

    @Override
    public void onLoadFinished(Loader<Cursor> loader, Cursor data) {

        if (data == null || data.isClosed() || parentAdapter == null)
            return;

        final int count = data.getCount();
        if (loader.getId() == StaticData.MY_LIBRARY_LOADER) {

            Log.i("Ayush", "MyLibrary file manager " + count);
            //if(StaticData.librarySongsCount < data.getCount()){
            //MyProfileActivity.countChanged = true;
            StaticData.librarySongsCount = count;
            //}

            if (count != parentAdapter.getItemCount() - 1) //update only if count has changed
                parentAdapter.updateRecentMusic(getRecentMyLibrary());
            parentAdapter.setNewMyLibraryCursor(data);
        }
        mRecyclerView.checkIfEmpty(parentAdapter.getItemCount());
    }

    @Override
    public void onLoaderReset(Loader<Cursor> loader) {

        if (parentAdapter == null)
            return;

        if (loader.getId() == StaticData.MY_LIBRARY_LOADER)
            parentAdapter.setNewMyLibraryCursor(null);
    }

    @NonNull
    private List<Song> getRecentMyLibrary() {

        final Cursor cursor = getContext().getContentResolver().query(
                SongProvider.CONTENT_URI,
                SongCursorHelper.SONG_HELPER.getProjection(),
                "(" + SongHelper.COLUMN_OPERATION_KIND + " = ? and " + SongHelper.COLUMN_STATUS + " = ?) or " +
                        SongHelper.COLUMN_OPERATION_KIND + " = ?",
                new String[]{
                        ReachDatabase.OperationKind.DOWNLOAD_OP.getString(),
                        ReachDatabase.Status.FINISHED.getString(),
                        ReachDatabase.OperationKind.OWN.getString()}, //all songs
                SongHelper.COLUMN_DATE_ADDED + " DESC, " +
                        SongHelper.COLUMN_DISPLAY_NAME + " COLLATE NOCASE ASC LIMIT 20");

        if (cursor == null)
            return Collections.emptyList();

        /*final List<MusicData> latestMyLibrary = new ArrayList<>(cursor.getCount());*/
        final List<Song> latestMyLibrary = new ArrayList<>(cursor.getCount());
        while (cursor.moveToNext()) {
            /*latestMyLibrary.add(MySongsHelper.getMusicData(cursor, userId));*/
            latestMyLibrary.add(SongCursorHelper.SONG_HELPER.parse(cursor));
        }

        cursor.close();

        return latestMyLibrary;
    }

    //OnClick Visibility Toggle From Extra Button Menu
    //Position is provided in case it's needed
    @Override
    public void HandoverMessage(int position, @NonNull Object message) {
        if (message instanceof Cursor) {
            Log.d(TAG, "Object is of Cursor type, change visibility");

            final Cursor cursor = (Cursor) message;
            final boolean visible = cursor.getShort(12) == 1;
            final String metaHash = cursor.getString(2);

            new ToggleVisibility(MyLibraryFragment.this,
                    visible,
                    metaHash,
                    myUserId,
                    StaticData.zeroByte)
                    .executeOnExecutor(visibilityHandler);
            //flip
            updateDatabase(new WeakReference<>(this), !visible, metaHash, myUserId,StaticData.zeroByte);

        } else if (message instanceof Song) {

            Log.d(TAG, "Object is of song type, change visibility");

            final Song song = (Song) message;

            new ToggleVisibility(MyLibraryFragment.this,
                    song.visibility,
                    song.getFileHash(),
                    myUserId,
                    StaticData.oneByte)
                    .executeOnExecutor(visibilityHandler);
            //flip
            updateDatabase(new WeakReference<>(this), !song.visibility, song.getFileHash(), myUserId,StaticData.oneByte);

        } else
            throw new IllegalArgumentException("Unknown type handed over");


    }


    private static class ToggleVisibility extends AsyncTask<Void, Void, Boolean> {

        private final boolean visible;
        private final String metaHash;
        private final long userId;
        private final byte type;

        private WeakReference<MyLibraryFragment> myLibraryFragmentWeakReference;

        public ToggleVisibility(MyLibraryFragment myLibraryFragment, boolean visible, String metaHash, long userId, byte type) {
            this.myLibraryFragmentWeakReference = new WeakReference<>(myLibraryFragment);
            this.visible = visible;
            this.metaHash = metaHash;
            this.userId = userId;
            this.type = type;
        }

        @Override
        protected Boolean doInBackground(Void... params) {

            return MiscUtils.useFragment(myLibraryFragmentWeakReference, fragment -> {
                boolean failed = false;

                final HttpTransport transport = new NetHttpTransport();
                final JsonFactory factory = new JacksonFactory();
                final GoogleAccountCredential credential = GoogleAccountCredential
                        .usingAudience(fragment.getContext(), StaticData.SCOPE)
                        .setSelectedAccountName(SharedPrefUtils.getEmailId(fragment.preferences));

                final ContentStateApi contentStateApi = CloudEndPointsUtils.updateBuilder(new ContentStateApi.Builder(transport, factory, credential))
                        .setRootUrl("https://1-dot-client-module-dot-able-door-616.appspot.com/_ah/api/").build();

                try {
                    contentStateApi.update(userId, ContentType.MUSIC.name(), metaHash, ContentType.State.VISIBLE.name(), visible).execute();
                } catch (IOException e) {
                    e.printStackTrace();
                    failed = true; //mark failed
                }
                return failed;
            }).or(Boolean.TRUE);

        }

        @Override
        protected void onPostExecute(Boolean failed) {

            super.onPostExecute(failed);
            if (failed) {
                updateDatabase(myLibraryFragmentWeakReference, visible, metaHash, userId, type);
                MiscUtils.useContextFromFragment(myLibraryFragmentWeakReference, context -> {
                    Toast.makeText(context, "Network error", Toast.LENGTH_SHORT).show();
                });
            }
        }
    }


    // type == 0 for cursor object, type == 1 for Song object
    private static synchronized void updateDatabase(WeakReference<MyLibraryFragment> myLibraryFragmentWeakReference,
                                                    final boolean newVisibility,
                                                    String metaHash,
                                                    long userId, byte type) {

        final ContentResolver resolver = MiscUtils.useContextFromFragment(myLibraryFragmentWeakReference, ContextWrapper::getContentResolver).orNull();
        //sanity check
        if (resolver == null || userId == 0)
            return;

        ContentValues values = new ContentValues();
        values.put(SongHelper.COLUMN_VISIBILITY, newVisibility);

        int updated = resolver.update(
                SongProvider.CONTENT_URI,
                values,
                SongHelper.COLUMN_META_HASH + " = ?",
                new String[]{metaHash + ""});

        if (type == StaticData.zeroByte) {
            //flip in recent list
            MiscUtils.runOnUiThreadFragment(myLibraryFragmentWeakReference, (MyLibraryFragment fragment) -> {
                if (fragment.parentAdapter != null) {
                    fragment.parentAdapter.updateVisibility(metaHash,newVisibility);
                }
            });
        }

        Log.i("Ayush", "Toggle Visibility " + updated + " " + metaHash + " " + newVisibility);
    }
}<|MERGE_RESOLUTION|>--- conflicted
+++ resolved
@@ -92,11 +92,7 @@
 
         mRecyclerView = (EmptyRecyclerView) rootView.findViewById(R.id.recyclerView);
         mRecyclerView.setEmptyView(rootView.findViewById(R.id.empty_imageView));
-<<<<<<< HEAD
-        parentAdapter = new ParentAdapter(this, this);
-=======
         parentAdapter = new ParentAdapter(this, this, this);
->>>>>>> d3a596ee
         mRecyclerView.setLayoutManager(new CustomLinearLayoutManager(context));
         mRecyclerView.setAdapter(parentAdapter);
 
