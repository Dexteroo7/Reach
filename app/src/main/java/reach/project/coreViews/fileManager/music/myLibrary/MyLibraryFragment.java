package reach.project.coreViews.fileManager.music.myLibrary;

import android.content.ContentResolver;
import android.content.ContentValues;
import android.content.Context;
import android.content.ContextWrapper;
import android.content.SharedPreferences;
import android.database.Cursor;
import android.os.AsyncTask;
import android.os.Bundle;
import android.support.annotation.NonNull;
import android.support.annotation.Nullable;
import android.support.v4.app.Fragment;
import android.support.v4.app.LoaderManager;
import android.support.v4.content.CursorLoader;
import android.support.v4.content.Loader;
import android.util.Log;
import android.view.LayoutInflater;
import android.view.View;
import android.view.ViewGroup;
import android.widget.TextView;
import android.widget.Toast;

import com.appspot.able_door_616.contentStateApi.ContentStateApi;
import com.google.api.client.googleapis.extensions.android.gms.auth.GoogleAccountCredential;
import com.google.api.client.http.HttpTransport;
import com.google.api.client.http.javanet.NetHttpTransport;
import com.google.api.client.json.JsonFactory;
import com.google.api.client.json.jackson2.JacksonFactory;

import java.io.IOException;
import java.lang.ref.WeakReference;
import java.util.ArrayList;
import java.util.Collections;
import java.util.List;
import java.util.concurrent.ExecutorService;
import java.util.concurrent.Executors;

import javax.annotation.Nonnull;

import reach.project.R;
import reach.project.core.StaticData;
import reach.project.coreViews.myProfile.EmptyRecyclerView;
import reach.project.music.ReachDatabase;
import reach.project.music.Song;
import reach.project.music.SongCursorHelper;
import reach.project.music.SongHelper;
import reach.project.music.SongProvider;
import reach.project.utils.CloudEndPointsUtils;
import reach.project.utils.ContentType;
import reach.project.utils.MiscUtils;
import reach.project.utils.SharedPrefUtils;
import reach.project.utils.viewHelpers.CustomLinearLayoutManager;
import reach.project.utils.viewHelpers.HandOverMessage;

/**
 * Created by dexter on 25/11/15.
 */
public class MyLibraryFragment extends Fragment implements HandOverMessage, ParentAdapter.HandOverVisibilityToggle,
        LoaderManager.LoaderCallbacks<Cursor> {

    private EmptyRecyclerView mRecyclerView;
    private static long myUserId = 0;
    private static final String TAG = MyLibraryFragment.class.getSimpleName();
    private SharedPreferences preferences;

    public static MyLibraryFragment getInstance(String header) {

        final Bundle args = new Bundle();
        args.putString("header", header);
        MyLibraryFragment fragment = new MyLibraryFragment();
        fragment.setArguments(args);
        return fragment;
    }

    private final ExecutorService visibilityHandler = Executors.unconfigurableExecutorService(Executors.newFixedThreadPool(2));

    @Nullable
    private ParentAdapter parentAdapter;

    @Nullable
    @Override
    public View onCreateView(LayoutInflater inflater, ViewGroup container, Bundle savedInstanceState) {

        final View rootView = inflater.inflate(R.layout.fragment_filemanager_music_mylibrary, container, false);
        final Context context = rootView.getContext();
        final TextView emptyViewText = (TextView) rootView.findViewById(R.id.empty_textView);
        emptyViewText.setText("No songs");

        preferences = getActivity().getSharedPreferences("Reach", Context.MODE_PRIVATE);
        myUserId = SharedPrefUtils.getServerId(preferences);

        mRecyclerView = (EmptyRecyclerView) rootView.findViewById(R.id.recyclerView);
        mRecyclerView.setEmptyView(rootView.findViewById(R.id.empty_imageView));
        parentAdapter = new ParentAdapter(this, this, this);
        mRecyclerView.setLayoutManager(new CustomLinearLayoutManager(context));
        mRecyclerView.setAdapter(parentAdapter);

        getLoaderManager().initLoader(StaticData.MY_LIBRARY_LOADER, null, this);
        return rootView;
    }


    @Override
    public void onDestroyView() {

        super.onDestroyView();
        getLoaderManager().destroyLoader(StaticData.MY_LIBRARY_LOADER);
        if (parentAdapter != null)
            parentAdapter.close();
    }

    // The song is being played here
    @Override
    public void handOverMessage(@Nonnull Object message) {
        // Cursor is used for full list songs
        if (message instanceof Cursor) {

            final Cursor cursor = (Cursor) message;
            final int count = cursor.getColumnCount();
            final Song musicData = SongCursorHelper.SONG_HELPER.parse(cursor);
            //musicData.setProcessed(musicData.size);
            MiscUtils.playSong(musicData, getContext());

            // To play songs of the user (not the downloaded ones)
            /*if (count == MySongsHelper.DISK_LIST.length) {*//*

                final Song musicData = SongCursorHelper.SONG_HELPER.parse(cursor);
                MiscUtils.playSong(musicData, getContext());
            }
            //To play the songs downloaded from reach
            else if (count == SongHelper.MUSIC_DATA_LIST.length) {

                final MusicData musicData = SongHelper.getMusicData(cursor);
                MiscUtils.playSong(musicData, getContext());
            } else
                throw new IllegalArgumentException("Unknown column count found");*/
            // Music Data is used for recent list songs
        } else if (message instanceof Song) {

            final Song musicData = (Song) message;
            //musicData.setProcessed(musicData.size);
            MiscUtils.playSong(musicData, getContext());
        } else
            throw new IllegalArgumentException("Unknown type handed over");
    }

    @Override
    public Loader<Cursor> onCreateLoader(int id, Bundle args) {

        if (id == StaticData.MY_LIBRARY_LOADER)
            return new CursorLoader(getActivity(),
                    SongProvider.CONTENT_URI,
                    SongCursorHelper.SONG_HELPER.getProjection(),
                    "(" + SongHelper.COLUMN_OPERATION_KIND + " = ? and " + SongHelper.COLUMN_STATUS + " = ?) or " +
                            SongHelper.COLUMN_OPERATION_KIND + " = ?",
                    new String[]{
                            ReachDatabase.OperationKind.DOWNLOAD_OP.getString(),
                            ReachDatabase.Status.FINISHED.getString(),
                            ReachDatabase.OperationKind.OWN.getString()},
                    SongHelper.COLUMN_DISPLAY_NAME + " COLLATE NOCASE");
        return null;
    }

    @Override
    public void onLoadFinished(Loader<Cursor> loader, Cursor data) {

        if (data == null || data.isClosed() || parentAdapter == null)
            return;

        final int count = data.getCount();
        if (loader.getId() == StaticData.MY_LIBRARY_LOADER) {

            Log.i("Ayush", "MyLibrary file manager " + count);
            //if(StaticData.librarySongsCount < data.getCount()){
            //MyProfileActivity.countChanged = true;
            StaticData.librarySongsCount = count;
            //}

            if (count != parentAdapter.getItemCount() - 1) //update only if count has changed
                parentAdapter.updateRecentMusic(getRecentMyLibrary());
            parentAdapter.setNewMyLibraryCursor(data);
        }
        mRecyclerView.checkIfEmpty(parentAdapter.getItemCount());
    }

    @Override
    public void onLoaderReset(Loader<Cursor> loader) {

        if (parentAdapter == null)
            return;

        if (loader.getId() == StaticData.MY_LIBRARY_LOADER)
            parentAdapter.setNewMyLibraryCursor(null);
    }

    @NonNull
    private List<Song> getRecentMyLibrary() {

        final Cursor cursor = getContext().getContentResolver().query(
                SongProvider.CONTENT_URI,
                SongCursorHelper.SONG_HELPER.getProjection(),
                "(" + SongHelper.COLUMN_OPERATION_KIND + " = ? and " + SongHelper.COLUMN_STATUS + " = ?) or " +
                        SongHelper.COLUMN_OPERATION_KIND + " = ?",
                new String[]{
                        ReachDatabase.OperationKind.DOWNLOAD_OP.getString(),
                        ReachDatabase.Status.FINISHED.getString(),
                        ReachDatabase.OperationKind.OWN.getString()}, //all songs
                SongHelper.COLUMN_DATE_ADDED + " DESC, " +
                        SongHelper.COLUMN_DISPLAY_NAME + " COLLATE NOCASE ASC LIMIT 20");

        if (cursor == null)
            return Collections.emptyList();

        /*final List<MusicData> latestMyLibrary = new ArrayList<>(cursor.getCount());*/
        final List<Song> latestMyLibrary = new ArrayList<>(cursor.getCount());
        while (cursor.moveToNext()) {
            /*latestMyLibrary.add(MySongsHelper.getMusicData(cursor, userId));*/
            latestMyLibrary.add(SongCursorHelper.SONG_HELPER.parse(cursor));
        }

        cursor.close();

        return latestMyLibrary;
    }

    //OnClick Visibility Toggle From Extra Button Menu
    //Position is provided in case it's needed
    @Override
    public void HandoverMessage(int position, @NonNull Object message) {
        if (message instanceof Cursor) {
            Log.d(TAG, "Object is of Cursor type, change visibility");

            final Cursor cursor = (Cursor) message;
            final boolean visible = cursor.getShort(12) == 1;
            final String metaHash = cursor.getString(2);

            new ToggleVisibility(MyLibraryFragment.this,
                    visible,
                    metaHash,
                    myUserId,
                    StaticData.zeroByte)
                    .executeOnExecutor(visibilityHandler);
            //flip
<<<<<<< HEAD
            updateDatabase(new WeakReference<>(this), !visible, metaHash, myUserId, position, StaticData.zeroByte);
=======
            updateDatabase(new WeakReference<>(this), !visible, metaHash, myUserId,StaticData.zeroByte);
>>>>>>> 12d2bd2b

        } else if (message instanceof Song) {

            Log.d(TAG, "Object is of song type, change visibility");

            final Song song = (Song) message;

            new ToggleVisibility(MyLibraryFragment.this,
                    song.visibility,
                    song.getFileHash(),
<<<<<<< HEAD
                    myUserId, position, StaticData.oneByte

            ).executeOnExecutor(visibilityHandler
                    //flip
            );
            //flip
            updateDatabase(new WeakReference<>(this), !song.visibility, song.getFileHash(), myUserId, position, StaticData.oneByte);
=======
                    myUserId,
                    StaticData.oneByte)
                    .executeOnExecutor(visibilityHandler);
            //flip
            updateDatabase(new WeakReference<>(this), !song.visibility, song.getFileHash(), myUserId,StaticData.oneByte);
>>>>>>> 12d2bd2b

        } else
            throw new IllegalArgumentException("Unknown type handed over");


    }


    private static class ToggleVisibility extends AsyncTask<Void, Void, Boolean> {

        private final boolean visible;
        private final String metaHash;
        private final long userId;
        private final byte type;

        private WeakReference<MyLibraryFragment> myLibraryFragmentWeakReference;

        public ToggleVisibility(MyLibraryFragment myLibraryFragment, boolean visible, String metaHash, long userId, byte type) {
            this.myLibraryFragmentWeakReference = new WeakReference<>(myLibraryFragment);
            this.visible = visible;
            this.metaHash = metaHash;
            this.userId = userId;
            this.type = type;
        }

        @Override
        protected Boolean doInBackground(Void... params) {

            return MiscUtils.useFragment(myLibraryFragmentWeakReference, fragment -> {
                boolean failed = false;

<<<<<<< HEAD
            if (failed) {
                updateDatabase(myLibraryFragmentWeakReference, param1 != 1, param2, param3, param4, param5);
            }
=======
                final HttpTransport transport = new NetHttpTransport();
                final JsonFactory factory = new JacksonFactory();
                final GoogleAccountCredential credential = GoogleAccountCredential
                        .usingAudience(fragment.getContext(), StaticData.SCOPE)
                        .setSelectedAccountName(SharedPrefUtils.getEmailId(fragment.preferences));

                final ContentStateApi contentStateApi = CloudEndPointsUtils.updateBuilder(new ContentStateApi.Builder(transport, factory, credential))
                        .setRootUrl("https://1-dot-client-module-dot-able-door-616.appspot.com/_ah/api/").build();

                try {
                    contentStateApi.update(userId, ContentType.MUSIC.name(), metaHash, ContentType.State.VISIBLE.name(), visible).execute();
                } catch (IOException e) {
                    e.printStackTrace();
                    failed = true; //mark failed
                }
                return failed;
            }).or(Boolean.TRUE);
>>>>>>> 12d2bd2b

        }

        @Override
        protected void onPostExecute(Boolean failed) {

            super.onPostExecute(failed);
            if (failed) {
                updateDatabase(myLibraryFragmentWeakReference, visible, metaHash, userId, type);
                MiscUtils.useContextFromFragment(myLibraryFragmentWeakReference, context -> {
                    Toast.makeText(context, "Network error", Toast.LENGTH_SHORT).show();
                });
            }
        }
    }


    // type == 0 for cursor object, type == 1 for Song object
    private static synchronized void updateDatabase(WeakReference<MyLibraryFragment> myLibraryFragmentWeakReference,
                                                    final boolean newVisibility,
                                                    String metaHash,
                                                    long userId, byte type) {

        final ContentResolver resolver = MiscUtils.useContextFromFragment(myLibraryFragmentWeakReference, ContextWrapper::getContentResolver).orNull();
        //sanity check
        if (resolver == null || userId == 0)
            return;

        ContentValues values = new ContentValues();
        values.put(SongHelper.COLUMN_VISIBILITY, newVisibility);

        int updated = resolver.update(
                SongProvider.CONTENT_URI,
                values,
                SongHelper.COLUMN_META_HASH + " = ?",
                new String[]{metaHash + ""});

        if (type == StaticData.zeroByte) {
            //flip in recent list
            MiscUtils.runOnUiThreadFragment(myLibraryFragmentWeakReference, (MyLibraryFragment fragment) -> {
                if (fragment.parentAdapter != null) {
<<<<<<< HEAD
                    //fragment.parentAdapter.updateVisibility(metaHash, visibility);
                    fragment.parentAdapter.updateVisibility(metaHash, newVisibility);
=======
                    fragment.parentAdapter.updateVisibility(metaHash,newVisibility);
>>>>>>> 12d2bd2b
                }
            });
        }

        Log.i("Ayush", "Toggle Visibility " + updated + " " + metaHash + " " + newVisibility);
    }
<<<<<<< HEAD
=======

>>>>>>> 12d2bd2b
}<|MERGE_RESOLUTION|>--- conflicted
+++ resolved
@@ -242,11 +242,7 @@
                     StaticData.zeroByte)
                     .executeOnExecutor(visibilityHandler);
             //flip
-<<<<<<< HEAD
-            updateDatabase(new WeakReference<>(this), !visible, metaHash, myUserId, position, StaticData.zeroByte);
-=======
             updateDatabase(new WeakReference<>(this), !visible, metaHash, myUserId,StaticData.zeroByte);
->>>>>>> 12d2bd2b
 
         } else if (message instanceof Song) {
 
@@ -257,21 +253,11 @@
             new ToggleVisibility(MyLibraryFragment.this,
                     song.visibility,
                     song.getFileHash(),
-<<<<<<< HEAD
-                    myUserId, position, StaticData.oneByte
-
-            ).executeOnExecutor(visibilityHandler
-                    //flip
-            );
-            //flip
-            updateDatabase(new WeakReference<>(this), !song.visibility, song.getFileHash(), myUserId, position, StaticData.oneByte);
-=======
                     myUserId,
                     StaticData.oneByte)
                     .executeOnExecutor(visibilityHandler);
             //flip
             updateDatabase(new WeakReference<>(this), !song.visibility, song.getFileHash(), myUserId,StaticData.oneByte);
->>>>>>> 12d2bd2b
 
         } else
             throw new IllegalArgumentException("Unknown type handed over");
@@ -303,11 +289,6 @@
             return MiscUtils.useFragment(myLibraryFragmentWeakReference, fragment -> {
                 boolean failed = false;
 
-<<<<<<< HEAD
-            if (failed) {
-                updateDatabase(myLibraryFragmentWeakReference, param1 != 1, param2, param3, param4, param5);
-            }
-=======
                 final HttpTransport transport = new NetHttpTransport();
                 final JsonFactory factory = new JacksonFactory();
                 final GoogleAccountCredential credential = GoogleAccountCredential
@@ -325,7 +306,6 @@
                 }
                 return failed;
             }).or(Boolean.TRUE);
->>>>>>> 12d2bd2b
 
         }
 
@@ -367,20 +347,11 @@
             //flip in recent list
             MiscUtils.runOnUiThreadFragment(myLibraryFragmentWeakReference, (MyLibraryFragment fragment) -> {
                 if (fragment.parentAdapter != null) {
-<<<<<<< HEAD
-                    //fragment.parentAdapter.updateVisibility(metaHash, visibility);
-                    fragment.parentAdapter.updateVisibility(metaHash, newVisibility);
-=======
                     fragment.parentAdapter.updateVisibility(metaHash,newVisibility);
->>>>>>> 12d2bd2b
                 }
             });
         }
 
         Log.i("Ayush", "Toggle Visibility " + updated + " " + metaHash + " " + newVisibility);
     }
-<<<<<<< HEAD
-=======
-
->>>>>>> 12d2bd2b
 }