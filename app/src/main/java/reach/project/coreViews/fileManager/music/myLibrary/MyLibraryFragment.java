package reach.project.coreViews.fileManager.music.myLibrary;

import android.content.Context;
import android.content.SharedPreferences;
import android.database.Cursor;
import android.os.Bundle;
import android.support.annotation.NonNull;
import android.support.annotation.Nullable;
import android.support.v4.app.Fragment;
import android.support.v4.app.LoaderManager;
import android.support.v4.content.CursorLoader;
import android.support.v4.content.Loader;
import android.util.Log;
import android.view.LayoutInflater;
import android.view.View;
import android.view.ViewGroup;
import android.widget.TextView;

import java.util.ArrayList;
import java.util.Collections;
import java.util.List;

import javax.annotation.Nonnull;

import reach.project.R;
import reach.project.core.StaticData;
import reach.project.coreViews.myProfile.EmptyRecyclerView;
import reach.project.music.MySongsHelper;
import reach.project.music.MySongsProvider;
import reach.project.music.ReachDatabase;
import reach.project.music.SongCursorHelper;
import reach.project.music.SongHelper;
import reach.project.music.SongProvider;
import reach.project.reachProcess.auxiliaryClasses.MusicData;
import reach.project.utils.MiscUtils;
import reach.project.utils.SharedPrefUtils;
import reach.project.utils.viewHelpers.CustomLinearLayoutManager;
import reach.project.utils.viewHelpers.HandOverMessage;

/**
 * Created by dexter on 25/11/15.
 */
public class MyLibraryFragment extends Fragment implements HandOverMessage,
        LoaderManager.LoaderCallbacks<Cursor> {

    private static long userId = 0;

    private EmptyRecyclerView mRecyclerView;

    public static MyLibraryFragment getInstance(String header) {

        final Bundle args = new Bundle();
        args.putString("header", header);
        MyLibraryFragment fragment = new MyLibraryFragment();
        fragment.setArguments(args);
        return fragment;
    }

    @Nullable
    private ParentAdapter parentAdapter;

    @Nullable
    @Override
    public View onCreateView(LayoutInflater inflater, ViewGroup container, Bundle savedInstanceState) {

        final View rootView = inflater.inflate(R.layout.fragment_filemanager_music_mylibrary, container, false);
        final Context context = mRecyclerView.getContext();
        final TextView emptyViewText = (TextView) rootView.findViewById(R.id.empty_textView);
        emptyViewText.setText("Dawg");

        mRecyclerView = (EmptyRecyclerView) rootView.findViewById(R.id.recyclerView);
        mRecyclerView.setEmptyView(rootView.findViewById(R.id.empty_imageView));
        parentAdapter = new ParentAdapter(this, this);
        mRecyclerView.setLayoutManager(new CustomLinearLayoutManager(context));
        mRecyclerView.setAdapter(parentAdapter);

        final SharedPreferences preferences = context.getSharedPreferences("Reach", Context.MODE_PRIVATE);
        userId = SharedPrefUtils.getServerId(preferences);

        getLoaderManager().initLoader(StaticData.MY_LIBRARY_LOADER, null, this);

        return rootView;
    }


    @Override
    public void onDestroyView() {

        super.onDestroyView();
        getLoaderManager().destroyLoader(StaticData.MY_LIBRARY_LOADER);
        if (parentAdapter != null)
            parentAdapter.close();
    }

    // The song is being played here
    @Override
    public void handOverMessage(@Nonnull Object message) {
        // Cursor is used for full list songs
        if (message instanceof Cursor) {

            final Cursor cursor = (Cursor) message;
            final int count = cursor.getColumnCount();

            // To play songs of the user (not the downloaded ones)
            if (count == MySongsHelper.DISK_LIST.length) {

                final MusicData musicData = MySongsHelper.getMusicData(cursor, userId);
                MiscUtils.playSong(musicData, getContext());
            } else if (count == SongHelper.MUSIC_DATA_LIST.length) {

            }
            //To play the songs downloaded from reach
            else if (count == SongHelper.MUSIC_DATA_LIST.length) {

                final MusicData musicData = SongHelper.getMusicData(cursor);
                MiscUtils.playSong(musicData, getContext());
            } else
                throw new IllegalArgumentException("Unknown column count found");
            // Music Data is used for recent list songs
        } else if (message instanceof MusicData) {
            MiscUtils.playSong((MusicData) message, getContext());
        } else
            throw new IllegalArgumentException("Unknown type handed over");
    }

    @Override
    public Loader<Cursor> onCreateLoader(int id, Bundle args) {

        if (id == StaticData.MY_LIBRARY_LOADER)
            return new CursorLoader(getActivity(),
                    SongProvider.CONTENT_URI,
                    SongCursorHelper.SONG_HELPER.getProjection(),
                    SongHelper.COLUMN_STATUS + " = ? and (" + //show only finished
                            SongHelper.COLUMN_OPERATION_KIND + " = ? or " + //show only finished downloads
                            SongHelper.COLUMN_OPERATION_KIND + " = ?)",  //and own songs
                    new String[]{
                            ReachDatabase.Status.FINISHED.getString(),
                            ReachDatabase.OperationKind.DOWNLOAD_OP.getString(),
                            ReachDatabase.OperationKind.OWN.getString()},
                    SongHelper.COLUMN_DISPLAY_NAME + " COLLATE NOCASE");
        return null;
    }

    @Override
    public void onLoadFinished(Loader<Cursor> loader, Cursor data) {

        if (data == null || data.isClosed() || parentAdapter == null)
            return;

        final int count = data.getCount();
        if (loader.getId() == StaticData.MY_LIBRARY_LOADER) {

<<<<<<< HEAD
            Log.i("Ayush", "MyLibrary file manager " + count);

=======
//            Log.i("Ayush", "MyLibrary file manager " + count);
            StaticData.librarySongsCount = count;
>>>>>>> 5417a1e6
            parentAdapter.setNewMyLibraryCursor(data);
            if (count != parentAdapter.getItemCount() - 1) //update only if count has changed
                parentAdapter.updateRecentMusic(getRecentMyLibrary());
<<<<<<< HEAD
=======


        } else if (loader.getId() == StaticData.DOWNLOAD_LOADER) {

//            Log.i("Ayush", "Downloaded file manager " + count);
            StaticData.downloadedSongsCount = count;
            parentAdapter.setNewDownLoadCursor(data);
            if (count != parentAdapter.downloadedCount) //update only if count has changed
                parentAdapter.updateRecentMusic(getRecentDownloaded());

>>>>>>> 5417a1e6
        }
        mRecyclerView.checkIfEmpty(parentAdapter.getItemCount());
    }

    @Override
    public void onLoaderReset(Loader<Cursor> loader) {

        if (parentAdapter == null)
            return;

        if (loader.getId() == StaticData.MY_LIBRARY_LOADER)
            parentAdapter.setNewMyLibraryCursor(null);
    }

    @NonNull
    private List<MusicData> getRecentMyLibrary() {

        final Cursor cursor = getContext().getContentResolver().query(MySongsProvider.CONTENT_URI,
                MySongsHelper.DISK_LIST,
                null, null, //all songs
                MySongsHelper.COLUMN_DATE_ADDED + " DESC, " +
                        MySongsHelper.COLUMN_DISPLAY_NAME + " COLLATE NOCASE ASC LIMIT 20");

        if (cursor == null)
            return Collections.emptyList();

        final List<MusicData> latestMyLibrary = new ArrayList<>(cursor.getCount());
        while (cursor.moveToNext())
            latestMyLibrary.add(MySongsHelper.getMusicData(cursor, userId));

        cursor.close();

        return latestMyLibrary;
    }
}<|MERGE_RESOLUTION|>--- conflicted
+++ resolved
@@ -64,7 +64,7 @@
     public View onCreateView(LayoutInflater inflater, ViewGroup container, Bundle savedInstanceState) {
 
         final View rootView = inflater.inflate(R.layout.fragment_filemanager_music_mylibrary, container, false);
-        final Context context = mRecyclerView.getContext();
+        final Context context = rootView.getContext();
         final TextView emptyViewText = (TextView) rootView.findViewById(R.id.empty_textView);
         emptyViewText.setText("Dawg");
 
@@ -150,29 +150,16 @@
         final int count = data.getCount();
         if (loader.getId() == StaticData.MY_LIBRARY_LOADER) {
 
-<<<<<<< HEAD
             Log.i("Ayush", "MyLibrary file manager " + count);
-
-=======
-//            Log.i("Ayush", "MyLibrary file manager " + count);
             StaticData.librarySongsCount = count;
->>>>>>> 5417a1e6
             parentAdapter.setNewMyLibraryCursor(data);
             if (count != parentAdapter.getItemCount() - 1) //update only if count has changed
                 parentAdapter.updateRecentMusic(getRecentMyLibrary());
-<<<<<<< HEAD
-=======
-
 
         } else if (loader.getId() == StaticData.DOWNLOAD_LOADER) {
 
 //            Log.i("Ayush", "Downloaded file manager " + count);
             StaticData.downloadedSongsCount = count;
-            parentAdapter.setNewDownLoadCursor(data);
-            if (count != parentAdapter.downloadedCount) //update only if count has changed
-                parentAdapter.updateRecentMusic(getRecentDownloaded());
-
->>>>>>> 5417a1e6
         }
         mRecyclerView.checkIfEmpty(parentAdapter.getItemCount());
     }
