package reach.project.coreViews.fileManager.apps;

import android.content.pm.PackageManager;
import android.support.annotation.Nullable;
import android.support.v7.widget.RecyclerView;
import android.view.View;

import java.io.Closeable;
import java.lang.ref.WeakReference;
import java.util.List;

import javax.annotation.Nonnull;

<<<<<<< HEAD
import reach.project.apps.App;
import reach.project.coreViews.friends.HandOverMessageExtra;
=======
import reach.project.R;
import reach.project.apps.App;
import reach.project.coreViews.fileManager.HandOverMessageExtra;
>>>>>>> d3a596ee
import reach.project.utils.viewHelpers.HandOverMessage;
import reach.project.utils.viewHelpers.MoreQualifier;
import reach.project.utils.viewHelpers.SimpleRecyclerAdapter;

/**
 * Created by dexter on 25/11/15.
 */
class RecentAdapter extends SimpleRecyclerAdapter<App, AppItemHolder> implements MoreQualifier, Closeable {

    private final PackageManager packageManager;
    private final VisibilityHook visibilityHook;
<<<<<<< HEAD

=======
>>>>>>> d3a596ee

    public RecentAdapter(List<App> messageList,
                         HandOverMessage<App> handOverMessage,
                         PackageManager packageManager,
<<<<<<< HEAD
                         int resourceId, VisibilityHook visibilityHook) {
=======
                         int resourceId,
                         VisibilityHook visibilityHook) {
>>>>>>> d3a596ee

        super(messageList, handOverMessage, resourceId);
        this.visibilityHook = visibilityHook;
        this.packageManager = packageManager;
    }

    private final HandOverMessageExtra<App> handOverMessageExtra = new HandOverMessageExtra<App>() {
        @Override
        public void handOverMessage(@Nonnull Integer position) {
            RecentAdapter.this.handOverMessage(position);
        }

        @Override
        public App getExtra(@Nonnull Integer position) {

            final App app = getItem(position);
            if (app != null)
                return app;
            else
                throw new IllegalStateException("App has been corrupted");
        }
<<<<<<< HEAD
=======

        @Override
        public void putExtra(int position, App item) {

        }

        @Override
        public void handOverAppVisibilityMessage(String packageName) {
            visibilityHook.handOverAppVisibility(packageName);
        }

        @Override
        public void handOverSongVisibilityMessage(int position, Object message) {

        }
>>>>>>> d3a596ee
    };

    @Override
    public int getItemCount() {
        int size = super.getItemCount();
        return size < 4 ? size : 4;
    }

    @Nullable
    private WeakReference<RecyclerView.Adapter> adapterWeakReference = null;

    /**
     * MUST CALL FROM UI THREAD
     *
     * @param newMessages the new collection to display
     */
    public void updateRecent(List<App> newMessages) {

        getMessageList().clear();

        synchronized (getMessageList()) {
            getMessageList().addAll(newMessages);
        }

        notifyDataSetChanged();
        final RecyclerView.Adapter adapter;
        if (adapterWeakReference != null && (adapter = adapterWeakReference.get()) != null)
            adapter.notifyDataSetChanged();
    }

    @Override
    public AppItemHolder getViewHolder(View itemView, HandOverMessage<Integer> handOverMessage) {
        return new AppItemHolder(itemView, handOverMessageExtra);
    }

    @Override
    public long getItemId(App item) {
        return item.packageName.hashCode();
    }

    @Override
    public void onBindViewHolder(AppItemHolder holder, App item) {

<<<<<<< HEAD
        holder.position = holder.getAdapterPosition();
=======
        holder.menuData.setPosition(holder.getAdapterPosition());
>>>>>>> d3a596ee
        holder.appName.setText(item.applicationName);
        try {
            holder.appIcon.setImageDrawable(packageManager.getApplicationIcon(item.packageName));
        } catch (PackageManager.NameNotFoundException ignored) {
            holder.appIcon.setImageDrawable(null);
        }

<<<<<<< HEAD
        /*//if contains and is true
        if (visibilityHook.isVisible(item.packageName)) {
            holder.toggleButton.setImageResource(R.drawable.icon_everyone);
            holder.toggleText.setText("Everyone");
        }
        else {
            holder.toggleButton.setImageResource(R.drawable.icon_locked);
            holder.toggleText.setText("Only Me");
        }*/
=======
        //if contains and is true
        if (visibilityHook.isVisible(item.packageName)) {
            holder.toggleImage.setImageResource(R.drawable.icon_everyone);
            //holder.toggleText.setText("Everyone");
        }
        else {
            holder.toggleImage.setImageResource(R.drawable.icon_locked);
            //holder.toggleText.setText("Only Me");
        }
>>>>>>> d3a596ee
    }

    @Override
    public void passNewAdapter(WeakReference<RecyclerView.Adapter> adapterWeakReference) {
        this.adapterWeakReference = adapterWeakReference;
    }

    public synchronized void visibilityChanged(String packageName) {

        final List<App> recentApps = getMessageList();

        int position = -1;
        for (int index = 0; index < recentApps.size(); index++)
            if (recentApps.get(index).packageName.equals(packageName)) {
                position = index;
                break;
            }

        //recent adapter might not contain everything, as is limited to 4
        if (position < getItemCount())
            notifyItemChanged(position);

        final RecyclerView.Adapter adapter;
        if (adapterWeakReference != null && (adapter = adapterWeakReference.get()) != null)
            adapter.notifyItemChanged(position); //position will be same
    }

    @Override
    public void close() {
        getMessageList().clear();
    }

    public interface VisibilityHook {

        boolean isVisible(String packageName);
<<<<<<< HEAD
=======

        void handOverAppVisibility(String packageName);
>>>>>>> d3a596ee
    }
}<|MERGE_RESOLUTION|>--- conflicted
+++ resolved
@@ -11,14 +11,9 @@
 
 import javax.annotation.Nonnull;
 
-<<<<<<< HEAD
-import reach.project.apps.App;
-import reach.project.coreViews.friends.HandOverMessageExtra;
-=======
 import reach.project.R;
 import reach.project.apps.App;
 import reach.project.coreViews.fileManager.HandOverMessageExtra;
->>>>>>> d3a596ee
 import reach.project.utils.viewHelpers.HandOverMessage;
 import reach.project.utils.viewHelpers.MoreQualifier;
 import reach.project.utils.viewHelpers.SimpleRecyclerAdapter;
@@ -30,20 +25,12 @@
 
     private final PackageManager packageManager;
     private final VisibilityHook visibilityHook;
-<<<<<<< HEAD
-
-=======
->>>>>>> d3a596ee
 
     public RecentAdapter(List<App> messageList,
                          HandOverMessage<App> handOverMessage,
                          PackageManager packageManager,
-<<<<<<< HEAD
-                         int resourceId, VisibilityHook visibilityHook) {
-=======
                          int resourceId,
                          VisibilityHook visibilityHook) {
->>>>>>> d3a596ee
 
         super(messageList, handOverMessage, resourceId);
         this.visibilityHook = visibilityHook;
@@ -65,8 +52,6 @@
             else
                 throw new IllegalStateException("App has been corrupted");
         }
-<<<<<<< HEAD
-=======
 
         @Override
         public void putExtra(int position, App item) {
@@ -82,7 +67,6 @@
         public void handOverSongVisibilityMessage(int position, Object message) {
 
         }
->>>>>>> d3a596ee
     };
 
     @Override
@@ -126,11 +110,7 @@
     @Override
     public void onBindViewHolder(AppItemHolder holder, App item) {
 
-<<<<<<< HEAD
-        holder.position = holder.getAdapterPosition();
-=======
         holder.menuData.setPosition(holder.getAdapterPosition());
->>>>>>> d3a596ee
         holder.appName.setText(item.applicationName);
         try {
             holder.appIcon.setImageDrawable(packageManager.getApplicationIcon(item.packageName));
@@ -138,17 +118,6 @@
             holder.appIcon.setImageDrawable(null);
         }
 
-<<<<<<< HEAD
-        /*//if contains and is true
-        if (visibilityHook.isVisible(item.packageName)) {
-            holder.toggleButton.setImageResource(R.drawable.icon_everyone);
-            holder.toggleText.setText("Everyone");
-        }
-        else {
-            holder.toggleButton.setImageResource(R.drawable.icon_locked);
-            holder.toggleText.setText("Only Me");
-        }*/
-=======
         //if contains and is true
         if (visibilityHook.isVisible(item.packageName)) {
             holder.toggleImage.setImageResource(R.drawable.icon_everyone);
@@ -158,7 +127,6 @@
             holder.toggleImage.setImageResource(R.drawable.icon_locked);
             //holder.toggleText.setText("Only Me");
         }
->>>>>>> d3a596ee
     }
 
     @Override
@@ -194,10 +162,7 @@
     public interface VisibilityHook {
 
         boolean isVisible(String packageName);
-<<<<<<< HEAD
-=======
 
         void handOverAppVisibility(String packageName);
->>>>>>> d3a596ee
     }
 }