package reach.project.coreViews;

import android.app.Activity;
import android.app.AlertDialog;
import android.app.PendingIntent;
import android.content.ContentResolver;
import android.content.ContentValues;
import android.content.Context;
import android.content.DialogInterface;
import android.content.Intent;
import android.content.SharedPreferences;
import android.database.Cursor;
import android.graphics.Bitmap;
import android.graphics.Typeface;
import android.os.AsyncTask;
import android.os.Bundle;
import android.provider.ContactsContract;
import android.support.annotation.Nullable;
import android.support.v4.app.Fragment;
import android.support.v4.app.LoaderManager;
import android.support.v4.app.NotificationCompat;
import android.support.v4.app.NotificationManagerCompat;
import android.support.v4.content.CursorLoader;
import android.support.v4.content.Loader;
import android.support.v4.widget.SwipeRefreshLayout;
import android.support.v7.app.ActionBar;
import android.support.v7.app.AppCompatActivity;
import android.support.v7.widget.SearchView;
import android.text.TextUtils;
import android.util.Log;
import android.util.TypedValue;
import android.view.LayoutInflater;
import android.view.Menu;
import android.view.MenuInflater;
import android.view.MenuItem;
import android.view.View;
import android.view.ViewGroup;
import android.view.animation.Animation;
import android.view.animation.BounceInterpolator;
import android.view.animation.ScaleAnimation;
import android.view.inputmethod.InputMethodManager;
import android.widget.AbsListView;
import android.widget.AdapterView;
import android.widget.ArrayAdapter;
import android.widget.EditText;
import android.widget.LinearLayout;
import android.widget.ListView;
import android.widget.TextView;
import android.widget.Toast;

import com.commonsware.cwac.merge.MergeAdapter;
import com.getbase.floatingactionbutton.FloatingActionsMenu;
import com.google.common.base.Optional;
import com.google.common.base.Predicate;
import com.squareup.picasso.Picasso;

import java.io.IOException;
import java.lang.ref.WeakReference;
import java.security.KeyManagementException;
import java.security.NoSuchAlgorithmException;
import java.util.ArrayList;
import java.util.Collections;
import java.util.Comparator;
import java.util.HashSet;
import java.util.List;
import java.util.concurrent.atomic.AtomicBoolean;

import reach.backend.entities.userApi.model.MyString;
import reach.project.R;
import reach.project.adapter.ReachAllContactsAdapter;
import reach.project.adapter.ReachContactsAdapter;
import reach.project.core.PushActivity;
import reach.project.core.StaticData;
import reach.project.database.contentProvider.ReachFriendsProvider;
import reach.project.database.sql.ReachFriendsHelper;
import reach.project.utils.MiscUtils;
import reach.project.utils.QuickSyncFriends;
import reach.project.utils.SendSMS;
import reach.project.utils.SharedPrefUtils;
import reach.project.utils.SuperInterface;
import reach.project.utils.auxiliaryClasses.DoWork;
import reach.project.viewHelpers.Contact;

public class ContactsListFragment extends Fragment implements
        SearchView.OnQueryTextListener,
        SearchView.OnCloseListener,
        LoaderManager.LoaderCallbacks<Cursor> {

    private TextView notificationCount;
    private View emptyFriends, emptyInvite;

    private FloatingActionsMenu actionMenu;
    private SwipeRefreshLayout swipeRefreshLayout;
    private SearchView searchView;

    private ScaleAnimation translation;

    private SharedPreferences sharedPrefs;
    private SuperInterface mListener;

    private ReachContactsAdapter reachContactsAdapter;
    private ReachAllContactsAdapter inviteAdapter;
    private MergeAdapter mergeAdapter;

    private static final AtomicBoolean
            pinging = new AtomicBoolean(false), //are we pinging ?
            synchronizing = new AtomicBoolean(false), //are we synchronizing ?
            synchronizeOnce = new AtomicBoolean(false); //have we already synchronized ?

    private final String inviteKey = "invite_sent";

    private String mCurFilter, selection;
    private String[] selectionArguments;

    private static String phoneNumber = "";

    private static WeakReference<ContactsListFragment> reference = null;

    private static long serverId;

    public static void setNotificationCount(int count) {

        final ContactsListFragment fragment;
        if (reference == null || (fragment = reference.get()) == null || fragment.notificationCount == null)
            return;
        fragment.notificationCount.setText("" + count);
    }

    private final View.OnClickListener openNotification = new View.OnClickListener() {
        @Override
        public void onClick(View v) {
            mListener.onOpenNotificationDrawer();
        }
    };

    private final AdapterView.OnItemClickListener clickListener = new AdapterView.OnItemClickListener() {

        @Override
        public void onItemClick(final AdapterView<?> adapterView, final View view, int position, long l) {

            final Object object = adapterView.getAdapter().getItem(position);

            if (object instanceof Cursor) {

                final Cursor cursor = (Cursor) object;
                final long id = cursor.getLong(0);
                final short status = cursor.getShort(5);


                if (mListener != null) {
                    if (status < 2)
                        mListener.onOpenLibrary(id);
                    else
                        mListener.onOpenProfileView(id);
                }
            } else if (object instanceof Contact) {

                final Contact contact = (Contact) object;
                if (contact.isInviteSent()) return;

                final String msg = "Hey! Checkout and download my phone music collection with just a click!" +
                        ".\nhttp://letsreach.co/app\n--\n" +
                        SharedPrefUtils.getUserName(sharedPrefs);
                final EditText input = new EditText(view.getContext());

                input.setBackgroundResource(0);
                input.setTextSize(TypedValue.COMPLEX_UNIT_SP, 16);
                input.setTextColor(view.getContext().getResources().getColor(R.color.darkgrey));
                final LinearLayout.LayoutParams lp = new LinearLayout.LayoutParams(
                        LinearLayout.LayoutParams.WRAP_CONTENT,
                        LinearLayout.LayoutParams.WRAP_CONTENT);
                input.setLayoutParams(lp);
                input.setText(msg);

            }
        }
    };

    private final SwipeRefreshLayout.OnRefreshListener refreshListener = new SwipeRefreshLayout.OnRefreshListener() {
        @Override
        public void onRefresh() {

            if (!pinging.get()) {

                Log.i("Ayush", "Starting refresh !");
                pinging.set(true);
                new LocalUtils.SendPing().executeOnExecutor(StaticData.threadPool, swipeRefreshLayout);
            }
        }
    };

    private final AbsListView.OnScrollListener scrollListener = new AbsListView.OnScrollListener() {

        @Override
        public void onScrollStateChanged(AbsListView absListView, int i) {

        }

        @Override
        public void onScroll(AbsListView view, int firstVisibleItem,
                             int visibleItemCount, int totalItemCount) {

            boolean enable = false;
            if (view.getChildCount() > 0) {

                final boolean firstItemVisible = view.getFirstVisiblePosition() == 0;
                final boolean topOfFirstItemVisible = view.getChildAt(0).getTop() == 0;
                enable = firstItemVisible && topOfFirstItemVisible;
            }

            swipeRefreshLayout.setEnabled(enable);
        }
    };

    private final View.OnClickListener pushLibraryListener = new View.OnClickListener() {
        @Override
        public void onClick(View v) {

            mListener.onOpenPushLibrary();
        }
    };

<<<<<<< HEAD
=======
    private final View.OnClickListener inviteFriendListener = new View.OnClickListener() {
        @Override
        public void onClick(View v) {
            mListener.onOpenInvitePage();
        }
    };

    public ContactsListFragment() {
    }

    private static WeakReference<ContactsListFragment> reference = null;
>>>>>>> 68124cec

    public static ContactsListFragment newInstance() {

        ContactsListFragment fragment;
        if (reference == null || (fragment = reference.get()) == null) {
            Log.i("Ayush", "Creating new instance of contacts list fragment");
            reference = new WeakReference<>(fragment = new ContactsListFragment());
        } else
            Log.i("Ayush", "Reusing contacts list fragment object :)");

        return fragment;
    }

    @Override
    public void onDestroyView() {

        //clean up
        pinging.set(false);
        synchronizing.set(false);

        getLoaderManager().destroyLoader(StaticData.FRIENDS_LOADER);
        if (reachContactsAdapter != null && reachContactsAdapter.getCursor() != null && !reachContactsAdapter.getCursor().isClosed())
            reachContactsAdapter.getCursor().close();

        if (inviteAdapter != null)
            inviteAdapter.cleanUp();

        sharedPrefs.edit().putStringSet(inviteKey, LocalUtils.inviteSentTo).apply();
        //listView.setOnScrollListener(null);
        if (searchView != null) {
            searchView.setOnQueryTextListener(null);
            searchView.setOnCloseListener(null);
            searchView.setQuery(null, false);
            ((InputMethodManager) getActivity().getSystemService(Context.INPUT_METHOD_SERVICE))
                    .hideSoftInputFromWindow(searchView.getWindowToken(), 0);
        }

        searchView = null;
        super.onDestroyView();
    }

    @Override
    public void onCreate(Bundle savedInstanceState) {

        super.onCreate(savedInstanceState);

        final Activity activity = getActivity();
        if (activity == null || activity.isFinishing())
            return;

        mListener.setUpDrawer();
        mListener.toggleDrawer(false);
        mListener.toggleSliding(true);
        /*if (getArguments().getBoolean("first", false))
            new InfoDialog().show(getChildFragmentManager(),"info_dialog");*/
        translation = LocalUtils.createScaleAnimation();
        sharedPrefs = activity.getSharedPreferences("Reach", Context.MODE_MULTI_PROCESS);
        serverId = SharedPrefUtils.getServerId(sharedPrefs);
        phoneNumber = SharedPrefUtils.getPhoneNumber(sharedPrefs);

        //clean up
        pinging.set(false);
        synchronizing.set(false);
        synchronizeOnce.set(false);
        LocalUtils.contactData.clear();
        LocalUtils.inviteSentTo.clear();
        //create adapters
        inviteAdapter = new ReachAllContactsAdapter(activity, R.layout.allcontacts_user, LocalUtils.contactData) {

            @Override
            protected void onEmptyContacts() {
                mergeAdapter.setActive(emptyInvite, true);
                mergeAdapter.setActive(inviteAdapter, false);
            }

            @Override
            protected void onNotEmptyContacts() {
                mergeAdapter.setActive(emptyInvite, false);
                mergeAdapter.setActive(inviteAdapter, true);
            }
        };

        reachContactsAdapter = new ReachContactsAdapter(activity, R.layout.myreach_item, null, 0, serverId);
        mergeAdapter = new MergeAdapter();
        //setup friends adapter
        mergeAdapter.addView(LocalUtils.createFriendsHeader(activity));
        mergeAdapter.addView(emptyFriends = LocalUtils.friendsEmpty(activity), false);
        mergeAdapter.setActive(emptyFriends, false);
        mergeAdapter.addAdapter(reachContactsAdapter);
        //setup invite adapter
        mergeAdapter.addView(LocalUtils.createInviteHeader(activity));
        mergeAdapter.addView(emptyInvite = LocalUtils.inviteEmpty(activity), false);
        mergeAdapter.setActive(emptyInvite, false);
        mergeAdapter.addAdapter(inviteAdapter);
        //mark those who we have already invited !
        LocalUtils.inviteSentTo.addAll(sharedPrefs.getStringSet(inviteKey, new HashSet<String>()));
    }

    @Override
    public View onCreateView(LayoutInflater inflater,
                             @Nullable ViewGroup container,
                             @Nullable Bundle savedInstanceState) {

        final View rootView = inflater.inflate(R.layout.fragment_contacts, container, false);
        if (serverId == 0 || TextUtils.isEmpty(phoneNumber))
            return null;

        final ActionBar actionBar = ((AppCompatActivity) getActivity()).getSupportActionBar();
        if (actionBar != null) {
            actionBar.show();
            actionBar.setTitle("Reach");
            mListener.setUpNavigationViews();
        }

        actionMenu = (FloatingActionsMenu) rootView.findViewById(R.id.right_labels);
        rootView.findViewById(R.id.share_music_fab).setOnClickListener(pushLibraryListener);

        swipeRefreshLayout = (SwipeRefreshLayout) rootView.findViewById(R.id.swipeContainerContacts);
        swipeRefreshLayout.setColorSchemeColors(getResources().getColor(R.color.reach_color), getResources().getColor(R.color.reach_grey));
        swipeRefreshLayout.setBackgroundResource(R.color.white);
        swipeRefreshLayout.setOnRefreshListener(refreshListener);

        final ListView listView = (ListView) rootView.findViewById(R.id.contactsList);
        listView.setDivider(null);
        listView.setDividerHeight(0);
        listView.setOnItemClickListener(clickListener);
        listView.setOnScrollListener(scrollListener);
        listView.setAdapter(mergeAdapter);

        selection = null;
        selectionArguments = null;

        //we have not already synchronized !
        if (!synchronizeOnce.get() && !synchronizing.get()) {

<<<<<<< HEAD
            //contact sync will call send ping as well
            synchronizing.set(true);
            pinging.set(true);
            swipeRefreshLayout.post(new Runnable() {
                @Override
                public void run() {
                    swipeRefreshLayout.setRefreshing(true);
                }
            });
            new LocalUtils.ContactsSync().executeOnExecutor(StaticData.threadPool, swipeRefreshLayout);
            new LocalUtils.InitializeData(mergeAdapter, inviteAdapter, emptyInvite).executeOnExecutor(StaticData.threadPool);
        } else if (!pinging.get()) {
=======
        actionMenu = (FloatingActionsMenu) rootView.findViewById(R.id.right_labels);
        listView.setOnScrollListener(scrollListener);
        FloatingActionButton actionButton = (FloatingActionButton) rootView.findViewById(R.id.share_music_fab);
        FloatingActionButton inviteFriendButton = (FloatingActionButton) rootView.findViewById(R.id.invite_friend_fab);
        actionButton.setOnClickListener(pushLibraryListener);
        inviteFriendButton.setOnClickListener(inviteFriendListener);
>>>>>>> 68124cec

            //if not pinging send a ping !
            pinging.set(true);
            swipeRefreshLayout.post(new Runnable() {
                @Override
                public void run() {
                    swipeRefreshLayout.setRefreshing(true);
                }
            });
            new LocalUtils.SendPing().executeOnExecutor(StaticData.threadPool, swipeRefreshLayout);
        }

        getLoaderManager().initLoader(StaticData.FRIENDS_LOADER, null, this);
        return rootView;
    }

    @Override
    public Loader<Cursor> onCreateLoader(int id, Bundle args) {

        if (id == StaticData.FRIENDS_LOADER)
            return new CursorLoader(getActivity(),
                    ReachFriendsProvider.CONTENT_URI,
                    ReachContactsAdapter.requiredProjection,
                    selection,
                    selectionArguments,
                    ReachFriendsHelper.COLUMN_STATUS + " ASC");
        else
            return null;
    }

    @Override
    public void onLoadFinished(Loader<Cursor> loader, Cursor data) {

        if (loader.getId() != StaticData.FRIENDS_LOADER || data == null || data.isClosed())
            return;

        reachContactsAdapter.swapCursor(data);
        final int count = data.getCount();

        if (count == 0) {

            mergeAdapter.setActive(emptyFriends, true);
            mergeAdapter.setActive(reachContactsAdapter, false);
            actionMenu.setVisibility(View.GONE);
        } else {

            mergeAdapter.setActive(emptyFriends, false);
            mergeAdapter.setActive(reachContactsAdapter, true);
            if (!SharedPrefUtils.getFirstIntroSeen(sharedPrefs)) {
                StaticData.threadPool.execute(LocalUtils.devikaSendMeSomeLove);
                SharedPrefUtils.setFirstIntroSeen(sharedPrefs);
            }
            //bounce ?
            actionMenu.setVisibility(View.VISIBLE);
            if (!translation.hasStarted())
                actionMenu.startAnimation(translation);
        }
    }

    @Override
    public void onLoaderReset(Loader<Cursor> loader) {

        if (loader.getId() == StaticData.FRIENDS_LOADER) {
            reachContactsAdapter.swapCursor(null);
            actionMenu.setVisibility(View.GONE);
        }
    }

    @Override
    public boolean onClose() {

//        selection = null;
//        selectionArguments = null;
//        searchView.setQuery(null, true);
//
//        inviteAdapter.getFilter().filter(null);
//        getLoaderManager().restartLoader(StaticData.FRIENDS_LOADER, null, this);
//        return false;
        return onQueryTextChange(null);
    }

    @Override
    public boolean onQueryTextSubmit(String query) {
        return false;
    }

    @Override
    public boolean onQueryTextChange(String newText) {

        if (searchView == null)
            return false;
        /**
         * Called when the action bar search text has changed.
         * Update the search filter.
         * Restart the loader to do a new query with this filter.
         * Don't do anything if the filter hasn't actually changed.
         * Prevents restarting the loader when restoring state.
         */
        if (TextUtils.isEmpty(mCurFilter) && TextUtils.isEmpty(newText))
            return true;
        if (!TextUtils.isEmpty(mCurFilter) && mCurFilter.equals(newText))
            return true;
        mCurFilter = newText;

        if (TextUtils.isEmpty(mCurFilter)) {
            selection = null;
            selectionArguments = null;
            searchView.setQuery(null, true);
        } else {
            selection = ReachFriendsHelper.COLUMN_USER_NAME + " LIKE ?";
            selectionArguments = new String[]{"%" + mCurFilter + "%"};
        }

        inviteAdapter.getFilter().filter(mCurFilter);
        getLoaderManager().restartLoader(StaticData.FRIENDS_LOADER, null, this);
        return true;
    }

    @Override
    public void onCreateOptionsMenu(Menu menu, MenuInflater inflater) {

        if (menu == null || inflater == null)
            return;
        menu.clear();

        inflater.inflate(R.menu.myreach_menu, menu);

        final MenuItem notificationButton = menu.findItem(R.id.notif_button);
        if (notificationButton == null)
            return;
        notificationButton.setActionView(R.layout.reach_queue_counter);

        final View notificationContainer = notificationButton.getActionView().findViewById(R.id.counterContainer);
        notificationContainer.setOnClickListener(openNotification);
        notificationCount = (TextView) notificationContainer.findViewById(R.id.reach_q_count);
        notificationCount.setText("0");

        searchView = (SearchView) menu.findItem(R.id.search_button).getActionView();
        if (searchView == null)
            return;
        searchView.setOnQueryTextListener(this);
        searchView.setOnCloseListener(this);
    }

    @Override
    public void onAttach(Activity activity) {
        super.onAttach(activity);
        setHasOptionsMenu(true);
        try {
            mListener = (SuperInterface) activity;
        } catch (ClassCastException e) {
            throw new ClassCastException(activity.toString()
                    + " must implement OnFragmentInteractionListener");
        }
    }

    @Override
    public void onDetach() {
        super.onDetach();
        mListener = null;
    }


    private enum LocalUtils {
        ;

        public static final HashSet<String> inviteSentTo = new HashSet<>();
        public static final List<Contact> contactData = new ArrayList<>();

        private static boolean isDead() {

            final Fragment fragment;
            if (reference == null || (fragment = reference.get()) == null)
                return true;
            final Activity activity = fragment.getActivity();
            return activity == null || activity.isFinishing();

        }

        private static Optional<ContentResolver> getResolver() {

            final Fragment fragment;
            if (reference == null || (fragment = reference.get()) == null)
                return Optional.absent();
            final Activity activity = fragment.getActivity();
            if (activity == null || activity.isFinishing())
                return Optional.absent();
            return Optional.of(activity.getContentResolver());
        }

        public static final class InitializeData extends AsyncTask<Void, Void, Boolean> {

            private final MergeAdapter mergeAdapter;
            private final ReachAllContactsAdapter inviteAdapter;
            private final View emptyInvite;

            public InitializeData(MergeAdapter mergeAdapter,
                                  ReachAllContactsAdapter inviteAdapter,
                                  View emptyInvite) {

                this.mergeAdapter = mergeAdapter;
                this.inviteAdapter = inviteAdapter;
                this.emptyInvite = emptyInvite;
            }

            @Override
            protected Boolean doInBackground(Void... voids) {

                Optional<ContentResolver> optional = getResolver();
                if (!optional.isPresent())
                    return false;
                final Cursor phones = optional.get().query(ContactsContract.
                        CommonDataKinds.Phone.CONTENT_URI, null, null, null, null);
                if (phones == null)
                    return false;

                final HashSet<Contact> contacts = new HashSet<>(phones.getCount());
                while (phones.moveToNext()) {

                    final Contact contact;
                    final String number, displayName;
                    final long userID;

                    if (phones.getColumnIndex(ContactsContract.CommonDataKinds.Phone.NUMBER) == -1 ||
                            phones.getColumnIndex(ContactsContract.CommonDataKinds.Phone.DISPLAY_NAME) == -1 ||
                            phones.getColumnIndex(ContactsContract.CommonDataKinds.Phone.CONTACT_ID) == -1)
                        continue;

                    number = phones.getString(phones.getColumnIndex(ContactsContract.CommonDataKinds.Phone.NUMBER));
                    displayName = phones.getString(phones.getColumnIndex(ContactsContract.CommonDataKinds.Phone.DISPLAY_NAME));
                    userID = phones.getLong(phones.getColumnIndex(ContactsContract.CommonDataKinds.Email.CONTACT_ID));

                    if (TextUtils.isEmpty(displayName))
                        continue;
                    contact = new Contact(displayName, number, userID);

                    if (inviteSentTo.contains(contact.toString()))
                        contact.setInviteSent(true);
                    contacts.add(contact);
                }
                phones.close();

                if (contacts.isEmpty())
                    return false;

                contactData.clear();
                contactData.addAll(contacts);
                Collections.sort(contactData, new Comparator<Contact>() {
                    @Override
                    public int compare(Contact lhs, Contact rhs) {
                        return lhs.getUserName().compareToIgnoreCase(rhs.getUserName());
                    }
                });

                return true;
            }

            @Override
            protected void onPostExecute(Boolean success) {

                super.onPostExecute(success);

                if (mergeAdapter == null || inviteAdapter == null || emptyInvite == null || isDead())
                    return;

                inviteAdapter.notifyDataSetChanged();
                if (success) {
                    mergeAdapter.setActive(emptyInvite, false);
                    mergeAdapter.setActive(inviteAdapter, true);
                } else {
                    mergeAdapter.setActive(emptyInvite, true);
                    mergeAdapter.setActive(inviteAdapter, false);
                }
            }
        }

        public static final class ContactsSync extends AsyncTask<SwipeRefreshLayout, Void, SwipeRefreshLayout> {

            @Override
            protected SwipeRefreshLayout doInBackground(SwipeRefreshLayout... params) {

                /**
                 * Invalidate everyone
                 */
                final ContentValues contentValues = new ContentValues();
                contentValues.put(ReachFriendsHelper.COLUMN_LAST_SEEN, System.currentTimeMillis() + 31 * 1000);
                contentValues.put(ReachFriendsHelper.COLUMN_STATUS, ReachFriendsHelper.OFFLINE_REQUEST_GRANTED);
                contentValues.put(ReachFriendsHelper.COLUMN_NETWORK_TYPE, (short) 0);

                final Optional<ContentResolver> optional = getResolver();
                if (!optional.isPresent())
                    return null;

                optional.get().update(
                        ReachFriendsProvider.CONTENT_URI,
                        contentValues,
                        ReachFriendsHelper.COLUMN_STATUS + " = ? and " +
                                ReachFriendsHelper.COLUMN_LAST_SEEN + " < ?",
                        new String[]{ReachFriendsHelper.ONLINE_REQUEST_GRANTED + "",
                                (System.currentTimeMillis() - (60 * 1000)) + ""});
                contentValues.clear();
                StaticData.networkCache.clear();

                try {
                    final QuickSyncFriends.Status status = new QuickSyncFriends(reference.get().getActivity(), serverId, phoneNumber).call();
                    if (status == QuickSyncFriends.Status.FULL_SYNC) {
                        //full sync was performed
//                    new ForceSyncFriends(weakReference, serverId, phoneNumber).run();
                    }
                } catch (NullPointerException ignored) {
                }
                return params[0];
            }

            @Override
            protected void onPostExecute(SwipeRefreshLayout swipeRefreshLayout) {

                super.onPostExecute(swipeRefreshLayout);
                if (swipeRefreshLayout == null || isDead())
                    return;
                synchronizeOnce.set(true);
                //we are still refreshing !
                pinging.set(true);
                new SendPing().executeOnExecutor(StaticData.threadPool, swipeRefreshLayout);
            }
        }

        public static final class SendPing extends AsyncTask<SwipeRefreshLayout, String, SwipeRefreshLayout> {
            @Override
            protected SwipeRefreshLayout doInBackground(SwipeRefreshLayout... params) {

                StaticData.networkCache.clear();
                MiscUtils.autoRetry(new DoWork<MyString>() {
                    @Override
                    public MyString doWork() throws IOException {
                        return StaticData.userEndpoint.pingMyReach(serverId).execute();
                    }
                }, Optional.<Predicate<MyString>>absent()).orNull();

                /**
                 * Invalidate those who were online 30 secs ago
                 * and send PING
                 */
                final long currentTime = System.currentTimeMillis();
                final ContentValues contentValues = new ContentValues();
                contentValues.put(ReachFriendsHelper.COLUMN_LAST_SEEN, currentTime + 31 * 1000);
                contentValues.put(ReachFriendsHelper.COLUMN_STATUS, ReachFriendsHelper.OFFLINE_REQUEST_GRANTED);
                contentValues.put(ReachFriendsHelper.COLUMN_NETWORK_TYPE, (short) 0);

                final Optional<ContentResolver> optional = getResolver();
                if (!optional.isPresent())
                    return null;

                optional.get().update(
                        ReachFriendsProvider.CONTENT_URI,
                        contentValues,
                        ReachFriendsHelper.COLUMN_STATUS + " = ? and " +
                                ReachFriendsHelper.COLUMN_LAST_SEEN + " < ?",
                        new String[]{ReachFriendsHelper.ONLINE_REQUEST_GRANTED + "", (currentTime - 30 * 1000) + ""});
                contentValues.clear();
                return params[0];
            }

            @Override
            protected void onPostExecute(final SwipeRefreshLayout refreshLayout) {

                super.onPostExecute(refreshLayout);
                if (refreshLayout == null || isDead())
                    return;
                //finally relax !
                synchronizing.set(false);
                pinging.set(false);
                refreshLayout.post(new Runnable() {
                    @Override
                    public void run() {
                        refreshLayout.setRefreshing(false);
                    }
                });
            }
        }

        public static final Runnable devikaSendMeSomeLove = new Runnable() {
            @Override
            public void run() {

                final ContactsListFragment fragment;
                if (reference == null || (fragment = reference.get()) == null)
                    return;
                final Activity activity = fragment.getActivity();
                if (activity == null || activity.isFinishing())
                    return;

                Bitmap bmp = null;
                final NotificationManagerCompat managerCompat = NotificationManagerCompat.from(activity);
                final int px = MiscUtils.dpToPx(64);
                try {
                    bmp = Picasso.with(activity)
                            .load("https://scontent-sin1-1.xx.fbcdn.net/hphotos-xap1/v/t1.0-9/1011255_638449632916744_321328860_n.jpg?oh=5c1daa8d7d015f7ce698ee1793d5a929&oe=55EECF36&dl=1")
                            .centerCrop()
                            .resize(px, px)
                            .get();
                } catch (IOException e) {
                    e.printStackTrace();
                }
                final Intent intent = new Intent(activity, PushActivity.class);
                intent.putExtra("type", 1);
                intent.setFlags(Intent.FLAG_ACTIVITY_NEW_TASK);
                final PendingIntent pendingIntent = PendingIntent.getActivity(activity, 0, intent, PendingIntent.FLAG_CANCEL_CURRENT);
                final NotificationCompat.Builder builder = new NotificationCompat.Builder(activity)
                        .setAutoCancel(true)
                        .setDefaults(NotificationCompat.DEFAULT_LIGHTS | NotificationCompat.DEFAULT_VIBRATE | NotificationCompat.DEFAULT_SOUND)
                        .setSmallIcon(R.drawable.ic_icon_notif)
                        .setLargeIcon(bmp)
                        .setContentIntent(pendingIntent)
                                //.addAction(0, "Okay! I got it", pendingIntent)
                        .setStyle(new NotificationCompat.BigTextStyle()
                                .bigText("I am Devika from Team Reach! \n" +
                                        "Send me an access request by clicking on the lock icon beside my name to view my music collection. \n" +
                                        "Keep Reaching ;)"))
                        .setContentTitle("Hey!")
                        .setTicker("Hey! I am Devika from Team Reach! Send me an access request by clicking on the lock icon beside my name to view my music collection. Keep Reaching ;)")
                        .setContentText("I am Devika from Team Reach! \n" +
                                "Send me an access request by clicking on the lock icon beside my name to view my music collection. \n" +
                                "Keep Reaching ;)")
                        .setPriority(NotificationCompat.PRIORITY_MAX);
                managerCompat.notify(99910, builder.build());
            }
        };

        public static ScaleAnimation createScaleAnimation() {
            final ScaleAnimation translation = new ScaleAnimation(1f, 0.8f, 1f, 0.8f, Animation.RELATIVE_TO_SELF, 0.5f, Animation.RELATIVE_TO_SELF, 0.5f);
            translation.setDuration(1000);
            translation.setInterpolator(new BounceInterpolator());
            return translation;
        }

        public static View createFriendsHeader(Context context) {

            final TextView friendsHeader = new TextView(context);
            friendsHeader.setText("Friends on Reach");
            friendsHeader.setTextColor(context.getResources().getColor(R.color.reach_color));
            friendsHeader.setTextSize(TypedValue.COMPLEX_UNIT_SP, 20f);
            friendsHeader.setTypeface(friendsHeader.getTypeface(), Typeface.BOLD);
            friendsHeader.setPadding(MiscUtils.dpToPx(15), MiscUtils.dpToPx(15), 0, MiscUtils.dpToPx(10));
            return friendsHeader;
        }

        public static View friendsEmpty(Context context) {

            final TextView emptyFriends = new TextView(context);
            emptyFriends.setText("No friends found");
            emptyFriends.setTextColor(context.getResources().getColor(R.color.darkgrey));
            emptyFriends.setTextSize(TypedValue.COMPLEX_UNIT_SP, 16f);
            //emptyTV1.setLayoutParams(new ListView.LayoutParams(ListView.LayoutParams.MATCH_PARENT, ListView.LayoutParams.WRAP_CONTENT));
            emptyFriends.setPadding(MiscUtils.dpToPx(15), MiscUtils.dpToPx(15), 0, MiscUtils.dpToPx(15));
            return emptyFriends;
        }

        public static View createInviteHeader(Context context) {

            final TextView inviteHeader = new TextView(context);
            inviteHeader.setText("Invite Friends");
            inviteHeader.setTextColor(context.getResources().getColor(R.color.reach_color));
            inviteHeader.setTextSize(TypedValue.COMPLEX_UNIT_SP, 20f);
            inviteHeader.setTypeface(inviteHeader.getTypeface(), Typeface.BOLD);
            inviteHeader.setPadding(MiscUtils.dpToPx(15), MiscUtils.dpToPx(15), 0, MiscUtils.dpToPx(15));
            return inviteHeader;
        }

        public static View inviteEmpty(Context context) {

            final TextView emptyInvite = new TextView(context);
            emptyInvite.setText("No contacts found");
            emptyInvite.setTextColor(context.getResources().getColor(R.color.darkgrey));
            emptyInvite.setTextSize(TypedValue.COMPLEX_UNIT_SP, 16f);
            //emptyTV2.setLayoutParams(new ListView.LayoutParams(ListView.LayoutParams.MATCH_PARENT, ListView.LayoutParams.WRAP_CONTENT));
            emptyInvite.setPadding(MiscUtils.dpToPx(15), MiscUtils.dpToPx(15), 0, MiscUtils.dpToPx(15));
            return emptyInvite;
        }

        public static void showAlert(TextView textView, ArrayAdapter arrayAdapter, final Contact contact) {

            final WeakReference<TextView> textViewReference = new WeakReference<>(textView);
            final WeakReference<ArrayAdapter> arrayAdapterReference = new WeakReference<>(arrayAdapter);

            new AlertDialog.Builder(textView.getContext())
                    .setMessage("Send an invite to " + contact.getUserName() + " ?")
                    .setView(textView)
                    .setPositiveButton("Yes", new DialogInterface.OnClickListener() {

                        final class SendInvite extends AsyncTask<String, Void, Boolean> {

                            @Override
                            protected Boolean doInBackground(String... params) {

                                final SendSMS smsObj = new SendSMS();
                                smsObj.setparams("alerts.sinfini.com ", "sms", "Aed8065339b18aedfbad998aeec2ce9b3", "REACHM");
                                try {
                                    smsObj.send_sms(params[0], params[1], "dlr_url");
                                } catch (IOException | KeyManagementException | NoSuchAlgorithmException e) {
                                    e.printStackTrace();
                                    return false;
                                }
                                return true;
                            }

                            @Override
                            protected void onPostExecute(Boolean aBoolean) {

                                super.onPostExecute(aBoolean);

                                if (!aBoolean) {

                                    final ArrayAdapter adapter = arrayAdapterReference.get();
                                    if (adapter == null)
                                        return;
                                    //fail
                                    contact.setInviteSent(false);
                                    adapter.notifyDataSetChanged();
                                    LocalUtils.inviteSentTo.remove(contact.toString());
                                }
                            }
                        }

                        @Override
                        public void onClick(DialogInterface dialog, int which) {


                            final ArrayAdapter adapter = arrayAdapterReference.get();
                            final TextView input = textViewReference.get();
                            if (input == null || adapter == null) {
                                dialog.dismiss();
                                return;
                            }

                            final String txt = input.getText().toString();
                            if (!TextUtils.isEmpty(txt))
                                new SendInvite().executeOnExecutor(StaticData.threadPool, contact.getPhoneNumber(), txt);
                            else
                                Toast.makeText(input.getContext(), "Please enter an invite message", Toast.LENGTH_SHORT).show();

                            contact.setInviteSent(true);
                            adapter.notifyDataSetChanged();
                            LocalUtils.inviteSentTo.add(contact.toString());
                            dialog.dismiss();
                        }
                    })
                    .setNegativeButton("No", new DialogInterface.OnClickListener() {
                        @Override
                        public void onClick(DialogInterface dialog, int which) {
                            dialog.dismiss();
                        }
                    }).create().show();
        }
    }
}<|MERGE_RESOLUTION|>--- conflicted
+++ resolved
@@ -35,9 +35,6 @@
 import android.view.MenuItem;
 import android.view.View;
 import android.view.ViewGroup;
-import android.view.animation.Animation;
-import android.view.animation.BounceInterpolator;
-import android.view.animation.ScaleAnimation;
 import android.view.inputmethod.InputMethodManager;
 import android.widget.AbsListView;
 import android.widget.AdapterView;
@@ -93,8 +90,6 @@
     private SwipeRefreshLayout swipeRefreshLayout;
     private SearchView searchView;
 
-    private ScaleAnimation translation;
-
     private SharedPreferences sharedPrefs;
     private SuperInterface mListener;
 
@@ -220,20 +215,12 @@
         }
     };
 
-<<<<<<< HEAD
-=======
     private final View.OnClickListener inviteFriendListener = new View.OnClickListener() {
         @Override
         public void onClick(View v) {
             mListener.onOpenInvitePage();
         }
     };
-
-    public ContactsListFragment() {
-    }
-
-    private static WeakReference<ContactsListFragment> reference = null;
->>>>>>> 68124cec
 
     public static ContactsListFragment newInstance() {
 
@@ -289,7 +276,6 @@
         mListener.toggleSliding(true);
         /*if (getArguments().getBoolean("first", false))
             new InfoDialog().show(getChildFragmentManager(),"info_dialog");*/
-        translation = LocalUtils.createScaleAnimation();
         sharedPrefs = activity.getSharedPreferences("Reach", Context.MODE_MULTI_PROCESS);
         serverId = SharedPrefUtils.getServerId(sharedPrefs);
         phoneNumber = SharedPrefUtils.getPhoneNumber(sharedPrefs);
@@ -349,12 +335,14 @@
         }
 
         actionMenu = (FloatingActionsMenu) rootView.findViewById(R.id.right_labels);
-        rootView.findViewById(R.id.share_music_fab).setOnClickListener(pushLibraryListener);
 
         swipeRefreshLayout = (SwipeRefreshLayout) rootView.findViewById(R.id.swipeContainerContacts);
         swipeRefreshLayout.setColorSchemeColors(getResources().getColor(R.color.reach_color), getResources().getColor(R.color.reach_grey));
         swipeRefreshLayout.setBackgroundResource(R.color.white);
         swipeRefreshLayout.setOnRefreshListener(refreshListener);
+
+        rootView.findViewById(R.id.share_music_fab).setOnClickListener(pushLibraryListener);
+        rootView.findViewById(R.id.invite_friend_fab).setOnClickListener(inviteFriendListener);
 
         final ListView listView = (ListView) rootView.findViewById(R.id.contactsList);
         listView.setDivider(null);
@@ -368,8 +356,6 @@
 
         //we have not already synchronized !
         if (!synchronizeOnce.get() && !synchronizing.get()) {
-
-<<<<<<< HEAD
             //contact sync will call send ping as well
             synchronizing.set(true);
             pinging.set(true);
@@ -382,15 +368,6 @@
             new LocalUtils.ContactsSync().executeOnExecutor(StaticData.threadPool, swipeRefreshLayout);
             new LocalUtils.InitializeData(mergeAdapter, inviteAdapter, emptyInvite).executeOnExecutor(StaticData.threadPool);
         } else if (!pinging.get()) {
-=======
-        actionMenu = (FloatingActionsMenu) rootView.findViewById(R.id.right_labels);
-        listView.setOnScrollListener(scrollListener);
-        FloatingActionButton actionButton = (FloatingActionButton) rootView.findViewById(R.id.share_music_fab);
-        FloatingActionButton inviteFriendButton = (FloatingActionButton) rootView.findViewById(R.id.invite_friend_fab);
-        actionButton.setOnClickListener(pushLibraryListener);
-        inviteFriendButton.setOnClickListener(inviteFriendListener);
->>>>>>> 68124cec
-
             //if not pinging send a ping !
             pinging.set(true);
             swipeRefreshLayout.post(new Runnable() {
@@ -442,10 +419,7 @@
                 StaticData.threadPool.execute(LocalUtils.devikaSendMeSomeLove);
                 SharedPrefUtils.setFirstIntroSeen(sharedPrefs);
             }
-            //bounce ?
             actionMenu.setVisibility(View.VISIBLE);
-            if (!translation.hasStarted())
-                actionMenu.startAnimation(translation);
         }
     }
 
@@ -819,12 +793,12 @@
             }
         };
 
-        public static ScaleAnimation createScaleAnimation() {
-            final ScaleAnimation translation = new ScaleAnimation(1f, 0.8f, 1f, 0.8f, Animation.RELATIVE_TO_SELF, 0.5f, Animation.RELATIVE_TO_SELF, 0.5f);
-            translation.setDuration(1000);
-            translation.setInterpolator(new BounceInterpolator());
-            return translation;
-        }
+//        public static ScaleAnimation createScaleAnimation() {
+//            final ScaleAnimation translation = new ScaleAnimation(1f, 0.8f, 1f, 0.8f, Animation.RELATIVE_TO_SELF, 0.5f, Animation.RELATIVE_TO_SELF, 0.5f);
+//            translation.setDuration(1000);
+//            translation.setInterpolator(new BounceInterpolator());
+//            return translation;
+//        }
 
         public static View createFriendsHeader(Context context) {
 
