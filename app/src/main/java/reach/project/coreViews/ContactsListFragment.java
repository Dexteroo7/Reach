package reach.project.coreViews;

import android.app.Activity;
import android.app.PendingIntent;
import android.content.ContentResolver;
import android.content.ContentValues;
import android.content.Context;
import android.content.DialogInterface;
import android.content.Intent;
import android.content.SharedPreferences;
import android.database.Cursor;
import android.graphics.Bitmap;
import android.graphics.Typeface;
import android.net.Uri;
import android.os.AsyncTask;
import android.os.Bundle;
import android.provider.ContactsContract;
import android.support.annotation.Nullable;
import android.support.design.widget.Snackbar;
import android.support.v4.app.Fragment;
import android.support.v4.app.LoaderManager;
import android.support.v4.app.NotificationCompat;
import android.support.v4.app.NotificationManagerCompat;
import android.support.v4.content.CursorLoader;
import android.support.v4.content.Loader;
import android.support.v4.widget.SwipeRefreshLayout;
import android.support.v7.app.ActionBar;
import android.support.v7.app.AlertDialog;
import android.support.v7.app.AppCompatActivity;
import android.support.v7.widget.SearchView;
import android.text.TextUtils;
import android.util.Log;
import android.util.TypedValue;
import android.view.LayoutInflater;
import android.view.Menu;
import android.view.MenuInflater;
import android.view.MenuItem;
import android.view.View;
import android.view.ViewGroup;
import android.view.inputmethod.InputMethodManager;
import android.widget.AbsListView;
import android.widget.AdapterView;
import android.widget.ArrayAdapter;
import android.widget.EditText;
import android.widget.ImageView;
import android.widget.LinearLayout;
import android.widget.ListView;
import android.widget.TextView;
import android.widget.Toast;

import com.commonsware.cwac.merge.MergeAdapter;
import com.getbase.floatingactionbutton.FloatingActionsMenu;
import com.google.common.base.Optional;
import com.google.common.base.Predicate;
import com.squareup.picasso.Picasso;

import java.io.IOException;
import java.lang.ref.WeakReference;
import java.util.ArrayList;
import java.util.Collections;
import java.util.HashSet;
import java.util.List;
import java.util.concurrent.atomic.AtomicBoolean;

import reach.backend.entities.userApi.model.MyString;
import reach.project.R;
import reach.project.adapter.ReachAllContactsAdapter;
import reach.project.adapter.ReachContactsAdapter;
import reach.project.core.PushActivity;
import reach.project.core.StaticData;
import reach.project.database.contentProvider.ReachFriendsProvider;
import reach.project.database.sql.ReachFriendsHelper;
import reach.project.utils.MiscUtils;
import reach.project.utils.QuickSyncFriends;
import reach.project.utils.SendSMS;
import reach.project.utils.SharedPrefUtils;
import reach.project.utils.auxiliaryClasses.SuperInterface;
import reach.project.viewHelpers.Contact;

public class ContactsListFragment extends Fragment implements
        SearchView.OnQueryTextListener,
        SearchView.OnCloseListener,
        LoaderManager.LoaderCallbacks<Cursor> {

    private TextView notificationCount;
    private View emptyFriends, emptyInvite;

    private FloatingActionsMenu actionMenu;
    private SwipeRefreshLayout swipeRefreshLayout;
    private SearchView searchView;

    private SharedPreferences sharedPrefs;
    private SuperInterface mListener;

    private ReachContactsAdapter reachContactsAdapter;
    private ReachAllContactsAdapter inviteAdapter;
    private MergeAdapter mergeAdapter;

    public static final AtomicBoolean synchronizeOnce = new AtomicBoolean(false); ////have we already synchronized ?
    private static final AtomicBoolean
            pinging = new AtomicBoolean(false), //are we pinging ?
            synchronizing = new AtomicBoolean(false); //are we synchronizing ?

    private final String inviteKey = "invite_sent";

    private String mCurFilter, selection;
    private String[] selectionArguments;

    private static String phoneNumber = "";

    private static WeakReference<ContactsListFragment> reference = null;

    private static long serverId;

    public static void checkNewNotifications() {

        MiscUtils.useFragment(reference, fragment -> {

            if (fragment.notificationCount == null)
                return null;

            final int friendRequestCount = FriendRequestFragment.receivedRequests.size();
            final int notificationsCount = NotificationFragment.notifications.size();

            if (friendRequestCount == 0 && notificationsCount == 0)
                fragment.notificationCount.setVisibility(View.GONE);
            else {
                fragment.notificationCount.setVisibility(View.VISIBLE);
                fragment.notificationCount.setText(String.valueOf(friendRequestCount + notificationsCount));
            }
            return null;
        });
    }

    public static ContactsListFragment newInstance() {

        ContactsListFragment fragment;
        if (reference == null || (fragment = reference.get()) == null) {
            Log.i("Ayush", "Creating new instance of contacts list fragment");
            reference = new WeakReference<>(fragment = new ContactsListFragment());
        } else
            Log.i("Ayush", "Reusing contacts list fragment object :)");

        return fragment;
    }

    @Override
    public void onDestroyView() {

        //clean up
        pinging.set(false);
        synchronizing.set(false);

        getLoaderManager().destroyLoader(StaticData.FRIENDS_LOADER);
        if (reachContactsAdapter != null && reachContactsAdapter.getCursor() != null && !reachContactsAdapter.getCursor().isClosed())
            reachContactsAdapter.getCursor().close();

//        if (inviteAdapter != null)
//            inviteAdapter.cleanUp();

        sharedPrefs.edit().putStringSet(inviteKey, LocalUtils.inviteSentTo).apply();
        //listView.setOnScrollListener(null);
        if (searchView != null) {
            searchView.setOnQueryTextListener(null);
            searchView.setOnCloseListener(null);
            searchView.setQuery(null, false);
            ((InputMethodManager) getActivity().getSystemService(Context.INPUT_METHOD_SERVICE))
                    .hideSoftInputFromWindow(searchView.getWindowToken(), 0);
        }

        searchView = null;
        super.onDestroyView();
    }

    @Override
    public void onCreate(Bundle savedInstanceState) {

        super.onCreate(savedInstanceState);

        final Activity activity = getActivity();
        if (activity == null || activity.isFinishing())
            return;

        setHasOptionsMenu(true);
        mListener.setUpDrawer();
        mListener.toggleDrawer(false);
        mListener.toggleSliding(true);
        /*if (getArguments().getBoolean("first", false))
            new InfoDialog().show(getChildFragmentManager(),"info_dialog");*/
        sharedPrefs = activity.getSharedPreferences("Reach", Context.MODE_MULTI_PROCESS);
        serverId = SharedPrefUtils.getServerId(sharedPrefs);
        phoneNumber = SharedPrefUtils.getPhoneNumber(sharedPrefs);

        //clean up
        pinging.set(false);
        synchronizing.set(false);
        synchronizeOnce.set(false);
        //create adapters
        inviteAdapter = new ReachAllContactsAdapter(activity, R.layout.allcontacts_user, LocalUtils.contactData) {

            @Override
            protected void onEmptyContacts() {
                mergeAdapter.setActive(emptyInvite, true);
            }

            @Override
            protected void onNotEmptyContacts() {
                mergeAdapter.setActive(emptyInvite, false);
            }
        };

        reachContactsAdapter = new ReachContactsAdapter(activity, R.layout.myreach_item, null, 0);
        mergeAdapter = new MergeAdapter();
        //setup friends adapter
        mergeAdapter.addView(LocalUtils.createFriendsHeader(activity));
        mergeAdapter.addView(emptyFriends = LocalUtils.friendsEmpty(activity), false);
        mergeAdapter.setActive(emptyFriends, false);
        mergeAdapter.addAdapter(reachContactsAdapter);
        //setup invite adapter
        mergeAdapter.addView(LocalUtils.createInviteHeader(activity));
        mergeAdapter.addView(emptyInvite = LocalUtils.inviteEmpty(activity), false);
        mergeAdapter.setActive(emptyInvite, false);
        mergeAdapter.addAdapter(inviteAdapter);
        //mark those who we have already invited !
        LocalUtils.inviteSentTo.addAll(sharedPrefs.getStringSet(inviteKey, new HashSet<>()));
    }

    @Override
    public View onCreateView(LayoutInflater inflater,
                             @Nullable ViewGroup container,
                             @Nullable Bundle savedInstanceState) {

        final View rootView = inflater.inflate(R.layout.fragment_contacts, container, false);
        if (serverId == 0 || TextUtils.isEmpty(phoneNumber))
            return null;

        final ActionBar actionBar = ((AppCompatActivity) getActivity()).getSupportActionBar();
        if (actionBar != null) {
            actionBar.show();
            actionBar.setTitle("Reach");
            mListener.setUpNavigationViews();
        }

        actionMenu = (FloatingActionsMenu) rootView.findViewById(R.id.right_labels);

        swipeRefreshLayout = (SwipeRefreshLayout) rootView.findViewById(R.id.swipeContainerContacts);
        swipeRefreshLayout.setColorSchemeColors(getResources().getColor(R.color.reach_color), getResources().getColor(R.color.reach_grey));
        swipeRefreshLayout.setBackgroundResource(R.color.white);
        swipeRefreshLayout.setOnRefreshListener(LocalUtils.refreshListener);

        final View share = rootView.findViewById(R.id.share_music_fab);
        share.setTag(mListener);
        share.setOnClickListener(LocalUtils.pushLibraryListener);

        final View invite = rootView.findViewById(R.id.invite_friend_fab);
        invite.setTag(mListener);
        invite.setOnClickListener(LocalUtils.inviteFriendListener);

        final ListView listView = (ListView) rootView.findViewById(R.id.contactsList);
        listView.setDivider(null);
        listView.setDividerHeight(0);
        listView.setOnItemClickListener(LocalUtils.clickListener);
        listView.setTag(swipeRefreshLayout); //MUST SET THE TAG !
        listView.setOnScrollListener(LocalUtils.scrollListener);
        listView.setAdapter(mergeAdapter);

        selection = null;
        selectionArguments = null;
        final boolean isOnline = MiscUtils.isOnline(getActivity());
        //we have not already synchronized !
        if (!synchronizeOnce.get() && !synchronizing.get()) {
            //contact sync will call send ping as well

            if (isOnline) {
                synchronizing.set(true);
                pinging.set(true);
                swipeRefreshLayout.post(() -> swipeRefreshLayout.setRefreshing(true));
                new LocalUtils.ContactsSync().executeOnExecutor(AsyncTask.THREAD_POOL_EXECUTOR);
            }
            new LocalUtils.InitializeData().executeOnExecutor(AsyncTask.THREAD_POOL_EXECUTOR);

        } else if (!pinging.get() && isOnline) {
            //if not pinging send a ping !
            pinging.set(true);
            swipeRefreshLayout.post(() -> swipeRefreshLayout.setRefreshing(true));
            new LocalUtils.SendPing().executeOnExecutor(AsyncTask.THREAD_POOL_EXECUTOR);
        }

        getLoaderManager().initLoader(StaticData.FRIENDS_LOADER, null, this);
        return rootView;
    }

    @Override
    public Loader<Cursor> onCreateLoader(int id, Bundle args) {

        if (id == StaticData.FRIENDS_LOADER)
            return new CursorLoader(getActivity(),
                    ReachFriendsProvider.CONTENT_URI,
                    ReachContactsAdapter.requiredProjection,
                    selection,
                    selectionArguments,
                    ReachFriendsHelper.COLUMN_STATUS + " ASC, " +
                            ReachFriendsHelper.COLUMN_USER_NAME + " ASC");
        else
            return null;
    }

    @Override
    public void onLoadFinished(Loader<Cursor> loader, Cursor data) {

        if (loader.getId() != StaticData.FRIENDS_LOADER || data == null || data.isClosed())
            return;

        reachContactsAdapter.swapCursor(data);
        final int count = data.getCount();

        if (count == 0) {

            mergeAdapter.setActive(emptyFriends, true);
            mergeAdapter.setActive(reachContactsAdapter, false);
            actionMenu.setVisibility(View.GONE);
        } else {

            mergeAdapter.setActive(emptyFriends, false);
            mergeAdapter.setActive(reachContactsAdapter, true);
            if (!SharedPrefUtils.getFirstIntroSeen(sharedPrefs)) {
                AsyncTask.THREAD_POOL_EXECUTOR.execute(LocalUtils.devikaSendMeSomeLove);
                SharedPrefUtils.setFirstIntroSeen(sharedPrefs);
            }
            actionMenu.setVisibility(View.VISIBLE);
        }
    }

    @Override
    public void onLoaderReset(Loader<Cursor> loader) {

        if (loader.getId() == StaticData.FRIENDS_LOADER) {
            reachContactsAdapter.swapCursor(null);
            actionMenu.setVisibility(View.GONE);
        }
    }

    @Override
    public boolean onClose() {

//        selection = null;
//        selectionArguments = null;
//        searchView.setQuery(null, true);
//
//        inviteAdapter.getFilter().filter(null);
//        getLoaderManager().restartLoader(StaticData.FRIENDS_LOADER, null, this);
//        return false;
        return onQueryTextChange(null);
    }

    @Override
    public boolean onQueryTextSubmit(String query) {
        return false;
    }

    @Override
    public boolean onQueryTextChange(String newText) {

        if (searchView == null)
            return false;
        /**
         * Called when the action bar search text has changed.
         * Update the search filter.
         * Restart the loader to do a new query with this filter.
         * Don't do anything if the filter hasn't actually changed.
         * Prevents restarting the loader when restoring state.
         */
        if (TextUtils.isEmpty(mCurFilter) && TextUtils.isEmpty(newText))
            return true;
        if (!TextUtils.isEmpty(mCurFilter) && mCurFilter.equals(newText))
            return true;
        mCurFilter = newText;

        if (TextUtils.isEmpty(mCurFilter)) {
            selection = null;
            selectionArguments = null;
            searchView.setQuery(null, true);
        } else {
            selection = ReachFriendsHelper.COLUMN_USER_NAME + " LIKE ?";
            selectionArguments = new String[]{"%" + mCurFilter + "%"};
        }

        inviteAdapter.getFilter().filter(mCurFilter);
        getLoaderManager().restartLoader(StaticData.FRIENDS_LOADER, null, this);
        return true;
    }

    @Override
    public void onCreateOptionsMenu(Menu menu, MenuInflater inflater) {

        if (menu == null || inflater == null)
            return;
        menu.clear();

        inflater.inflate(R.menu.myreach_menu, menu);

        searchView = (SearchView) menu.findItem(R.id.search_button).getActionView();
        if (searchView == null)
            return;
        searchView.setOnQueryTextListener(this);
        searchView.setOnCloseListener(this);

        final MenuItem notificationButton = menu.findItem(R.id.notif_button);
        if (notificationButton == null)
            return;

        notificationButton.setActionView(R.layout.reach_queue_counter);
        final View notificationContainer = notificationButton.getActionView().findViewById(R.id.counterContainer);
        notificationContainer.setTag(mListener); //MUST SET THE TAG HERE !
        notificationContainer.setOnClickListener(LocalUtils.openNotification);
        notificationCount = (TextView) notificationContainer.findViewById(R.id.reach_q_count);
    }

    @Override
    public void onAttach(Activity activity) {
        super.onAttach(activity);
        try {
            mListener = (SuperInterface) activity;
        } catch (ClassCastException e) {
            throw new ClassCastException(activity.toString()
                    + " must implement OnFragmentInteractionListener");
        }
    }

    @Override
    public void onDetach() {
        super.onDetach();
        mListener = null;
    }

    private enum LocalUtils {
        ;

        public static final HashSet<String> inviteSentTo = new HashSet<>();
        public static final List<Contact> contactData = new ArrayList<>();

        private static Optional<ContentResolver> getResolver() {

            final Fragment fragment;
            if (reference == null || (fragment = reference.get()) == null)
                return Optional.absent();
            final Activity activity = fragment.getActivity();
            if (activity == null || activity.isFinishing())
                return Optional.absent();
            return Optional.fromNullable(activity.getContentResolver());
        }

        public static final class InitializeData extends AsyncTask<Void, Void, HashSet<Contact>> {

            @Override
            protected HashSet<Contact> doInBackground(Void... voids) {

                final Optional<ContentResolver> optional = getResolver();
                if (!optional.isPresent())
                    return null;

                final Cursor phones = optional.get().query(
                        ContactsContract.CommonDataKinds.Phone.CONTENT_URI,
                        new String[]{
                                ContactsContract.CommonDataKinds.Phone.NUMBER,
                                ContactsContract.CommonDataKinds.Phone.DISPLAY_NAME,
                                ContactsContract.CommonDataKinds.Phone.CONTACT_ID},
                        null, null, null);
                if (phones == null)
                    return null;

                final HashSet<Contact> contacts = new HashSet<>(phones.getCount());
                while (phones.moveToNext()) {

                    final Contact contact;
                    final String number, displayName;
                    final long userID;

                    number = phones.getString(0);
                    displayName = phones.getString(1);
                    userID = phones.getLong(2);

                    if (TextUtils.isEmpty(displayName) || TextUtils.isEmpty(number))
                        continue;
                    contact = new Contact(displayName, number, userID);

                    if (inviteSentTo.contains(String.valueOf(contact.hashCode())))
                        contact.setInviteSent(true);
                    contacts.add(contact);
                }
                phones.close();
                return contacts;
            }

            @Override
            protected void onPostExecute(HashSet<Contact> contactHashSet) {

                super.onPostExecute(contactHashSet);

                MiscUtils.useFragment(reference, fragment -> {

                    if (contactHashSet == null || contactHashSet.isEmpty()) {

                        fragment.mergeAdapter.setActive(fragment.emptyInvite, true);
                        fragment.inviteAdapter.clear();
                    } else {

                        contactData.clear();
                        contactData.addAll(contactHashSet);
                        Collections.sort(contactData, (lhs, rhs) -> lhs.getUserName().compareToIgnoreCase(rhs.getUserName()));
                        fragment.mergeAdapter.setActive(fragment.emptyInvite, false);
<<<<<<< HEAD
=======
                        fragment.inviteAdapter.notifyDataSetChanged();
                        fragment.inviteAdapter.getFilter().filter("");
>>>>>>> 5cf99789
                    }
                    fragment.inviteAdapter.notifyDataSetChanged();
                    fragment.inviteAdapter.getFilter().filter("");
                    return null;
                });
            }
        }

        public static final class ContactsSync extends AsyncTask<Void, Void, Void> {

            @Override
            protected Void doInBackground(Void... params) {

                /**
                 * Invalidate everyone
                 */
                final ContentValues contentValues = new ContentValues();
                contentValues.put(ReachFriendsHelper.COLUMN_LAST_SEEN, System.currentTimeMillis() + 31 * 1000);
                contentValues.put(ReachFriendsHelper.COLUMN_STATUS, ReachFriendsHelper.OFFLINE_REQUEST_GRANTED);
                contentValues.put(ReachFriendsHelper.COLUMN_NETWORK_TYPE, (short) 0);

                final Optional<ContentResolver> optional = getResolver();
                if (!optional.isPresent())
                    return null;

                optional.get().update(
                        ReachFriendsProvider.CONTENT_URI,
                        contentValues,
                        ReachFriendsHelper.COLUMN_STATUS + " = ? and " +
                                ReachFriendsHelper.COLUMN_LAST_SEEN + " < ?",
                        new String[]{ReachFriendsHelper.ONLINE_REQUEST_GRANTED + "",
                                (System.currentTimeMillis() - (60 * 1000)) + ""});
                contentValues.clear();
                StaticData.networkCache.clear();

                try {
                    new QuickSyncFriends(reference.get().getActivity(), serverId, phoneNumber).call();
                } catch (NullPointerException ignored) {
                }
                return null;
            }

            @Override
            protected void onPostExecute(Void aVoid) {

                super.onPostExecute(aVoid);
                synchronizeOnce.set(true);
                //we are still refreshing !
                pinging.set(true);
                new SendPing().executeOnExecutor(AsyncTask.THREAD_POOL_EXECUTOR);
            }
        }

        public static final class SendPing extends AsyncTask<Void, String, Void> {

            @Override
            protected Void doInBackground(Void... params) {

                StaticData.networkCache.clear();
                MiscUtils.autoRetry(() -> StaticData.userEndpoint.pingMyReach(serverId).execute(), Optional.<Predicate<MyString>>absent()).orNull();

                /**
                 * Invalidate those who were online 30 secs ago
                 * and send PING
                 */
                final long currentTime = System.currentTimeMillis();
                final ContentValues contentValues = new ContentValues();
                contentValues.put(ReachFriendsHelper.COLUMN_LAST_SEEN, currentTime + 31 * 1000);
                contentValues.put(ReachFriendsHelper.COLUMN_STATUS, ReachFriendsHelper.OFFLINE_REQUEST_GRANTED);
                contentValues.put(ReachFriendsHelper.COLUMN_NETWORK_TYPE, (short) 0);

                final Optional<ContentResolver> optional = getResolver();
                if (!optional.isPresent())
                    return null;

                optional.get().update(
                        ReachFriendsProvider.CONTENT_URI,
                        contentValues,
                        ReachFriendsHelper.COLUMN_STATUS + " = ? and " +
                                ReachFriendsHelper.COLUMN_LAST_SEEN + " < ?",
                        new String[]{ReachFriendsHelper.ONLINE_REQUEST_GRANTED + "", (currentTime - 30 * 1000) + ""});
                contentValues.clear();
                return null;
            }

            @Override
            protected void onPostExecute(Void aVoid) {

                super.onPostExecute(aVoid);
                //finally relax !
                synchronizing.set(false);
                pinging.set(false);
                MiscUtils.useFragment(reference, fragment -> fragment.swipeRefreshLayout.post(() -> fragment.swipeRefreshLayout.setRefreshing(false)));
            }
        }

        public static final AdapterView.OnItemClickListener clickListener = (adapterView, view, position, l) -> {

            final Object object = adapterView.getAdapter().getItem(position);

            if (object instanceof Cursor) {

                final Cursor cursor = (Cursor) object;
                final long id = cursor.getLong(0);
                final short status = cursor.getShort(5);
                final short networkType = cursor.getShort(4);

                if (status < 2) {

                    if (networkType == 5)
                        Snackbar.make(adapterView, "The user has disabled Uploads", Snackbar.LENGTH_LONG)
                                .show();

                    MiscUtils.useFragment(reference, fragment -> {
                        if (fragment.mListener != null)
                            fragment.mListener.onOpenLibrary(id);
                        return null;
                    });

                } else {
                    final long clientId = cursor.getLong(0);

                    new SendRequest().executeOnExecutor(
                            AsyncTask.THREAD_POOL_EXECUTOR,
                            clientId, serverId, (long) status);

                    Toast.makeText(view.getContext(), "Access Request sent", Toast.LENGTH_SHORT).show();
                    final ContentValues values = new ContentValues();
                    values.put(ReachFriendsHelper.COLUMN_STATUS, ReachFriendsHelper.REQUEST_SENT_NOT_GRANTED);
                    view.getContext().getContentResolver().update(
                            Uri.parse(ReachFriendsProvider.CONTENT_URI + "/" + clientId),
                            values,
                            ReachFriendsHelper.COLUMN_ID + " = ?",
                            new String[]{clientId + ""});
                }

            } else if (object instanceof Contact) {

                ImageView listToggle = (ImageView) view.findViewById(R.id.listToggle);
                final Contact contact = (Contact) object;
                if (contact.isInviteSent())
                    return;
                //2 -> ReachAllContactsAdapter
                showAlert(contact, listToggle, view.getContext());
            }
        };

        public static final View.OnClickListener pushLibraryListener = v -> {

            final Object listener = v.getTag();
            if (listener == null || !(listener instanceof SuperInterface))
                return;
            ((SuperInterface) listener).onOpenPushLibrary();
        };

        public static final View.OnClickListener inviteFriendListener = v -> {

            final Object listener = v.getTag();
            if (listener == null || !(listener instanceof SuperInterface))
                return;
            ((SuperInterface) listener).onOpenInvitePage();
        };

        private static final class SendRequest extends AsyncTask<Long, Void, Long> {

            @Override
            protected Long doInBackground(final Long... params) {

                /**
                 * params[0] = other id
                 * params[1] = my id
                 * params[2] = status
                 */

                final reach.backend.entities.messaging.model.MyString dataAfterWork = MiscUtils.autoRetry(
                        () -> StaticData.messagingEndpoint.requestAccess(params[1], params[0]).execute(),
                        Optional.<Predicate<reach.backend.entities.messaging.model.MyString>>of(input -> (input == null || TextUtils.isEmpty(input.getString()) || input.getString().equals("false")))).orNull();

                final String toParse;
                if (dataAfterWork == null || TextUtils.isEmpty(toParse = dataAfterWork.getString()) || toParse.equals("false"))
                    return params[0];
                return null;
            }

            @Override
            protected void onPostExecute(final Long response) {

                super.onPostExecute(response);

                if (response != null && response > 0) {

                    //response becomes the id of failed person
                    MiscUtils.useContextFromFragment(reference, context -> {

                        Toast.makeText(context, "Request Failed", Toast.LENGTH_SHORT).show();
                        final ContentValues values = new ContentValues();
                        values.put(ReachFriendsHelper.COLUMN_STATUS, ReachFriendsHelper.REQUEST_NOT_SENT);
                        context.getContentResolver().update(
                                Uri.parse(ReachFriendsProvider.CONTENT_URI + "/" + response),
                                values,
                                ReachFriendsHelper.COLUMN_ID + " = ?",
                                new String[]{response + ""});
                        return null;
                    });
                }
            }
        }

        public static final SwipeRefreshLayout.OnRefreshListener refreshListener = () -> {

            if (!pinging.get()) {

                Log.i("Ayush", "Starting refresh !");
                pinging.set(true);
                new LocalUtils.SendPing().executeOnExecutor(AsyncTask.THREAD_POOL_EXECUTOR);
            }
        };

        public static final AbsListView.OnScrollListener scrollListener = new AbsListView.OnScrollListener() {

            @Override
            public void onScrollStateChanged(AbsListView absListView, int i) {

            }

            @Override
            public void onScroll(AbsListView view, int firstVisibleItem,
                                 int visibleItemCount, int totalItemCount) {

                boolean enable = false;
                if (view.getChildCount() > 0) {

                    final boolean firstItemVisible = view.getFirstVisiblePosition() == 0;
                    final boolean topOfFirstItemVisible = view.getChildAt(0).getTop() == 0;
                    enable = firstItemVisible && topOfFirstItemVisible;
                }

                final SwipeRefreshLayout refreshLayout = (SwipeRefreshLayout) view.getTag();
                if (refreshLayout != null)
                    refreshLayout.setEnabled(enable);
            }
        };

        public static final Runnable devikaSendMeSomeLove = () -> {

            final ContactsListFragment fragment;
            if (reference == null || (fragment = reference.get()) == null)
                return;
            final Activity activity = fragment.getActivity();
            if (activity == null || activity.isFinishing())
                return;

            Bitmap bmp = null;
            final NotificationManagerCompat managerCompat = NotificationManagerCompat.from(activity);
            final int px = MiscUtils.dpToPx(64);
            try {
                bmp = Picasso.with(activity)
                        .load("https://scontent-sin1-1.xx.fbcdn.net/hphotos-xap1/v/t1.0-9/1011255_638449632916744_321328860_n.jpg?oh=5c1daa8d7d015f7ce698ee1793d5a929&oe=55EECF36&dl=1")
                        .centerCrop()
                        .resize(px, px)
                        .get();
            } catch (IOException e) {
                e.printStackTrace();
            }

            final Intent intent = new Intent(activity, PushActivity.class);
            intent.putExtra("type", 1);
            intent.setFlags(Intent.FLAG_ACTIVITY_NEW_TASK);
            final PendingIntent pendingIntent = PendingIntent.getActivity(activity, 0, intent, PendingIntent.FLAG_CANCEL_CURRENT);
            final NotificationCompat.Builder builder = new NotificationCompat.Builder(activity)
                    .setAutoCancel(true)
                    .setDefaults(NotificationCompat.DEFAULT_LIGHTS | NotificationCompat.DEFAULT_VIBRATE | NotificationCompat.DEFAULT_SOUND)
                    .setSmallIcon(R.drawable.ic_icon_notif)
                    .setLargeIcon(bmp)
                    .setContentIntent(pendingIntent)
                            //.addAction(0, "Okay! I got it", pendingIntent)
                    .setStyle(new NotificationCompat.BigTextStyle()
                            .bigText("I am Devika from Team Reach! \n" +
                                    "Send me an access request by clicking on the lock icon beside my name to view my Music collection. \n" +
                                    "Keep Reaching ;)"))
                    .setContentTitle("Hey!")
                    .setTicker("Hey! I am Devika from Team Reach! Send me an access request by clicking on the lock icon beside my name to view my Music collection. Keep Reaching ;)")
                    .setContentText("I am Devika from Team Reach! \n" +
                            "Send me an access request by clicking on the lock icon beside my name to view my Music collection. \n" +
                            "Keep Reaching ;)")
                    .setPriority(NotificationCompat.PRIORITY_MAX);
            managerCompat.notify(99910, builder.build());
        };

//        public static ScaleAnimation createScaleAnimation() {
//            final ScaleAnimation translation = new ScaleAnimation(1f, 0.8f, 1f, 0.8f, Animation.RELATIVE_TO_SELF, 0.5f, Animation.RELATIVE_TO_SELF, 0.5f);
//            translation.setDuration(1000);
//            translation.setInterpolator(new BounceInterpolator());
//            return translation;
//        }

        public static final View.OnClickListener openNotification = v -> {

            final Object listener = v.getTag();
            if (listener == null || !(listener instanceof SuperInterface))
                return;
            ((SuperInterface) listener).onOpenNotificationDrawer();
        };

        public static View createFriendsHeader(Context context) {

            final TextView friendsHeader = new TextView(context);
            friendsHeader.setText("Friends on Reach");
            friendsHeader.setTextColor(context.getResources().getColor(R.color.reach_color));
            friendsHeader.setTextSize(TypedValue.COMPLEX_UNIT_SP, 20f);
            friendsHeader.setTypeface(friendsHeader.getTypeface(), Typeface.BOLD);
            friendsHeader.setPadding(MiscUtils.dpToPx(15), MiscUtils.dpToPx(15), 0, MiscUtils.dpToPx(10));
            return friendsHeader;
        }

        public static View friendsEmpty(Context context) {

            final TextView emptyFriends = new TextView(context);
            emptyFriends.setText("No friends found");
            emptyFriends.setTextColor(context.getResources().getColor(R.color.darkgrey));
            emptyFriends.setTextSize(TypedValue.COMPLEX_UNIT_SP, 16f);
            //emptyTV1.setLayoutParams(new ListView.LayoutParams(ListView.LayoutParams.MATCH_PARENT, ListView.LayoutParams.WRAP_CONTENT));
            emptyFriends.setPadding(MiscUtils.dpToPx(15), MiscUtils.dpToPx(15), 0, MiscUtils.dpToPx(15));
            return emptyFriends;
        }

        public static View createInviteHeader(Context context) {

            final TextView inviteHeader = new TextView(context);
            inviteHeader.setText("Invite Friends");
            inviteHeader.setTextColor(context.getResources().getColor(R.color.reach_color));
            inviteHeader.setTextSize(TypedValue.COMPLEX_UNIT_SP, 20f);
            inviteHeader.setTypeface(inviteHeader.getTypeface(), Typeface.BOLD);
            inviteHeader.setPadding(MiscUtils.dpToPx(15), MiscUtils.dpToPx(15), 0, MiscUtils.dpToPx(15));
            return inviteHeader;
        }

        public static View inviteEmpty(Context context) {

            final TextView emptyInvite = new TextView(context);
            emptyInvite.setText("No contacts found");
            emptyInvite.setTextColor(context.getResources().getColor(R.color.darkgrey));
            emptyInvite.setTextSize(TypedValue.COMPLEX_UNIT_SP, 16f);
            //emptyTV2.setLayoutParams(new ListView.LayoutParams(ListView.LayoutParams.MATCH_PARENT, ListView.LayoutParams.WRAP_CONTENT));
            emptyInvite.setPadding(MiscUtils.dpToPx(15), MiscUtils.dpToPx(15), 0, MiscUtils.dpToPx(15));
            return emptyInvite;
        }

        public static void showAlert(final Contact contact, final ImageView listToggle, final Context context) {

            final String msg = "Hey! Checkout and download my phone Music collection with just a click!" +
                    ".\nhttp://letsreach.co/app\n--\n" +
                    SharedPrefUtils.getUserName(context.getSharedPreferences("Reach", Context.MODE_MULTI_PROCESS));

            final LinearLayout input = new LinearLayout(context);
            final EditText inputText = new EditText(context);
            inputText.setTextSize(TypedValue.COMPLEX_UNIT_SP, 16);
            inputText.setTextColor(context.getResources().getColor(R.color.darkgrey));
            final LinearLayout.LayoutParams lp = new LinearLayout.LayoutParams(
                    LinearLayout.LayoutParams.WRAP_CONTENT,
                    LinearLayout.LayoutParams.WRAP_CONTENT);
            int margin = MiscUtils.dpToPx(20);
            lp.setMargins(margin, 0, margin, 0);
            inputText.setLayoutParams(lp);
            inputText.setText(msg);
            input.addView(inputText);

            new AlertDialog.Builder(context)
                    .setMessage("Send an invite to " + contact.getUserName() + " ?")
                    .setView(input)
                    .setPositiveButton("Yes", new DialogInterface.OnClickListener() {

                        final class SendInvite extends AsyncTask<String, Void, Boolean> {

                            @Override
                            protected Boolean doInBackground(String... params) {

                                final SendSMS smsObj = new SendSMS();
                                smsObj.setparams("alerts.sinfini.com", "sms", "Aed8065339b18aedfbad998aeec2ce9b3", "REACHM");
                                try {
                                    smsObj.send_sms(params[0], params[1], "dlr_url");
                                } catch (Exception e) {
                                    e.printStackTrace();
                                    return false;
                                }
                                return true;
                            }

                            @Override
                            protected void onPostExecute(Boolean aBoolean) {

                                super.onPostExecute(aBoolean);

                                if (!aBoolean) {
                                    //fail
                                    contact.setInviteSent(false);
                                    LocalUtils.inviteSentTo.remove(String.valueOf(contact.hashCode()));
                                    Picasso.with(context).load(R.drawable.icon_invite).into(listToggle);

                                    MiscUtils.useFragment(reference, fragment -> {

                                        if (fragment.inviteAdapter != null)
                                            fragment.inviteAdapter.notifyDataSetChanged();
                                        return null;
                                    });
                                }
                            }
                        }

                        @Override
                        public void onClick(DialogInterface dialog, int which) {

                            final ArrayAdapter adapter = MiscUtils.useFragment(reference, fragment -> fragment.inviteAdapter).orNull();

                            if (adapter == null) {
                                dialog.dismiss();
                                return;
                            }

                            final TextView inputText = (TextView) input.getChildAt(0);
                            final String txt = inputText.getText().toString();

                            if (!TextUtils.isEmpty(txt)) {

                                Log.i("Ayush", "Marking true " + contact.getUserName());
                                LocalUtils.inviteSentTo.add(String.valueOf(contact.hashCode()));
                                contact.setInviteSent(true);
                                Picasso.with(context).load(R.drawable.add_tick).into(listToggle);
                                adapter.notifyDataSetChanged();
                                new SendInvite().executeOnExecutor(AsyncTask.THREAD_POOL_EXECUTOR, contact.getPhoneNumber(), txt);
                            } else
                                Toast.makeText(context, "Please enter an invite message", Toast.LENGTH_SHORT).show();
                            dialog.dismiss();
                        }
                    })
                    .setNegativeButton("No", (dialog, which) -> {
                        dialog.dismiss();
                    }).create().show();
        }
    }
}<|MERGE_RESOLUTION|>--- conflicted
+++ resolved
@@ -509,11 +509,6 @@
                         contactData.addAll(contactHashSet);
                         Collections.sort(contactData, (lhs, rhs) -> lhs.getUserName().compareToIgnoreCase(rhs.getUserName()));
                         fragment.mergeAdapter.setActive(fragment.emptyInvite, false);
-<<<<<<< HEAD
-=======
-                        fragment.inviteAdapter.notifyDataSetChanged();
-                        fragment.inviteAdapter.getFilter().filter("");
->>>>>>> 5cf99789
                     }
                     fragment.inviteAdapter.notifyDataSetChanged();
                     fragment.inviteAdapter.getFilter().filter("");
