package reach.project.coreViews;

import android.app.Activity;
import android.app.PendingIntent;
import android.content.ContentResolver;
import android.content.ContentValues;
import android.content.Context;
import android.content.DialogInterface;
import android.content.Intent;
import android.content.SharedPreferences;
import android.database.Cursor;
import android.graphics.Bitmap;
import android.graphics.Typeface;
import android.net.Uri;
import android.os.AsyncTask;
import android.os.Bundle;
import android.provider.ContactsContract;
import android.support.annotation.Nullable;
import android.support.design.widget.Snackbar;
import android.support.v4.app.Fragment;
import android.support.v4.app.LoaderManager;
import android.support.v4.app.NotificationCompat;
import android.support.v4.app.NotificationManagerCompat;
import android.support.v4.content.CursorLoader;
import android.support.v4.content.Loader;
import android.support.v4.widget.SwipeRefreshLayout;
import android.support.v7.app.ActionBar;
import android.support.v7.app.AlertDialog;
import android.support.v7.app.AppCompatActivity;
import android.support.v7.widget.SearchView;
import android.text.TextUtils;
import android.util.Log;
import android.util.TypedValue;
import android.view.LayoutInflater;
import android.view.Menu;
import android.view.MenuInflater;
import android.view.MenuItem;
import android.view.View;
import android.view.ViewGroup;
import android.view.inputmethod.InputMethodManager;
import android.widget.AbsListView;
import android.widget.AdapterView;
import android.widget.ArrayAdapter;
import android.widget.EditText;
import android.widget.LinearLayout;
import android.widget.ListView;
import android.widget.TextView;
import android.widget.Toast;

import com.commonsware.cwac.merge.MergeAdapter;
import com.getbase.floatingactionbutton.FloatingActionsMenu;
import com.google.common.base.Optional;
import com.google.common.base.Predicate;
import com.squareup.picasso.Picasso;

import java.io.IOException;
import java.lang.ref.WeakReference;
import java.util.ArrayList;
import java.util.Collections;
import java.util.Comparator;
import java.util.HashSet;
import java.util.List;
import java.util.concurrent.atomic.AtomicBoolean;

import reach.backend.entities.userApi.model.MyString;
import reach.project.R;
import reach.project.adapter.ReachAllContactsAdapter;
import reach.project.adapter.ReachContactsAdapter;
import reach.project.core.PushActivity;
import reach.project.core.StaticData;
import reach.project.database.contentProvider.ReachFriendsProvider;
import reach.project.database.sql.ReachFriendsHelper;
import reach.project.utils.MiscUtils;
import reach.project.utils.QuickSyncFriends;
import reach.project.utils.SendSMS;
import reach.project.utils.SharedPrefUtils;
import reach.project.utils.SuperInterface;
import reach.project.utils.auxiliaryClasses.DoWork;
import reach.project.utils.auxiliaryClasses.UseFragment;
import reach.project.viewHelpers.Contact;

public class ContactsListFragment extends Fragment implements
        SearchView.OnQueryTextListener,
        SearchView.OnCloseListener,
        LoaderManager.LoaderCallbacks<Cursor> {

    private TextView notificationCount;
    private View emptyFriends, emptyInvite;

    private FloatingActionsMenu actionMenu;
    private SwipeRefreshLayout swipeRefreshLayout;
    private SearchView searchView;

    private SharedPreferences sharedPrefs;
    private SuperInterface mListener;

    private ReachContactsAdapter reachContactsAdapter;
    private ReachAllContactsAdapter inviteAdapter;
    private MergeAdapter mergeAdapter;

    public static final AtomicBoolean synchronizeOnce = new AtomicBoolean(false); ////have we already synchronized ?
    private static final AtomicBoolean
            pinging = new AtomicBoolean(false), //are we pinging ?
            synchronizing = new AtomicBoolean(false); //are we synchronizing ?

    private final String inviteKey = "invite_sent";

    private String mCurFilter, selection;
    private String[] selectionArguments;

    private static String phoneNumber = "";

    private static WeakReference<ContactsListFragment> reference = null;

    private static long serverId;

    private static int friendRequestCount = 0;

    private static int notificationsCount = 0;

    public static void checkNewNotifications() {

        final ContactsListFragment fragment;
        if (reference == null || (fragment = reference.get()) == null || fragment.notificationCount == null)
            return;
        MiscUtils.useFragment(FriendRequestFragment.getReference(), new UseFragment<Void, FriendRequestFragment>() {
            @Override
            public Void work(FriendRequestFragment fragment) {
                friendRequestCount = fragment.adapter.getCount();
                return null;
            }
        });
        MiscUtils.useFragment(NotificationFragment.getReference(), new UseFragment<Void, NotificationFragment>() {
            @Override
            public Void work(NotificationFragment fragment) {
                notificationsCount = fragment.adapter.getCount();
                return null;
            }
        });
        if (friendRequestCount == 0 && notificationsCount == 0)
            fragment.notificationCount.setVisibility(View.GONE);
        else {
            fragment.notificationCount.setVisibility(View.VISIBLE);
            fragment.notificationCount.setText(String.valueOf(friendRequestCount+notificationsCount));
        }
    }

    private final View.OnClickListener openNotification = new View.OnClickListener() {
        @Override
        public void onClick(View v) {
            mListener.onOpenNotificationDrawer();
        }
    };

    private final AdapterView.OnItemClickListener clickListener = new AdapterView.OnItemClickListener() {

        final class SendRequest extends AsyncTask<Long, Void, Long> {

            @Override
            protected Long doInBackground(final Long... params) {

                /**
                 * params[0] = other id
                 * params[1] = my id
                 * params[2] = status
                 */

                final reach.backend.entities.messaging.model.MyString dataAfterWork = MiscUtils.autoRetry(new DoWork<reach.backend.entities.messaging.model.MyString>() {
                    @Override
                    public reach.backend.entities.messaging.model.MyString doWork() throws IOException {
                        return StaticData
                                .messagingEndpoint
                                .messagingEndpoint()
                                .requestAccess(params[1], params[0]).execute();
                    }
                }, Optional.<Predicate<reach.backend.entities.messaging.model.MyString>>of(new Predicate<reach.backend.entities.messaging.model.MyString>() {
                    @Override
                    public boolean apply(reach.backend.entities.messaging.model.MyString input) {
                        return (input == null || TextUtils.isEmpty(input.getString()) || input.getString().equals("false"));
                    }
                })).orNull();

                final String toParse;
                if (dataAfterWork == null || TextUtils.isEmpty(toParse = dataAfterWork.getString()) || toParse.equals("false"))
                    return params[0];
                return null;
            }

            @Override
            protected void onPostExecute(final Long response) {

                super.onPostExecute(response);

                if (response != null && response > 0) {

                    //response becomes the id of failed person
                    MiscUtils.useFragment(reference, new UseFragment<Void, ContactsListFragment>() {
                        @Override
                        public Void work(ContactsListFragment fragment) {
                            Toast.makeText(reference.get().getActivity(), "Request Failed", Toast.LENGTH_SHORT).show();
                            final ContentValues values = new ContentValues();
                            values.put(ReachFriendsHelper.COLUMN_STATUS, ReachFriendsHelper.REQUEST_NOT_SENT);
                            reference.get().getActivity().getContentResolver().update(
                                    Uri.parse(ReachFriendsProvider.CONTENT_URI + "/" + response),
                                    values,
                                    ReachFriendsHelper.COLUMN_ID + " = ?",
                                    new String[]{response + ""});
                            return null;
                        }
                    });
                }

            }

        }

        @Override
        public void onItemClick(final AdapterView<?> adapterView, final View view, int position, long l) {

            final Object object = adapterView.getAdapter().getItem(position);

            if (object instanceof Cursor) {

                final Cursor cursor = (Cursor) object;
                final long id = cursor.getLong(0);
                final short status = cursor.getShort(5);
                final short networkType = cursor.getShort(4);

                if (mListener != null) {
                    if (status < 2) {
                        if (networkType == 5)
                            Snackbar.make(adapterView, "The user has disabled Uploads", Snackbar.LENGTH_LONG)
                                    .show();
                        mListener.onOpenLibrary(id);
<<<<<<< HEAD
=======
                    }
>>>>>>> 6fb85e91
                    else {
                        final long clientId = cursor.getLong(0);

                        new SendRequest().executeOnExecutor(
                                StaticData.threadPool,
                                clientId, serverId, (long) status);

                        Toast.makeText(getActivity(), "Access Request sent", Toast.LENGTH_SHORT).show();
                        final ContentValues values = new ContentValues();
                        values.put(ReachFriendsHelper.COLUMN_STATUS, ReachFriendsHelper.REQUEST_SENT_NOT_GRANTED);
                        getActivity().getContentResolver().update(
                                Uri.parse(ReachFriendsProvider.CONTENT_URI + "/" + clientId),
                                values,
                                ReachFriendsHelper.COLUMN_ID + " = ?",
                                new String[]{clientId + ""});
                    }
                }
            } else if (object instanceof Contact) {

                final Contact contact = (Contact) object;
                if (contact.isInviteSent())
                    return;

                LocalUtils.showAlert(inviteAdapter, contact, view.getContext());
            }
        }
    };

    private final SwipeRefreshLayout.OnRefreshListener refreshListener = new SwipeRefreshLayout.OnRefreshListener() {
        @Override
        public void onRefresh() {

            if (!pinging.get()) {

                Log.i("Ayush", "Starting refresh !");
                pinging.set(true);
                new LocalUtils.SendPing().executeOnExecutor(StaticData.threadPool, swipeRefreshLayout);
            }
        }
    };

    private final AbsListView.OnScrollListener scrollListener = new AbsListView.OnScrollListener() {

        @Override
        public void onScrollStateChanged(AbsListView absListView, int i) {

        }

        @Override
        public void onScroll(AbsListView view, int firstVisibleItem,
                             int visibleItemCount, int totalItemCount) {

            boolean enable = false;
            if (view.getChildCount() > 0) {

                final boolean firstItemVisible = view.getFirstVisiblePosition() == 0;
                final boolean topOfFirstItemVisible = view.getChildAt(0).getTop() == 0;
                enable = firstItemVisible && topOfFirstItemVisible;
            }

            swipeRefreshLayout.setEnabled(enable);
        }
    };

    private final View.OnClickListener pushLibraryListener = new View.OnClickListener() {
        @Override
        public void onClick(View v) {

            mListener.onOpenPushLibrary();
        }
    };

    private final View.OnClickListener inviteFriendListener = new View.OnClickListener() {
        @Override
        public void onClick(View v) {
            mListener.onOpenInvitePage();
        }
    };

    public static ContactsListFragment newInstance() {

        ContactsListFragment fragment;
        if (reference == null || (fragment = reference.get()) == null) {
            Log.i("Ayush", "Creating new instance of contacts list fragment");
            reference = new WeakReference<>(fragment = new ContactsListFragment());
        } else
            Log.i("Ayush", "Reusing contacts list fragment object :)");

        return fragment;
    }

    @Override
    public void onDestroyView() {

        //clean up
        pinging.set(false);
        synchronizing.set(false);

        getLoaderManager().destroyLoader(StaticData.FRIENDS_LOADER);
        if (reachContactsAdapter != null && reachContactsAdapter.getCursor() != null && !reachContactsAdapter.getCursor().isClosed())
            reachContactsAdapter.getCursor().close();

//        if (inviteAdapter != null)
//            inviteAdapter.cleanUp();

        sharedPrefs.edit().putStringSet(inviteKey, LocalUtils.inviteSentTo).apply();
        //listView.setOnScrollListener(null);
        if (searchView != null) {
            searchView.setOnQueryTextListener(null);
            searchView.setOnCloseListener(null);
            searchView.setQuery(null, false);
            ((InputMethodManager) getActivity().getSystemService(Context.INPUT_METHOD_SERVICE))
                    .hideSoftInputFromWindow(searchView.getWindowToken(), 0);
        }

        searchView = null;
        super.onDestroyView();
    }

    @Override
    public void onCreate(Bundle savedInstanceState) {

        super.onCreate(savedInstanceState);

        final Activity activity = getActivity();
        if (activity == null || activity.isFinishing())
            return;

        setHasOptionsMenu(true);
        mListener.setUpDrawer();
        mListener.toggleDrawer(false);
        mListener.toggleSliding(true);
        /*if (getArguments().getBoolean("first", false))
            new InfoDialog().show(getChildFragmentManager(),"info_dialog");*/
        sharedPrefs = activity.getSharedPreferences("Reach", Context.MODE_MULTI_PROCESS);
        serverId = SharedPrefUtils.getServerId(sharedPrefs);
        phoneNumber = SharedPrefUtils.getPhoneNumber(sharedPrefs);

        //clean up
        pinging.set(false);
        synchronizing.set(false);
        synchronizeOnce.set(false);
        LocalUtils.contactData.clear();
        LocalUtils.inviteSentTo.clear();
        //create adapters
        inviteAdapter = new ReachAllContactsAdapter(activity, R.layout.allcontacts_user, LocalUtils.contactData) {

            @Override
            protected void onEmptyContacts() {
                mergeAdapter.setActive(emptyInvite, true);
                mergeAdapter.setActive(inviteAdapter, false);
            }

            @Override
            protected void onNotEmptyContacts() {
                mergeAdapter.setActive(emptyInvite, false);
                mergeAdapter.setActive(inviteAdapter, true);
            }
        };

        reachContactsAdapter = new ReachContactsAdapter(activity, R.layout.myreach_item, null, 0);
        mergeAdapter = new MergeAdapter();
        //setup friends adapter
        mergeAdapter.addView(LocalUtils.createFriendsHeader(activity));
        mergeAdapter.addView(emptyFriends = LocalUtils.friendsEmpty(activity), false);
        mergeAdapter.setActive(emptyFriends, false);
        mergeAdapter.addAdapter(reachContactsAdapter);
        //setup invite adapter
        mergeAdapter.addView(LocalUtils.createInviteHeader(activity));
        mergeAdapter.addView(emptyInvite = LocalUtils.inviteEmpty(activity), false);
        mergeAdapter.setActive(emptyInvite, false);
        mergeAdapter.addAdapter(inviteAdapter);
        //mark those who we have already invited !
        LocalUtils.inviteSentTo.addAll(sharedPrefs.getStringSet(inviteKey, new HashSet<String>()));
    }

    @Override
    public View onCreateView(LayoutInflater inflater,
                             @Nullable ViewGroup container,
                             @Nullable Bundle savedInstanceState) {

        final View rootView = inflater.inflate(R.layout.fragment_contacts, container, false);
        if (serverId == 0 || TextUtils.isEmpty(phoneNumber))
            return null;

        final ActionBar actionBar = ((AppCompatActivity) getActivity()).getSupportActionBar();
        if (actionBar != null) {
            actionBar.show();
            actionBar.setTitle("Reach");
            mListener.setUpNavigationViews();
        }

        actionMenu = (FloatingActionsMenu) rootView.findViewById(R.id.right_labels);

        swipeRefreshLayout = (SwipeRefreshLayout) rootView.findViewById(R.id.swipeContainerContacts);
        swipeRefreshLayout.setColorSchemeColors(getResources().getColor(R.color.reach_color), getResources().getColor(R.color.reach_grey));
        swipeRefreshLayout.setBackgroundResource(R.color.white);
        swipeRefreshLayout.setOnRefreshListener(refreshListener);

        rootView.findViewById(R.id.share_music_fab).setOnClickListener(pushLibraryListener);
        rootView.findViewById(R.id.invite_friend_fab).setOnClickListener(inviteFriendListener);

        final ListView listView = (ListView) rootView.findViewById(R.id.contactsList);
        listView.setDivider(null);
        listView.setDividerHeight(0);
        listView.setOnItemClickListener(clickListener);
        listView.setOnScrollListener(scrollListener);
        listView.setAdapter(mergeAdapter);

        selection = null;
        selectionArguments = null;

        final boolean isOnline = MiscUtils.isOnline(getActivity());
        //we have not already synchronized !
        if (!synchronizeOnce.get() && !synchronizing.get()) {
            //contact sync will call send ping as well

            if (isOnline) {
                synchronizing.set(true);
                pinging.set(true);
                swipeRefreshLayout.post(new Runnable() {
                    @Override
                    public void run() {
                        swipeRefreshLayout.setRefreshing(true);
                    }
                });
                new LocalUtils.ContactsSync().executeOnExecutor(StaticData.threadPool, swipeRefreshLayout);
            }
            new LocalUtils.InitializeData(mergeAdapter, inviteAdapter, emptyInvite).executeOnExecutor(StaticData.threadPool);

        } else if (!pinging.get() && isOnline) {
            //if not pinging send a ping !
            pinging.set(true);
            swipeRefreshLayout.post(new Runnable() {
                @Override
                public void run() {
                    swipeRefreshLayout.setRefreshing(true);
                }
            });
            new LocalUtils.SendPing().executeOnExecutor(StaticData.threadPool, swipeRefreshLayout);
        }

        getLoaderManager().initLoader(StaticData.FRIENDS_LOADER, null, this);
        return rootView;
    }

    @Override
    public Loader<Cursor> onCreateLoader(int id, Bundle args) {

        if (id == StaticData.FRIENDS_LOADER)
            return new CursorLoader(getActivity(),
                    ReachFriendsProvider.CONTENT_URI,
                    ReachContactsAdapter.requiredProjection,
                    selection,
                    selectionArguments,
                    ReachFriendsHelper.COLUMN_STATUS + " ASC, " +
                            ReachFriendsHelper.COLUMN_USER_NAME + " ASC");
        else
            return null;
    }

    @Override
    public void onLoadFinished(Loader<Cursor> loader, Cursor data) {

        if (loader.getId() != StaticData.FRIENDS_LOADER || data == null || data.isClosed())
            return;

        reachContactsAdapter.swapCursor(data);
        final int count = data.getCount();

        if (count == 0) {

            mergeAdapter.setActive(emptyFriends, true);
            mergeAdapter.setActive(reachContactsAdapter, false);
            actionMenu.setVisibility(View.GONE);
        } else {

            mergeAdapter.setActive(emptyFriends, false);
            mergeAdapter.setActive(reachContactsAdapter, true);
            if (!SharedPrefUtils.getFirstIntroSeen(sharedPrefs)) {
                StaticData.threadPool.execute(LocalUtils.devikaSendMeSomeLove);
                SharedPrefUtils.setFirstIntroSeen(sharedPrefs);
            }
            actionMenu.setVisibility(View.VISIBLE);
        }
    }

    @Override
    public void onLoaderReset(Loader<Cursor> loader) {

        if (loader.getId() == StaticData.FRIENDS_LOADER) {
            reachContactsAdapter.swapCursor(null);
            actionMenu.setVisibility(View.GONE);
        }
    }

    @Override
    public boolean onClose() {

//        selection = null;
//        selectionArguments = null;
//        searchView.setQuery(null, true);
//
//        inviteAdapter.getFilter().filter(null);
//        getLoaderManager().restartLoader(StaticData.FRIENDS_LOADER, null, this);
//        return false;
        return onQueryTextChange(null);
    }

    @Override
    public boolean onQueryTextSubmit(String query) {
        return false;
    }

    @Override
    public boolean onQueryTextChange(String newText) {

        if (searchView == null)
            return false;
        /**
         * Called when the action bar search text has changed.
         * Update the search filter.
         * Restart the loader to do a new query with this filter.
         * Don't do anything if the filter hasn't actually changed.
         * Prevents restarting the loader when restoring state.
         */
        if (TextUtils.isEmpty(mCurFilter) && TextUtils.isEmpty(newText))
            return true;
        if (!TextUtils.isEmpty(mCurFilter) && mCurFilter.equals(newText))
            return true;
        mCurFilter = newText;

        if (TextUtils.isEmpty(mCurFilter)) {
            selection = null;
            selectionArguments = null;
            searchView.setQuery(null, true);
        } else {
            selection = ReachFriendsHelper.COLUMN_USER_NAME + " LIKE ?";
            selectionArguments = new String[]{"%" + mCurFilter + "%"};
        }

        inviteAdapter.getFilter().filter(mCurFilter);
        getLoaderManager().restartLoader(StaticData.FRIENDS_LOADER, null, this);
        return true;
    }

    @Override
    public void onCreateOptionsMenu(Menu menu, MenuInflater inflater) {

        if (menu == null || inflater == null)
            return;
        menu.clear();

        inflater.inflate(R.menu.myreach_menu, menu);

        searchView = (SearchView) menu.findItem(R.id.search_button).getActionView();
        if (searchView == null)
            return;
        searchView.setOnQueryTextListener(this);
        searchView.setOnCloseListener(this);

        final MenuItem notificationButton = menu.findItem(R.id.notif_button);
        if (notificationButton == null)
            return;
        notificationButton.setActionView(R.layout.reach_queue_counter);
        final View notificationContainer = notificationButton.getActionView().findViewById(R.id.counterContainer);
        notificationContainer.setOnClickListener(openNotification);
        notificationCount = (TextView) notificationContainer.findViewById(R.id.reach_q_count);
    }

    @Override
    public void onAttach(Activity activity) {
        super.onAttach(activity);
        try {
            mListener = (SuperInterface) activity;
        } catch (ClassCastException e) {
            throw new ClassCastException(activity.toString()
                    + " must implement OnFragmentInteractionListener");
        }
    }

    @Override
    public void onDetach() {
        super.onDetach();
        mListener = null;
    }


    private enum LocalUtils {
        ;

        public static final HashSet<String> inviteSentTo = new HashSet<>();
        public static final List<Contact> contactData = new ArrayList<>();

        private static boolean isDead() {

            final Fragment fragment;
            if (reference == null || (fragment = reference.get()) == null)
                return true;
            final Activity activity = fragment.getActivity();
            return activity == null || activity.isFinishing();

        }

        private static Optional<ContentResolver> getResolver() {

            final Fragment fragment;
            if (reference == null || (fragment = reference.get()) == null)
                return Optional.absent();
            final Activity activity = fragment.getActivity();
            if (activity == null || activity.isFinishing())
                return Optional.absent();
            return Optional.of(activity.getContentResolver());
        }

        public static final class InitializeData extends AsyncTask<Void, Void, Boolean> {

            private final MergeAdapter mergeAdapter;
            private final ReachAllContactsAdapter inviteAdapter;
            private final View emptyInvite;

            public InitializeData(MergeAdapter mergeAdapter,
                                  ReachAllContactsAdapter inviteAdapter,
                                  View emptyInvite) {

                this.mergeAdapter = mergeAdapter;
                this.inviteAdapter = inviteAdapter;
                this.emptyInvite = emptyInvite;
            }

            @Override
            protected Boolean doInBackground(Void... voids) {

                Optional<ContentResolver> optional = getResolver();
                if (!optional.isPresent())
                    return false;
                final Cursor phones = optional.get().query(ContactsContract.
                        CommonDataKinds.Phone.CONTENT_URI, null, null, null, null);
                if (phones == null)
                    return false;

                final HashSet<Contact> contacts = new HashSet<>(phones.getCount());
                while (phones.moveToNext()) {

                    final Contact contact;
                    final String number, displayName;
                    final long userID;

                    if (phones.getColumnIndex(ContactsContract.CommonDataKinds.Phone.NUMBER) == -1 ||
                            phones.getColumnIndex(ContactsContract.CommonDataKinds.Phone.DISPLAY_NAME) == -1 ||
                            phones.getColumnIndex(ContactsContract.CommonDataKinds.Phone.CONTACT_ID) == -1)
                        continue;

                    number = phones.getString(phones.getColumnIndex(ContactsContract.CommonDataKinds.Phone.NUMBER));
                    displayName = phones.getString(phones.getColumnIndex(ContactsContract.CommonDataKinds.Phone.DISPLAY_NAME));
                    userID = phones.getLong(phones.getColumnIndex(ContactsContract.CommonDataKinds.Email.CONTACT_ID));

                    if (TextUtils.isEmpty(displayName))
                        continue;
                    contact = new Contact(displayName, number, userID);

                    if (inviteSentTo.contains(contact.toString()))
                        contact.setInviteSent(true);
                    contacts.add(contact);
                }
                phones.close();

                if (contacts.isEmpty())
                    return false;

                contactData.clear();
                contactData.addAll(contacts);
                Collections.sort(contactData, new Comparator<Contact>() {
                    @Override
                    public int compare(Contact lhs, Contact rhs) {
                        return lhs.getUserName().compareToIgnoreCase(rhs.getUserName());
                    }
                });

                return true;
            }

            @Override
            protected void onPostExecute(Boolean success) {

                super.onPostExecute(success);

                if (mergeAdapter == null || inviteAdapter == null || emptyInvite == null || isDead())
                    return;

                inviteAdapter.notifyDataSetChanged();
                if (success) {
                    mergeAdapter.setActive(emptyInvite, false);
                    mergeAdapter.setActive(inviteAdapter, true);
                } else {
                    mergeAdapter.setActive(emptyInvite, true);
                    mergeAdapter.setActive(inviteAdapter, false);
                }
            }
        }

        public static final class ContactsSync extends AsyncTask<SwipeRefreshLayout, Void, SwipeRefreshLayout> {

            @Override
            protected SwipeRefreshLayout doInBackground(SwipeRefreshLayout... params) {


                /**
                 * Invalidate everyone
                 */
                final ContentValues contentValues = new ContentValues();
                contentValues.put(ReachFriendsHelper.COLUMN_LAST_SEEN, System.currentTimeMillis() + 31 * 1000);
                contentValues.put(ReachFriendsHelper.COLUMN_STATUS, ReachFriendsHelper.OFFLINE_REQUEST_GRANTED);
                contentValues.put(ReachFriendsHelper.COLUMN_NETWORK_TYPE, (short) 0);

                final Optional<ContentResolver> optional = getResolver();
                if (!optional.isPresent())
                    return null;

                optional.get().update(
                        ReachFriendsProvider.CONTENT_URI,
                        contentValues,
                        ReachFriendsHelper.COLUMN_STATUS + " = ? and " +
                                ReachFriendsHelper.COLUMN_LAST_SEEN + " < ?",
                        new String[]{ReachFriendsHelper.ONLINE_REQUEST_GRANTED + "",
                                (System.currentTimeMillis() - (60 * 1000)) + ""});
                contentValues.clear();
                StaticData.networkCache.clear();

                try {
                    final QuickSyncFriends.Status status = new QuickSyncFriends(reference.get().getActivity(), serverId, phoneNumber).call();
                    if (status == QuickSyncFriends.Status.FULL_SYNC) {
                        //full sync was performed
//                    new ForceSyncFriends(weakReference, serverId, phoneNumber).run();
                    }
                } catch (NullPointerException ignored) {
                }
                return params[0];
            }

            @Override
            protected void onPostExecute(SwipeRefreshLayout swipeRefreshLayout) {

                super.onPostExecute(swipeRefreshLayout);
                if (swipeRefreshLayout == null || isDead())
                    return;
                synchronizeOnce.set(true);
                //we are still refreshing !
                pinging.set(true);
                new SendPing().executeOnExecutor(StaticData.threadPool, swipeRefreshLayout);
            }
        }

        public static final class SendPing extends AsyncTask<SwipeRefreshLayout, String, SwipeRefreshLayout> {
            @Override
            protected SwipeRefreshLayout doInBackground(SwipeRefreshLayout... params) {

                StaticData.networkCache.clear();
                MiscUtils.autoRetry(new DoWork<MyString>() {
                    @Override
                    public MyString doWork() throws IOException {
                        return StaticData.userEndpoint.pingMyReach(serverId).execute();
                    }
                }, Optional.<Predicate<MyString>>absent()).orNull();

                /**
                 * Invalidate those who were online 30 secs ago
                 * and send PING
                 */
                final long currentTime = System.currentTimeMillis();
                final ContentValues contentValues = new ContentValues();
                contentValues.put(ReachFriendsHelper.COLUMN_LAST_SEEN, currentTime + 31 * 1000);
                contentValues.put(ReachFriendsHelper.COLUMN_STATUS, ReachFriendsHelper.OFFLINE_REQUEST_GRANTED);
                contentValues.put(ReachFriendsHelper.COLUMN_NETWORK_TYPE, (short) 0);

                final Optional<ContentResolver> optional = getResolver();
                if (!optional.isPresent())
                    return null;

                optional.get().update(
                        ReachFriendsProvider.CONTENT_URI,
                        contentValues,
                        ReachFriendsHelper.COLUMN_STATUS + " = ? and " +
                                ReachFriendsHelper.COLUMN_LAST_SEEN + " < ?",
                        new String[]{ReachFriendsHelper.ONLINE_REQUEST_GRANTED + "", (currentTime - 30 * 1000) + ""});
                contentValues.clear();
                return params[0];
            }

            @Override
            protected void onPostExecute(final SwipeRefreshLayout refreshLayout) {

                super.onPostExecute(refreshLayout);
                if (refreshLayout == null || isDead())
                    return;
                //finally relax !
                synchronizing.set(false);
                pinging.set(false);
                refreshLayout.post(new Runnable() {
                    @Override
                    public void run() {
                        refreshLayout.setRefreshing(false);
                    }
                });
            }
        }

        public static final Runnable devikaSendMeSomeLove = new Runnable() {
            @Override
            public void run() {

                final ContactsListFragment fragment;
                if (reference == null || (fragment = reference.get()) == null)
                    return;
                final Activity activity = fragment.getActivity();
                if (activity == null || activity.isFinishing())
                    return;

                Bitmap bmp = null;
                final NotificationManagerCompat managerCompat = NotificationManagerCompat.from(activity);
                final int px = MiscUtils.dpToPx(64);
                try {
                    bmp = Picasso.with(activity)
                            .load("https://scontent-sin1-1.xx.fbcdn.net/hphotos-xap1/v/t1.0-9/1011255_638449632916744_321328860_n.jpg?oh=5c1daa8d7d015f7ce698ee1793d5a929&oe=55EECF36&dl=1")
                            .centerCrop()
                            .resize(px, px)
                            .get();
                } catch (IOException e) {
                    e.printStackTrace();
                }
                final Intent intent = new Intent(activity, PushActivity.class);
                intent.putExtra("type", 1);
                intent.setFlags(Intent.FLAG_ACTIVITY_NEW_TASK);
                final PendingIntent pendingIntent = PendingIntent.getActivity(activity, 0, intent, PendingIntent.FLAG_CANCEL_CURRENT);
                final NotificationCompat.Builder builder = new NotificationCompat.Builder(activity)
                        .setAutoCancel(true)
                        .setDefaults(NotificationCompat.DEFAULT_LIGHTS | NotificationCompat.DEFAULT_VIBRATE | NotificationCompat.DEFAULT_SOUND)
                        .setSmallIcon(R.drawable.ic_icon_notif)
                        .setLargeIcon(bmp)
                        .setContentIntent(pendingIntent)
                                //.addAction(0, "Okay! I got it", pendingIntent)
                        .setStyle(new NotificationCompat.BigTextStyle()
                                .bigText("I am Devika from Team Reach! \n" +
                                        "Send me an access request by clicking on the lock icon beside my name to view my Music collection. \n" +
                                        "Keep Reaching ;)"))
                        .setContentTitle("Hey!")
                        .setTicker("Hey! I am Devika from Team Reach! Send me an access request by clicking on the lock icon beside my name to view my Music collection. Keep Reaching ;)")
                        .setContentText("I am Devika from Team Reach! \n" +
                                "Send me an access request by clicking on the lock icon beside my name to view my Music collection. \n" +
                                "Keep Reaching ;)")
                        .setPriority(NotificationCompat.PRIORITY_MAX);
                managerCompat.notify(99910, builder.build());
            }
        };

//        public static ScaleAnimation createScaleAnimation() {
//            final ScaleAnimation translation = new ScaleAnimation(1f, 0.8f, 1f, 0.8f, Animation.RELATIVE_TO_SELF, 0.5f, Animation.RELATIVE_TO_SELF, 0.5f);
//            translation.setDuration(1000);
//            translation.setInterpolator(new BounceInterpolator());
//            return translation;
//        }

        public static View createFriendsHeader(Context context) {

            final TextView friendsHeader = new TextView(context);
            friendsHeader.setText("Friends on Reach");
            friendsHeader.setTextColor(context.getResources().getColor(R.color.reach_color));
            friendsHeader.setTextSize(TypedValue.COMPLEX_UNIT_SP, 20f);
            friendsHeader.setTypeface(friendsHeader.getTypeface(), Typeface.BOLD);
            friendsHeader.setPadding(MiscUtils.dpToPx(15), MiscUtils.dpToPx(15), 0, MiscUtils.dpToPx(10));
            return friendsHeader;
        }

        public static View friendsEmpty(Context context) {

            final TextView emptyFriends = new TextView(context);
            emptyFriends.setText("No friends found");
            emptyFriends.setTextColor(context.getResources().getColor(R.color.darkgrey));
            emptyFriends.setTextSize(TypedValue.COMPLEX_UNIT_SP, 16f);
            //emptyTV1.setLayoutParams(new ListView.LayoutParams(ListView.LayoutParams.MATCH_PARENT, ListView.LayoutParams.WRAP_CONTENT));
            emptyFriends.setPadding(MiscUtils.dpToPx(15), MiscUtils.dpToPx(15), 0, MiscUtils.dpToPx(15));
            return emptyFriends;
        }

        public static View createInviteHeader(Context context) {

            final TextView inviteHeader = new TextView(context);
            inviteHeader.setText("Invite Friends");
            inviteHeader.setTextColor(context.getResources().getColor(R.color.reach_color));
            inviteHeader.setTextSize(TypedValue.COMPLEX_UNIT_SP, 20f);
            inviteHeader.setTypeface(inviteHeader.getTypeface(), Typeface.BOLD);
            inviteHeader.setPadding(MiscUtils.dpToPx(15), MiscUtils.dpToPx(15), 0, MiscUtils.dpToPx(15));
            return inviteHeader;
        }

        public static View inviteEmpty(Context context) {

            final TextView emptyInvite = new TextView(context);
            emptyInvite.setText("No contacts found");
            emptyInvite.setTextColor(context.getResources().getColor(R.color.darkgrey));
            emptyInvite.setTextSize(TypedValue.COMPLEX_UNIT_SP, 16f);
            //emptyTV2.setLayoutParams(new ListView.LayoutParams(ListView.LayoutParams.MATCH_PARENT, ListView.LayoutParams.WRAP_CONTENT));
            emptyInvite.setPadding(MiscUtils.dpToPx(15), MiscUtils.dpToPx(15), 0, MiscUtils.dpToPx(15));
            return emptyInvite;
        }

        public static void showAlert(ArrayAdapter adapter, final Contact contact, final Context context) {

            final String msg = "Hey! Checkout and download my phone Music collection with just a click!" +
                    ".\nhttp://letsreach.co/app\n--\n" +
                    SharedPrefUtils.getUserName(context.getSharedPreferences("Reach", Context.MODE_MULTI_PROCESS));

            final LinearLayout input = new LinearLayout(context);
            final EditText inputText = new EditText(context);
            inputText.setTextSize(TypedValue.COMPLEX_UNIT_SP, 16);
            inputText.setTextColor(context.getResources().getColor(R.color.darkgrey));
            LinearLayout.LayoutParams lp = new LinearLayout.LayoutParams(
                    LinearLayout.LayoutParams.WRAP_CONTENT,
                    LinearLayout.LayoutParams.WRAP_CONTENT);
            int margin = MiscUtils.dpToPx(20);
            lp.setMargins(margin, 0, margin, 0);
            inputText.setLayoutParams(lp);
            inputText.setText(msg);
            input.addView(inputText);

            final WeakReference<ArrayAdapter> arrayAdapterReference = new WeakReference<>(adapter);

            new AlertDialog.Builder(context)
                    .setMessage("Send an invite to " + contact.getUserName() + " ?")
                    .setView(input)
                    .setPositiveButton("Yes", new DialogInterface.OnClickListener() {

                        final class SendInvite extends AsyncTask<String, Void, Boolean> {

                            @Override
                            protected Boolean doInBackground(String... params) {

                                final SendSMS smsObj = new SendSMS();
                                smsObj.setparams("alerts.sinfini.com ", "sms", "Aed8065339b18aedfbad998aeec2ce9b3", "REACHM");
                                try {
                                    smsObj.send_sms(params[0], params[1], "dlr_url");
                                } catch (Exception e) {
                                    e.printStackTrace();
                                    return false;
                                }
                                return true;
                            }

                            @Override
                            protected void onPostExecute(Boolean aBoolean) {

                                super.onPostExecute(aBoolean);

                                if (!aBoolean) {
                                    //fail
                                    contact.setInviteSent(false);
                                    LocalUtils.inviteSentTo.remove(contact.toString());

                                    final ArrayAdapter adapter = arrayAdapterReference.get();
                                    if (adapter == null)
                                        return;
                                    adapter.notifyDataSetChanged();
                                }
                            }
                        }

                        @Override
                        public void onClick(DialogInterface dialog, int which) {


                            final ArrayAdapter adapter = arrayAdapterReference.get();
                            if (adapter == null) {
                                dialog.dismiss();
                                return;
                            }

                            final TextView inputText = (TextView) input.getChildAt(0);
                            final String txt = inputText.getText().toString();
                            if (!TextUtils.isEmpty(txt))
                                new SendInvite().executeOnExecutor(StaticData.threadPool, contact.getPhoneNumber(), txt);
                            else
                                Toast.makeText(context, "Please enter an invite message", Toast.LENGTH_SHORT).show();

                            Log.i("Ayush", "Marking true " + contact.getUserName());
                            LocalUtils.inviteSentTo.add(contact.toString());

                            contact.setInviteSent(true);
                            adapter.notifyDataSetChanged();
                            dialog.dismiss();
                        }
                    })
                    .setNegativeButton("No", new DialogInterface.OnClickListener() {
                        @Override
                        public void onClick(DialogInterface dialog, int which) {
                            dialog.dismiss();
                        }
                    }).create().show();
        }
    }
}<|MERGE_RESOLUTION|>--- conflicted
+++ resolved
@@ -232,10 +232,7 @@
                             Snackbar.make(adapterView, "The user has disabled Uploads", Snackbar.LENGTH_LONG)
                                     .show();
                         mListener.onOpenLibrary(id);
-<<<<<<< HEAD
-=======
                     }
->>>>>>> 6fb85e91
                     else {
                         final long clientId = cursor.getLong(0);
 
