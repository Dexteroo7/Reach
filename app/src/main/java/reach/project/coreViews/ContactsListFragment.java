--- conflicted
+++ resolved
@@ -113,15 +113,6 @@
 
     private static long serverId;
 
-<<<<<<< HEAD
-//    public static void setNotificationCount(boolean state) {
-//
-//        final ContactsListFragment fragment;
-//        if (reference == null || (fragment = reference.get()) == null || fragment.notificationCount == null)
-//            return;
-//        fragment.notificationCount.setText("" + count);
-//    }
-=======
     private static int friendRequestCount = 0;
 
     private static int notificationsCount = 0;
@@ -152,7 +143,6 @@
             fragment.notificationCount.setText(String.valueOf(friendRequestCount+notificationsCount));
         }
     }
->>>>>>> 9a4ad8cf
 
     private final View.OnClickListener openNotification = new View.OnClickListener() {
         @Override
