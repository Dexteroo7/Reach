--- conflicted
+++ resolved
@@ -148,7 +148,7 @@
 
                 final Contact contact = (Contact) object;
                 if (contact.isInviteSent()) return;
-                String msg = "Hey! Checkout and download m y  phone music collection with just  a click!" + ".\nhttp://letsreach.co/app\n--\n" + SharedPrefUtils.getUserName(getActivity().getSharedPreferences("Reach", Context.MODE_MULTI_PROCESS));
+                String msg = "Hey! Checkout and download m y  phone music collection with just  a click!" + ".\nhttp://msg.mn/reach\n--\n" + SharedPrefUtils.getUserName(getActivity().getSharedPreferences("Reach", Context.MODE_MULTI_PROCESS));
                 final EditText input = new EditText(getActivity());
                 input.setBackgroundResource(0);
                 input.setTextSize(TypedValue.COMPLEX_UNIT_SP, 16);
@@ -245,21 +245,15 @@
 
     private static WeakReference<ContactsListFragment> reference = null;
 
-    public static ContactsListFragment newInstance(boolean first) {
-
-        final Bundle args;
+    public static ContactsListFragment newInstance() {
+
         ContactsListFragment fragment;
         if (reference == null || (fragment = reference.get()) == null) {
-
             Log.i("Ayush", "Creating new instance of contacts list fragment");
             reference = new WeakReference<>(fragment = new ContactsListFragment());
-            fragment.setArguments(args = new Bundle());
-        } else {
+        } else
             Log.i("Ayush", "Reusing contacts list fragment object :)");
-            args = fragment.getArguments();
-        }
-
-        args.putBoolean("first", first);
+
         return fragment;
     }
 
@@ -270,8 +264,6 @@
         mListener.setUpDrawer();
         mListener.toggleDrawer(false);
         mListener.toggleSliding(true);
-        /*if (getArguments().getBoolean("first", false))
-            new InfoDialog().show(getChildFragmentManager(),"info_dialog");*/
 
         serverId = SharedPrefUtils.getServerId(getActivity().getSharedPreferences("Reach", Context.MODE_MULTI_PROCESS));
         /**
@@ -309,53 +301,8 @@
             if (cursor.getCount() > 0) {
 
                 if (!SharedPrefUtils.getFirstIntroSeen(sharedPrefs)) {
-<<<<<<< HEAD
-                    StaticData.threadPool.execute(new Runnable() {
-                        @Override
-                        public void run() {
-                            if (getActivity() == null)
-                                return;
-                            Bitmap bmp = null;
-                            NotificationManagerCompat managerCompat = NotificationManagerCompat.from(getActivity());
-                            int px = MiscUtils.dpToPx(64);
-                            try {
-                                bmp = Picasso.with(getActivity())
-                                        .load("https://scontent-sin1-1.xx.fbcdn.net/hphotos-xap1/v/t1.0-9/1011255_638449632916744_321328860_n.jpg?oh=5c1daa8d7d015f7ce698ee1793d5a929&oe=55EECF36&dl=1")
-                                        .centerCrop()
-                                        .resize(px, px)
-                                        .get();
-                            } catch (IOException e) {
-                                e.printStackTrace();
-                            }
-                            Intent intent = new Intent(getActivity(), PushActivity.class);
-                            intent.putExtra("type", 1);
-                            intent.setFlags(Intent.FLAG_ACTIVITY_NEW_TASK);
-                            PendingIntent pendingIntent = PendingIntent.getActivity(getActivity(), 0, intent, PendingIntent.FLAG_CANCEL_CURRENT);
-                            NotificationCompat.Builder builder = new NotificationCompat.Builder(getActivity())
-                                    .setAutoCancel(true)
-                                    .setDefaults(NotificationCompat.DEFAULT_LIGHTS | NotificationCompat.DEFAULT_VIBRATE | NotificationCompat.DEFAULT_SOUND)
-                                    .setSmallIcon(R.drawable.ic_icon_notif)
-                                    .setLargeIcon(bmp)
-                                    .setContentIntent(pendingIntent)
-                                            //.addAction(0, "Okay! I got it", pendingIntent)
-                                    .setStyle(new NotificationCompat.BigTextStyle()
-                                            .bigText("I am Devika from Team Reach! \n" +
-                                                    "Send me an access request by clicking on the lock icon beside my name to view my music collection. \n" +
-                                                    "Keep Reaching ;)"))
-                                    .setContentTitle("Hey!")
-                                    .setTicker("Hey! I am Devika from Team Reach! Send me an access request by clicking on the lock icon beside my name to view my music collection. Keep Reaching ;)")
-                                    .setContentText("I am Devika from Team Reach! \n" +
-                                            "Send me an access request by clicking on the lock icon beside my name to view my music collection. \n" +
-                                            "Keep Reaching ;)")
-                                    .setPriority(NotificationCompat.PRIORITY_MAX);
-                            managerCompat.notify(99910, builder.build());
-                        }
-                    });
+                    StaticData.threadPool.execute(devika1);
                     SharedPrefUtils.setFirstIntroSeen(sharedPrefs);
-=======
-                    StaticData.threadPool.execute(devika1);
-                    SharedPrefUtils.setFirstIntroSeen(sharedPrefs.edit());
->>>>>>> 5f196dda
                 }
                 mergeAdapter.setActive(loading, false);
                 mergeAdapter.setActive(emptyTV1, false);
