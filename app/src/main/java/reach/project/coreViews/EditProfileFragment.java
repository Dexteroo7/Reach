package reach.project.coreViews;


import android.app.Activity;
import android.app.ProgressDialog;
import android.content.Context;
import android.content.Intent;
import android.content.SharedPreferences;
import android.net.Uri;
import android.os.AsyncTask;
import android.os.Bundle;
import android.support.v4.app.Fragment;
<<<<<<< HEAD
import android.support.v7.app.ActionBar;
import android.support.v7.app.AppCompatActivity;
=======
import android.support.v4.app.FragmentActivity;


import android.support.v7.widget.Toolbar;
>>>>>>> 2cc86276
import android.text.TextUtils;
import android.util.Log;
import android.view.LayoutInflater;
import android.view.View;
import android.view.ViewGroup;
import android.view.inputmethod.InputMethodManager;
import android.widget.EditText;
import android.widget.ImageView;
import android.widget.ProgressBar;
import android.widget.TextView;
import android.widget.Toast;

import com.google.api.client.googleapis.media.MediaHttpUploader;
import com.google.common.base.Optional;
import com.google.common.collect.ImmutableList;
import com.google.common.io.ByteStreams;
import com.squareup.picasso.Picasso;

import java.io.File;
import java.io.FileNotFoundException;
import java.io.FileOutputStream;
import java.io.IOException;
import java.io.InputStream;
import java.io.RandomAccessFile;
import java.lang.ref.WeakReference;

import reach.project.R;
import reach.project.core.StaticData;
import reach.project.utils.CloudStorageUtils;
import reach.project.utils.MiscUtils;
import reach.project.utils.SharedPrefUtils;
import reach.project.utils.auxiliaryClasses.UploadProgress;
import reach.project.utils.auxiliaryClasses.UseContext;
import reach.project.utils.viewHelpers.CircleTransform;

public class EditProfileFragment extends Fragment {

    private final int IMAGE_PICKER_SELECT = 999;
    private final CircleTransform transform = new CircleTransform();

    private EditText firstName = null;
    private TextView uploadText = null;
    private View editProfileContainer = null;
    private ProgressBar loadingBar = null;
    private ImageView profile = null;
    private SharedPreferences sharedPreferences = null;

    private static File toUpload = null;
    private static String imageId = null;
    private static long userId = 0;
    private static WeakReference<EditProfileFragment> reference = null;

    public static EditProfileFragment newInstance() {

        EditProfileFragment fragment;
        if (reference == null || (fragment = reference.get()) == null)
            reference = new WeakReference<>(fragment = new EditProfileFragment());
        return fragment;
    }

    private View.OnClickListener doUpdate = v -> {

        if (firstName.length() == 0)
            Toast.makeText(v.getContext(), "Please enter your name", Toast.LENGTH_SHORT).show();
        else {

            ((InputMethodManager) v.getContext().getSystemService(Context.INPUT_METHOD_SERVICE)).hideSoftInputFromWindow(firstName.getWindowToken(), 0);
            editProfileContainer.setVisibility(View.INVISIBLE);
            loadingBar.setVisibility(View.VISIBLE);
            uploadText.setText("");
            firstName.setEnabled(false);

            final String name = firstName.getText().toString();

            new UpdateProfile().executeOnExecutor(AsyncTask.THREAD_POOL_EXECUTOR, name);
            //save to cache
            SharedPrefUtils.storeUserName(sharedPreferences, name);
            SharedPrefUtils.storeImageId(sharedPreferences, imageId);
        }
    };

    public View onCreateView(LayoutInflater inflater, ViewGroup container,
                             Bundle savedInstanceState) {

        final View rootView = inflater.inflate(R.layout.fragment_edit_profile, container, false);
        final Activity activity = getActivity();
<<<<<<< HEAD
        final ActionBar actionBar = ((AppCompatActivity) activity).getSupportActionBar();
        if (actionBar != null)
            actionBar.setTitle("Edit Profile");
=======

        Toolbar mToolbar = (Toolbar)rootView.findViewById(R.id.editProfileToolbar);
        mToolbar.setTitle("Edit Profile");
        mToolbar.setNavigationOnClickListener(v -> activity.onBackPressed());

        sharedPreferences = activity.getSharedPreferences("Reach", Context.MODE_APPEND);
>>>>>>> 2cc86276

        sharedPreferences = activity.getSharedPreferences("Reach", Context.MODE_APPEND);
        profile = (ImageView) rootView.findViewById(R.id.profilePhoto);
        uploadText = (TextView) rootView.findViewById(R.id.uploadText);
        firstName = (EditText) rootView.findViewById(R.id.firstName);
        editProfileContainer = rootView.findViewById(R.id.editProfilecontainer);
        loadingBar = (ProgressBar) rootView.findViewById(R.id.loadingBar);

        final String imageId = SharedPrefUtils.getImageId(sharedPreferences);
        userId = SharedPrefUtils.getServerId(sharedPreferences);
        firstName.setText(SharedPrefUtils.getUserName(sharedPreferences));

        if (!TextUtils.isEmpty(imageId) && !imageId.equals("hello_world")) {
            profile.setBackgroundResource(0);
            Picasso.with(container.getContext()).load(StaticData.cloudStorageImageBaseUrl + imageId).fit().transform(transform).into(profile);
        }

        profile.setOnClickListener(imagePicker);
        rootView.findViewById(R.id.editLibrary).setOnClickListener(doUpdate);

        return rootView;
    }

    private final View.OnClickListener imagePicker = view -> {

        final Intent intent = new Intent();
        intent.setType("image/*");
        intent.setAction(Intent.ACTION_GET_CONTENT);
        startActivityForResult(Intent.createChooser(intent, "Select Picture"), IMAGE_PICKER_SELECT);
    };

    @Override
    public void onActivityResult(int requestCode, int resultCode, final Intent data) {

        final Activity activity;
        if ((activity = getActivity()) == null || activity.isFinishing()) {

            Log.i("Ayush", "ACTIVITY NOT FOUND !");
            return;
        }

        final Uri imageUri;
        if (requestCode != IMAGE_PICKER_SELECT || resultCode != Activity.RESULT_OK || (imageUri = data.getData()) == null) {

            Toast.makeText(activity, "Failed to set Profile Photo, try again", Toast.LENGTH_SHORT).show();
            return;
        }

        InputStream imageStream;
        try {
            imageStream = activity.getContentResolver().openInputStream(imageUri);
        } catch (FileNotFoundException e) {
            e.printStackTrace();
            imageStream = null;
        }

        new ProcessImage().executeOnExecutor(AsyncTask.THREAD_POOL_EXECUTOR, imageStream);
    }

    private static final class ProcessImage extends AsyncTask<InputStream, Void, File> {

        @Override
        protected File doInBackground(InputStream... params) {

            if (params[0] == null)
                return null;

            File tempFile = null;
            FileOutputStream outputStream = null;
            try {
                tempFile = File.createTempFile("profile_photo", ".tmp");
                new RandomAccessFile(tempFile, "rws").setLength(0);
                outputStream = new FileOutputStream(tempFile);
                ByteStreams.copy(params[0], outputStream);
                outputStream.flush();
            } catch (IOException e) {

                e.printStackTrace();
                if (tempFile != null)
                    //noinspection ResultOfMethodCallIgnored
                    tempFile.delete();
                return null;
            } finally {
                MiscUtils.closeQuietly(outputStream, params[0]);
            }

            try {
                return MiscUtils.compressImage(tempFile);
            } catch (IOException e) {
                e.printStackTrace();
            }

            return null;
        }

        private ProgressDialog dialog = null;

        @Override
        protected void onPreExecute() {

            super.onPreExecute();
            dialog = MiscUtils.useContextFromFragment(reference, (UseContext<ProgressDialog, Activity>) ProgressDialog::new).orNull();
            if (dialog != null) {
                dialog.setCancelable(false);
                dialog.show();
            }
        }

        @Override
        protected void onPostExecute(File file) {

            super.onPostExecute(file);
            MiscUtils.useFragment(reference, fragment -> {

                final Context context = fragment.getActivity();
                if (file == null) { //TODO track
                    toUpload = null;
                    Toast.makeText(context, "Failed to set Profile Photo, try again", Toast.LENGTH_LONG).show();
                } else if (fragment.profile != null) {

                    toUpload = file;
                    Picasso.with(context).load(toUpload).fit().into(fragment.profile);
                }
                return null;
            });

            if (dialog != null)
                dialog.dismiss();
        }
    }

    private static final class UpdateProfile extends AsyncTask<String, Void, Boolean> {

        @Override
        protected Boolean doInBackground(final String... name) {

            //get the key
            if (toUpload != null) {

                final InputStream keyStream = MiscUtils.useContextFromFragment(reference, context -> {
                    try {
                        return context.getAssets().open("key.p12");
                    } catch (IOException e) {
                        e.printStackTrace();
                    }
                    return null;
                }).orNull();

                if (keyStream == null) {
                    uploadProgress.error();
                    return false;
                }

                //try upload
                CloudStorageUtils.uploadFile(toUpload, keyStream, uploadProgress);

                //uploadProgress will set the file name
                if (TextUtils.isEmpty(imageId))
                    return false;
            }

            MiscUtils.autoRetry(() -> StaticData.userEndpoint.updateUserDetails(userId, ImmutableList.of(name[0], imageId)).execute(), Optional.absent());
            return true;
        }

        @Override
        protected void onPostExecute(Boolean success) {

            MiscUtils.useFragment(reference, fragment -> {

                if (fragment.firstName == null || fragment.uploadText == null || fragment.editProfileContainer == null || fragment.loadingBar == null)
                    return null;

                if (success != null && success)
                    Toast.makeText(fragment.getActivity(), "Changes saved successfully!!", Toast.LENGTH_SHORT).show();
                else {
                    Toast.makeText(fragment.getActivity(), "Failed, try again", Toast.LENGTH_SHORT).show();
                    fragment.profile.setImageBitmap(null);
                }

                fragment.firstName.setEnabled(true);
                fragment.firstName.requestFocus();
                fragment.uploadText.setText("Edit\nPhoto");
                fragment.editProfileContainer.setVisibility(View.VISIBLE);
                fragment.loadingBar.setVisibility(View.INVISIBLE);

                return null;
            });
        }

        private static final UploadProgress uploadProgress = new UploadProgress() {

            @Override
            public void success(String fileName) {
                //save fileName
                imageId = fileName;
            }

            @Override
            public void error() {

//                if (dialogWeakReference == null)
//                    return;
//                final ProgressBar progressBar = dialogWeakReference.get();
//                if (progressBar == null)
//                    return;
                toUpload = null;
                MiscUtils.useFragment(reference, fragment -> {
                    if (fragment.profile != null)
                        fragment.profile.setImageBitmap(null);
                    return null;
                });
            }

            @Override
            public void progressChanged(MediaHttpUploader uploader) throws IOException {

//                switch (uploader.getUploadState()) {
//
//                    case INITIATION_STARTED:
////                    System.out.println("Initiation Started");
//                        break;
//                    case INITIATION_COMPLETE:
////                    System.out.println("Initiation Completed");
//                        break;
//                    case MEDIA_IN_PROGRESS:
//
//                        if (dialogWeakReference == null)
//                            return;
//                        final ProgressBar progressBar = dialogWeakReference.get();
//                        if (progressBar == null)
//                            return;
//                        progressBar.setProgress((int) (uploader.getProgress() * 100));
//                        break;
//                    case MEDIA_COMPLETE:
//                        break;
//                }
            }
        };
    }
}<|MERGE_RESOLUTION|>--- conflicted
+++ resolved
@@ -10,15 +10,7 @@
 import android.os.AsyncTask;
 import android.os.Bundle;
 import android.support.v4.app.Fragment;
-<<<<<<< HEAD
-import android.support.v7.app.ActionBar;
-import android.support.v7.app.AppCompatActivity;
-=======
-import android.support.v4.app.FragmentActivity;
-
-
 import android.support.v7.widget.Toolbar;
->>>>>>> 2cc86276
 import android.text.TextUtils;
 import android.util.Log;
 import android.view.LayoutInflater;
@@ -104,19 +96,11 @@
                              Bundle savedInstanceState) {
 
         final View rootView = inflater.inflate(R.layout.fragment_edit_profile, container, false);
+        final Toolbar mToolbar = (Toolbar)rootView.findViewById(R.id.editProfileToolbar);
         final Activity activity = getActivity();
-<<<<<<< HEAD
-        final ActionBar actionBar = ((AppCompatActivity) activity).getSupportActionBar();
-        if (actionBar != null)
-            actionBar.setTitle("Edit Profile");
-=======
-
-        Toolbar mToolbar = (Toolbar)rootView.findViewById(R.id.editProfileToolbar);
+
         mToolbar.setTitle("Edit Profile");
         mToolbar.setNavigationOnClickListener(v -> activity.onBackPressed());
-
-        sharedPreferences = activity.getSharedPreferences("Reach", Context.MODE_APPEND);
->>>>>>> 2cc86276
 
         sharedPreferences = activity.getSharedPreferences("Reach", Context.MODE_APPEND);
         profile = (ImageView) rootView.findViewById(R.id.profilePhoto);
