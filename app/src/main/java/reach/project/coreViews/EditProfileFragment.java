--- conflicted
+++ resolved
@@ -2,6 +2,7 @@
 
 
 import android.app.Activity;
+import android.app.ProgressDialog;
 import android.content.Context;
 import android.content.Intent;
 import android.content.SharedPreferences;
@@ -25,7 +26,6 @@
 
 import com.google.api.client.googleapis.media.MediaHttpUploader;
 import com.google.common.base.Optional;
-import com.google.common.base.Predicate;
 import com.google.common.collect.ImmutableList;
 import com.google.common.io.ByteStreams;
 import com.squareup.picasso.Picasso;
@@ -35,6 +35,7 @@
 import java.io.FileOutputStream;
 import java.io.IOException;
 import java.io.InputStream;
+import java.io.RandomAccessFile;
 import java.lang.ref.WeakReference;
 
 import reach.project.R;
@@ -43,11 +44,13 @@
 import reach.project.utils.MiscUtils;
 import reach.project.utils.SharedPrefUtils;
 import reach.project.utils.auxiliaryClasses.UploadProgress;
+import reach.project.utils.auxiliaryClasses.UseContext;
 import reach.project.utils.viewHelpers.CircleTransform;
 
 public class EditProfileFragment extends Fragment {
 
     private final int IMAGE_PICKER_SELECT = 999;
+    private final CircleTransform transform = new CircleTransform();
 
     private EditText firstName = null;
     private TextView uploadText = null;
@@ -56,9 +59,9 @@
     private ImageView profile = null;
     private SharedPreferences sharedPreferences = null;
 
-    private static Uri imageUri = null;
+    private static File toUpload = null;
+    private static String imageId = null;
     private static long userId = 0;
-    private static String imageId = null;
     private static WeakReference<EditProfileFragment> reference = null;
 
     public static EditProfileFragment newInstance() {
@@ -104,10 +107,7 @@
         uploadText = (TextView) rootView.findViewById(R.id.uploadText);
         firstName = (EditText) rootView.findViewById(R.id.firstName);
         editProfileContainer = rootView.findViewById(R.id.editProfilecontainer);
-
         loadingBar = (ProgressBar) rootView.findViewById(R.id.loadingBar);
-        loadingBar.setIndeterminate(false);
-        UpdateProfile.uploadProgress.dialogWeakReference = new WeakReference<>(loadingBar);
 
         final String imageId = SharedPrefUtils.getImageId(sharedPreferences);
         userId = SharedPrefUtils.getServerId(sharedPreferences);
@@ -115,7 +115,7 @@
 
         if (!TextUtils.isEmpty(imageId) && !imageId.equals("hello_world")) {
             profile.setBackgroundResource(0);
-            Picasso.with(container.getContext()).load(StaticData.cloudStorageImageBaseUrl + imageId).transform(new CircleTransform()).into(profile);
+            Picasso.with(container.getContext()).load(StaticData.cloudStorageImageBaseUrl + imageId).fit().transform(transform).into(profile);
         }
 
         profile.setOnClickListener(imagePicker);
@@ -142,78 +142,127 @@
             return;
         }
 
+        final Uri imageUri;
         if (requestCode != IMAGE_PICKER_SELECT || resultCode != Activity.RESULT_OK || (imageUri = data.getData()) == null) {
 
             Toast.makeText(activity, "Failed to set Profile Photo, try again", Toast.LENGTH_SHORT).show();
             return;
         }
 
-        //get the image stream
-        final InputStream imageStream = MiscUtils.useContextFromFragment(reference, context -> {
+        InputStream imageStream;
+        try {
+            imageStream = activity.getContentResolver().openInputStream(imageUri);
+        } catch (FileNotFoundException e) {
+            e.printStackTrace();
+            imageStream = null;
+        }
+
+        new ProcessImage().executeOnExecutor(AsyncTask.THREAD_POOL_EXECUTOR, imageStream);
+    }
+
+    private static final class ProcessImage extends AsyncTask<InputStream, Void, File> {
+
+        @Override
+        protected File doInBackground(InputStream... params) {
+
+            if (params[0] == null)
+                return null;
+
+            File tempFile = null;
+            FileOutputStream outputStream = null;
             try {
-                return context.getContentResolver().openInputStream(imageUri);
-            } catch (FileNotFoundException e) {
+                tempFile = File.createTempFile("profile_photo", ".tmp");
+                new RandomAccessFile(tempFile, "rws").setLength(0);
+                outputStream = new FileOutputStream(tempFile);
+                ByteStreams.copy(params[0], outputStream);
+                outputStream.flush();
+            } catch (IOException e) {
+
                 e.printStackTrace();
-            }
-            return null;
-        }).orNull();
-
-        if (imageStream == null) {
-
-//            uploadProgress.error();
-            return;
-        }
-
-        //copy the file
-        File tempFile;
-        FileOutputStream outputStream = null;
-        try {
-            tempFile = File.createTempFile("profile_photo", null);
-            outputStream = new FileOutputStream(tempFile);
-            ByteStreams.copy(imageStream, outputStream);
-        } catch (IOException e) {
-
-            e.printStackTrace();
-//            uploadProgress.error();
-            return;
-        } finally {
-            MiscUtils.closeQuietly(outputStream, imageStream);
-        }
-
-        Picasso.with(activity).load(tempFile).fit().into(profile);
-
-//        try {
-//            //TODO make this
-//            Log.i("Ayush", System.currentTimeMillis() + "");
-////            final File option1 = MiscUtils.compressImage(imageUri, reference.get().getActivity());
-////            Log.i("Ayush", System.currentTimeMillis() + "");
-//            final File option2 = MiscUtils.compressImage(tempFile, 800);
-//            Log.i("Ayush", System.currentTimeMillis() + "");
-//            Log.i("Ayush", "Length " + option2.length());
-//
-//            Picasso.with(activity).load(option2).fit().centerCrop().into(profile);
-//
-//        } catch (IOException e) {
-//            e.printStackTrace();
-//        }
-    }
-
-    private static final class UpdateProfile extends AsyncTask<String, Void, Boolean> {
-
-        @Override
-        protected Boolean doInBackground(final String... name) {
+                if (tempFile != null)
+                    //noinspection ResultOfMethodCallIgnored
+                    tempFile.delete();
+                return null;
+            } finally {
+                MiscUtils.closeQuietly(outputStream, params[0]);
+            }
 
             try {
-                uploadImage();
+                return MiscUtils.compressImage(tempFile);
             } catch (IOException e) {
                 e.printStackTrace();
             }
 
-            if (imageUri == null || TextUtils.isEmpty(imageId))
-                return false;
-
-            //TODO we are ignoring fail case !
-            MiscUtils.autoRetry(() -> StaticData.userEndpoint.updateUserDetails(userId, ImmutableList.of(name[0], imageId)).execute(), Optional.<Predicate<Void>>absent()).orNull();
+            return null;
+        }
+
+        private ProgressDialog dialog = null;
+
+        @Override
+        protected void onPreExecute() {
+
+            super.onPreExecute();
+            dialog = MiscUtils.useContextFromFragment(reference, (UseContext<ProgressDialog, Activity>) ProgressDialog::new).orNull();
+            if (dialog != null) {
+                dialog.setCancelable(false);
+                dialog.show();
+            }
+        }
+
+        @Override
+        protected void onPostExecute(File file) {
+
+            super.onPostExecute(file);
+            MiscUtils.useFragment(reference, fragment -> {
+
+                final Context context = fragment.getActivity();
+                if (file == null) { //TODO track
+                    toUpload = null;
+                    Toast.makeText(context, "Failed to set Profile Photo, try again", Toast.LENGTH_LONG).show();
+                } else if (fragment.profile != null) {
+
+                    toUpload = file;
+                    Picasso.with(context).load(toUpload).fit().into(fragment.profile);
+                }
+                return null;
+            });
+
+            if (dialog != null)
+                dialog.dismiss();
+        }
+    }
+
+    private static final class UpdateProfile extends AsyncTask<String, Void, Boolean> {
+
+        @Override
+        protected Boolean doInBackground(final String... name) {
+
+            //get the key
+            if (toUpload != null) {
+
+                final InputStream keyStream = MiscUtils.useContextFromFragment(reference, context -> {
+                    try {
+                        return context.getAssets().open("key.p12");
+                    } catch (IOException e) {
+                        e.printStackTrace();
+                    }
+                    return null;
+                }).orNull();
+
+                if (keyStream == null) {
+                    uploadProgress.error();
+                    return false;
+                }
+
+                //try upload
+                CloudStorageUtils.uploadFile(toUpload, keyStream, uploadProgress);
+
+                //uploadProgress will set the file name
+                if (TextUtils.isEmpty(imageId))
+                    return false;
+            }
+
+            MiscUtils.autoRetry(() -> StaticData.userEndpoint.updateUserDetails(userId, ImmutableList.of(name[0], imageId)).execute(), Optional.absent());
             return true;
         }
 
@@ -225,7 +274,7 @@
                 if (fragment.firstName == null || fragment.uploadText == null || fragment.editProfileContainer == null || fragment.loadingBar == null)
                     return null;
 
-                if (success)
+                if (success != null && success)
                     Toast.makeText(fragment.getActivity(), "Changes saved successfully!!", Toast.LENGTH_SHORT).show();
                 else {
                     Toast.makeText(fragment.getActivity(), "Failed, try again", Toast.LENGTH_SHORT).show();
@@ -242,122 +291,53 @@
             });
         }
 
-        private static void uploadImage() throws IOException {
-
-            //get the image stream
-            final InputStream imageStream = MiscUtils.useContextFromFragment(reference, context -> {
-                try {
-                    return context.getContentResolver().openInputStream(imageUri);
-                } catch (FileNotFoundException e) {
-                    e.printStackTrace();
-                }
-                return null;
-            }).orNull();
-
-            if (imageStream == null) {
-
-                uploadProgress.error();
-                return;
-            }
-
-            //copy the file
-            File tempFile;
-            FileOutputStream outputStream = null;
-            try {
-                tempFile = File.createTempFile("profilePhoto", null);
-                outputStream = new FileOutputStream(tempFile);
-                ByteStreams.copy(imageStream, outputStream);
-            } catch (IOException e) {
-
-                e.printStackTrace();
-                uploadProgress.error();
-                return;
-            } finally {
-                MiscUtils.closeQuietly(outputStream, imageStream);
-            }
-
-<<<<<<< HEAD
-            tempFile = MiscUtils.compressImage(tempFile);
-            //TODO
-//            Log.i("Ayush", "Length " + option1.length() + " " + option2.length());
-=======
-            //TODO make this
-            try {
-                tempFile = MiscUtils.compressImage(tempFile, 800);
-            } catch (IOException e) {
-                e.printStackTrace();
-            }
->>>>>>> dd72fe1f
-
-            //get the key
-            final InputStream keyStream = MiscUtils.useContextFromFragment(reference, context -> {
-                try {
-                    return context.getAssets().open("key.p12");
-                } catch (IOException e) {
-                    e.printStackTrace();
-                }
-                return null;
-            }).orNull();
-
-            if (keyStream == null) {
-                uploadProgress.error();
-                return;
-            }
-
-            CloudStorageUtils.uploadFile(tempFile, keyStream, uploadProgress);
-        }
-
         private static final UploadProgress uploadProgress = new UploadProgress() {
 
             @Override
             public void success(String fileName) {
-
                 //save fileName
                 imageId = fileName;
-
-                MiscUtils.runOnUiThreadFragment(reference, (Activity context) -> {
-
-                    Toast.makeText(context, "Uploaded successfully", Toast.LENGTH_SHORT).show();
+            }
+
+            @Override
+            public void error() {
+
+//                if (dialogWeakReference == null)
+//                    return;
+//                final ProgressBar progressBar = dialogWeakReference.get();
+//                if (progressBar == null)
+//                    return;
+                toUpload = null;
+                MiscUtils.useFragment(reference, fragment -> {
+                    if (fragment.profile != null)
+                        fragment.profile.setImageBitmap(null);
                     return null;
                 });
             }
 
             @Override
-            public void error() {
-
-                if (dialogWeakReference == null)
-                    return;
-                final ProgressBar progressBar = dialogWeakReference.get();
-                if (progressBar == null)
-                    return;
-
-                imageId = null;
-                imageUri = null;
-            }
-
-            @Override
             public void progressChanged(MediaHttpUploader uploader) throws IOException {
 
-                switch (uploader.getUploadState()) {
-
-                    case INITIATION_STARTED:
-//                    System.out.println("Initiation Started");
-                        break;
-                    case INITIATION_COMPLETE:
-//                    System.out.println("Initiation Completed");
-                        break;
-                    case MEDIA_IN_PROGRESS:
-
-                        if (dialogWeakReference == null)
-                            return;
-                        final ProgressBar progressBar = dialogWeakReference.get();
-                        if (progressBar == null)
-                            return;
-                        progressBar.setProgress((int) (uploader.getProgress() * 100));
-                        break;
-                    case MEDIA_COMPLETE:
-                        break;
-                }
+//                switch (uploader.getUploadState()) {
+//
+//                    case INITIATION_STARTED:
+////                    System.out.println("Initiation Started");
+//                        break;
+//                    case INITIATION_COMPLETE:
+////                    System.out.println("Initiation Completed");
+//                        break;
+//                    case MEDIA_IN_PROGRESS:
+//
+//                        if (dialogWeakReference == null)
+//                            return;
+//                        final ProgressBar progressBar = dialogWeakReference.get();
+//                        if (progressBar == null)
+//                            return;
+//                        progressBar.setProgress((int) (uploader.getProgress() * 100));
+//                        break;
+//                    case MEDIA_COMPLETE:
+//                        break;
+//                }
             }
         };
     }
