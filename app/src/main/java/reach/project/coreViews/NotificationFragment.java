package reach.project.coreViews;

import android.app.Activity;
import android.os.AsyncTask;
import android.os.Bundle;
import android.support.v4.app.Fragment;
import android.view.LayoutInflater;
import android.view.View;
import android.view.ViewGroup;
import android.widget.ListView;

import com.google.common.base.Optional;
import com.google.common.base.Predicate;

import java.io.IOException;
import java.lang.ref.WeakReference;
import java.util.ArrayList;
import java.util.List;
import java.util.concurrent.atomic.AtomicBoolean;

import reach.backend.notifications.notificationApi.model.NotificationBase;
import reach.project.R;
import reach.project.core.StaticData;
import reach.project.database.notifications.BecameFriends;
import reach.project.database.notifications.Like;
import reach.project.database.notifications.Push;
import reach.project.database.notifications.PushAccepted;
import reach.project.database.notifications.Types;
import reach.project.utils.MiscUtils;
import reach.project.utils.SuperInterface;
import reach.project.utils.auxiliaryClasses.DoWork;

public class NotificationFragment extends Fragment {

    private SuperInterface mListener;

//    private ReachNotificationAdapter adapter;

    private static final List<reach.project.database.notifications.NotificationBase> notifications = new ArrayList<>();
    private static final AtomicBoolean refreshing = new AtomicBoolean(false);
    private static WeakReference<NotificationFragment> reference = null;
    private static long serverId = 0;

    public static NotificationFragment newInstance(long serverId) {

        NotificationFragment.serverId = serverId;
        NotificationFragment fragment;
        if (reference == null || (fragment = reference.get()) == null)
            reference = new WeakReference<>(fragment = new NotificationFragment());

        return fragment;
    }

    @Override
    public View onCreateView(LayoutInflater inflater, ViewGroup container,
                             Bundle savedInstanceState) {

        final View rootView = inflater.inflate(R.layout.fragment_list, container, false);
        final ListView listView = MiscUtils.addLoadingToListView((ListView) rootView.findViewById(R.id.listView));
        listView.setPadding(0, MiscUtils.dpToPx(10), 0, 0);
<<<<<<< HEAD
        listView.setBackgroundColor(getResources().getColor(R.color.grey));
//        adapter = new ReachNotificationAdapter(mActivity, R.layout.notification_item, null, 0, getActivity().getApplication(),
//                SharedPrefUtils.getServerId(container.getContext().getSharedPreferences("Reach", Context.MODE_MULTI_PROCESS)));
//        listView.setAdapter(adapter);
//        listView.setOnItemClickListener(itemClickListener);
=======
        adapter = new ReachNotificationAdapter(mActivity, R.layout.notification_item, null, 0, getActivity().getApplication(),
                SharedPrefUtils.getServerId(container.getContext().getSharedPreferences("Reach", Context.MODE_MULTI_PROCESS)));
        listView.setAdapter(adapter);
        listView.setOnItemClickListener(itemClickListener);
>>>>>>> 68124cec

        refreshing.set(true);
        new NotificationSync().executeOnExecutor(StaticData.threadPool);

        return rootView;
    }

    @Override
    public void onAttach(Activity activity) {
        super.onAttach(activity);
        try {
            mListener = (SuperInterface) activity;
        } catch (ClassCastException e) {
            throw new ClassCastException(activity.toString()
                    + " must implement SuperInterface");
        }
    }

    @Override
    public void onDetach() {
        super.onDetach();
        mListener = null;
    }

//    private AdapterView.OnItemClickListener itemClickListener = new AdapterView.OnItemClickListener() {
//        @Override
//        public void onItemClick(AdapterView<?> parent, View view, final int position, long id) {
//
//            Log.d("Ashish", "notif list click - " + position);
//            final Cursor cursor = (Cursor) parent.getAdapter().getItem(position);
//            Types type = Types.valueOf(cursor.getString(1));
//            switch (type) {
//                case DEFAULT:
//                    throw new IllegalArgumentException("Default notification in list !");
//                case LIKE:
//                    mListener.anchorFooter(true);
//                    break;
//                case BECAME_FRIENDS:
//                    BecameFriends becameFriends = ReachNotificationsHelper.getBecameFriends(cursor).get();
//                    final long hostID = becameFriends.getHostId();
//                    mListener.onOpenLibrary(hostID);
//                    break;
//                case PUSH_ACCEPTED:
//                    mListener.anchorFooter(true);
//                    break;
//            }
//        }
//    };

    private static final class NotificationSync extends AsyncTask<Void, Void, Boolean> {

        @Override
        protected Boolean doInBackground(Void... params) {

            final Optional<List<NotificationBase>> list = MiscUtils.autoRetry(
                    new DoWork<List<NotificationBase>>() {
                        @Override
                        public List<NotificationBase> doWork() throws IOException {
//                            if (serverId == 0)
                                return null;
//                            return StaticData.notificationApi.getNotifications(serverId, (int) reach.project.database.notifications.NotificationBase.GET_UN_READ).execute().getItems();
                        }
                    }, Optional.<Predicate<List<NotificationBase>>>absent());

            if (!list.isPresent())
                return false;

            /**
             * Clear all notifications and add latest ones
             */
            notifications.clear();
            for (NotificationBase base : list.get()) {

                if(base.getTypes().equals(Types.BECAME_FRIENDS.name())) {

                    final BecameFriends becameFriends = new BecameFriends();
                    becameFriends.portData(base);
                    notifications.add(becameFriends);

                } else if(base.getTypes().equals(Types.LIKE.name())) {

                    final Like like = new Like();
                    like.portData(base);

                    like.setSongName((String) base.get("songName"));
                    notifications.add(like);

                } else if(base.getTypes().equals(Types.PUSH.name())) {

                    final Push push = new Push();
                    push.portData(base);

                    push.setPushContainer((String) base.get("pushContainer"));
                    push.setFirstSongName((String) base.get("firstSongName"));
                    push.setSize(Integer.parseInt(base.get("size").toString()));
                    notifications.add(push);

                } else if(base.getTypes().equals(Types.PUSH_ACCEPTED.name())) {

                    final PushAccepted accepted = new PushAccepted();
                    accepted.portData(base);

                    accepted.setFirstSongName((String) base.get("firstSongName"));
                    accepted.setSize(Integer.parseInt(base.get("size").toString()));
                    notifications.add(accepted);

                } else
                    throw new IllegalArgumentException("Wrong notification type received " + base.getTypes());
            }

            refreshing.set(false);
            return true;
        }
        @Override
        protected void onPostExecute(Boolean aVoid) {
            super.onPostExecute(aVoid);

//            final NotificationFragment fragment;
//            if (!aVoid || reference == null || (fragment = reference.get()) == null || fragment.adapter == null)
//                return;
//            fragment.adapter.notifyDataSetChanged();
        }
    }
}<|MERGE_RESOLUTION|>--- conflicted
+++ resolved
@@ -58,18 +58,10 @@
         final View rootView = inflater.inflate(R.layout.fragment_list, container, false);
         final ListView listView = MiscUtils.addLoadingToListView((ListView) rootView.findViewById(R.id.listView));
         listView.setPadding(0, MiscUtils.dpToPx(10), 0, 0);
-<<<<<<< HEAD
-        listView.setBackgroundColor(getResources().getColor(R.color.grey));
 //        adapter = new ReachNotificationAdapter(mActivity, R.layout.notification_item, null, 0, getActivity().getApplication(),
 //                SharedPrefUtils.getServerId(container.getContext().getSharedPreferences("Reach", Context.MODE_MULTI_PROCESS)));
 //        listView.setAdapter(adapter);
 //        listView.setOnItemClickListener(itemClickListener);
-=======
-        adapter = new ReachNotificationAdapter(mActivity, R.layout.notification_item, null, 0, getActivity().getApplication(),
-                SharedPrefUtils.getServerId(container.getContext().getSharedPreferences("Reach", Context.MODE_MULTI_PROCESS)));
-        listView.setAdapter(adapter);
-        listView.setOnItemClickListener(itemClickListener);
->>>>>>> 68124cec
 
         refreshing.set(true);
         new NotificationSync().executeOnExecutor(StaticData.threadPool);
