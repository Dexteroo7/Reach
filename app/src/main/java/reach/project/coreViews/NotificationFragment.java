--- conflicted
+++ resolved
@@ -240,21 +240,12 @@
 
                         } else if (base.getTypes().equals(Types.PUSH_ACCEPTED.name())) {
 
-<<<<<<< HEAD
-                            final PushAccepted accepted = new PushAccepted();
-                            accepted.portData(base);
-
-                            accepted.setFirstSongName((String) base.get("firstSongName"));
-                            accepted.setSize(Integer.parseInt(base.get("size").toString()));
-                            notifications.add(accepted);
-=======
-                        final PushAccepted pushAccepted = new PushAccepted();
-                        pushAccepted.portData(base);
-
-                        pushAccepted.setFirstSongName((String) base.get("firstSongName"));
-                        pushAccepted.setSize(Integer.parseInt(base.get("size").toString()));
-                        notifications.add(pushAccepted);
->>>>>>> ce89ebab
+                            final PushAccepted pushAccepted = new PushAccepted();
+                            pushAccepted.portData(base);
+
+                            pushAccepted.setFirstSongName((String) base.get("firstSongName"));
+                            pushAccepted.setSize(Integer.parseInt(base.get("size").toString()));
+                            notifications.add(pushAccepted);
 
                         } else
                             throw new IllegalArgumentException("Wrong notification type received " + base.getTypes());
