--- conflicted
+++ resolved
@@ -139,30 +139,18 @@
                     getArguments().getString("song_name"),         //firstSongName
                     getNetworkType(getActivity()) + "");           //networkType
 
-<<<<<<< HEAD
             ((ReachApplication) getActivity().getApplication()).getTracker().send(new HitBuilders.EventBuilder()
                     .setCategory("Push song")
-                    .setAction("User - " + SharedPrefUtils.getServerId(getActivity().getSharedPreferences("Reach", Context.MODE_MULTI_PROCESS)))
                     .setAction("User Name - " + SharedPrefUtils.getUserName(getActivity().getSharedPreferences("Reach", Context.MODE_MULTI_PROCESS)))
-                    .setLabel("Receiver - " + pushContainer.getCustomMessage() + ", Songs - " + pushContainer.getSongCount())
+                    .setLabel("Receiver - " + pushContainer.getReceiverName() + ", Songs - " + pushContainer.getSongCount())
                     .setValue(pushContainer.getSongCount())
                     .build());
-
-=======
-            if (!StaticData.debugMode) {
-                ((ReachApplication) getActivity().getApplication()).getTracker().send(new HitBuilders.EventBuilder()
-                        .setCategory("Push song")
-                        .setAction("User Name - " + SharedPrefUtils.getUserName(getActivity().getSharedPreferences("Reach", Context.MODE_MULTI_PROCESS)))
-                        .setLabel("Receiver - " + pushContainer.getReceiverName() + ", Songs - " + pushContainer.getSongCount())
-                        .setValue(pushContainer.getSongCount())
-                        .build());
-                Map<String, String> tagValues = new HashMap<>();
-                tagValues.put("User Name", SharedPrefUtils.getUserName(getActivity().getSharedPreferences("Reach", Context.MODE_MULTI_PROCESS)));
-                tagValues.put("Receiver", pushContainer.getReceiverName());
-                tagValues.put("Songs", String.valueOf(pushContainer.getSongCount()));
-                Localytics.tagEvent("Push song", tagValues);
-            }
->>>>>>> ad95a540
+            Map<String, String> tagValues = new HashMap<>();
+            tagValues.put("User Name", SharedPrefUtils.getUserName(getActivity().getSharedPreferences("Reach", Context.MODE_MULTI_PROCESS)));
+            tagValues.put("Receiver", pushContainer.getReceiverName());
+            tagValues.put("Songs", String.valueOf(pushContainer.getSongCount()));
+            Localytics.tagEvent("Push song", tagValues);
+
             if (isRemoving() || isDetached())
                 return;
             try {
