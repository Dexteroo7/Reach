package reach.project.coreViews;

import android.app.Activity;
import android.content.Context;
import android.os.AsyncTask;
import android.os.Bundle;
import android.support.v4.app.Fragment;
import android.view.LayoutInflater;
import android.view.View;
import android.view.ViewGroup;
import android.widget.AdapterView;
import android.widget.ListView;

import com.google.common.base.Optional;
import com.google.common.base.Predicate;

import java.io.IOException;
import java.lang.ref.WeakReference;
import java.util.ArrayList;
import java.util.Collections;
import java.util.List;

import reach.backend.entities.userApi.model.ReceivedRequest;
import reach.project.R;
import reach.project.adapter.ReachFriendRequestAdapter;
import reach.project.core.StaticData;
import reach.project.utils.DoWork;
import reach.project.utils.MiscUtils;
import reach.project.utils.SharedPrefUtils;
import reach.project.utils.SuperInterface;

public class FriendRequestFragment extends Fragment {

    private static WeakReference<FriendRequestFragment> reference = null;
    private SuperInterface mListener;
    private ListView listView;
    public static List<Boolean> opened,accepted;
    private Activity activity;

    public static FriendRequestFragment newInstance() {

        FriendRequestFragment fragment;
        if(reference == null || (fragment = reference.get()) == null)
            reference = new WeakReference<>(fragment = new FriendRequestFragment());
        return fragment;
    }
    public FriendRequestFragment() {
        // Required empty public constructor
    }

    AdapterView.OnItemClickListener itemClickListener = new AdapterView.OnItemClickListener() {
        @Override
        public void onItemClick(AdapterView<?> parent, View view, int position, long id) {
            if (accepted.get(position)) {
                ReceivedRequest receivedRequest = ((ReachFriendRequestAdapter) parent.getAdapter()).getItem(position);
                mListener.onOpenLibrary(receivedRequest.getId());
            }
        }
    };

    private final class FetchRequests extends AsyncTask<Long, Void, List<ReceivedRequest>> {

        @Override
        protected List<ReceivedRequest> doInBackground(Long... params) {
            return MiscUtils.autoRetry(new DoWork<List<ReceivedRequest>>() {
                @Override
                protected List<ReceivedRequest> doWork() throws IOException {
                    long myId = SharedPrefUtils.getServerId(activity.getSharedPreferences("Reach", Context.MODE_MULTI_PROCESS));
                    List<ReceivedRequest> receivedRequests = StaticData.userEndpoint.getReceivedRequests(myId).execute().getItems();
                    Collections.reverse(receivedRequests);
                    return receivedRequests;
                }
            }, Optional.<Predicate<List<ReceivedRequest>>>absent()).orNull();
        }

        @Override
        protected void onPostExecute(List<ReceivedRequest> receivedRequests) {
            super.onPostExecute(receivedRequests);
            if(isCancelled() || isRemoving() || activity == null || activity.isFinishing() )
                return;
<<<<<<< HEAD
            //else TODO do something
=======
            if (receivedRequests != null && receivedRequests.size()>0) {
                ReachFriendRequestAdapter reachFriendRequestAdapter = new ReachFriendRequestAdapter(getActivity(), R.layout.notification_item, receivedRequests);
                opened = new ArrayList<>(Collections.nCopies(receivedRequests.size(), true));
                accepted = new ArrayList<>(Collections.nCopies(receivedRequests.size(), false));
                listView.setAdapter(reachFriendRequestAdapter);
                listView.setOnItemClickListener(itemClickListener);
            }
            else {
                MiscUtils.setEmptyTextforListView(listView,"No friends requests for you!");
            }
>>>>>>> f67796cc
        }
    }

    @Override
    public View onCreateView(LayoutInflater inflater, ViewGroup container,
                             Bundle savedInstanceState) {

        final View rootView = inflater.inflate(R.layout.fragment_list, container, false);
        listView = MiscUtils.addLoadingToListView((ListView) rootView.findViewById(R.id.listView));
        new FetchRequests().executeOnExecutor(StaticData.threadPool);
        return rootView;
    }

    @Override
    public void onAttach(Activity activity) {
        super.onAttach(activity);
        this.activity = activity;
        try {
            mListener = (SuperInterface) activity;
        } catch (ClassCastException e) {
            throw new ClassCastException(activity.toString()
                    + " must implement SuperInterface");
        }
    }

    @Override
    public void onDetach() {
        super.onDetach();
        mListener = null;
    }
}<|MERGE_RESOLUTION|>--- conflicted
+++ resolved
@@ -66,6 +66,8 @@
                 @Override
                 protected List<ReceivedRequest> doWork() throws IOException {
                     long myId = SharedPrefUtils.getServerId(activity.getSharedPreferences("Reach", Context.MODE_MULTI_PROCESS));
+                    if(myId == 0)
+                        return null;
                     List<ReceivedRequest> receivedRequests = StaticData.userEndpoint.getReceivedRequests(myId).execute().getItems();
                     Collections.reverse(receivedRequests);
                     return receivedRequests;
@@ -78,9 +80,7 @@
             super.onPostExecute(receivedRequests);
             if(isCancelled() || isRemoving() || activity == null || activity.isFinishing() )
                 return;
-<<<<<<< HEAD
-            //else TODO do something
-=======
+
             if (receivedRequests != null && receivedRequests.size()>0) {
                 ReachFriendRequestAdapter reachFriendRequestAdapter = new ReachFriendRequestAdapter(getActivity(), R.layout.notification_item, receivedRequests);
                 opened = new ArrayList<>(Collections.nCopies(receivedRequests.size(), true));
@@ -91,7 +91,6 @@
             else {
                 MiscUtils.setEmptyTextforListView(listView,"No friends requests for you!");
             }
->>>>>>> f67796cc
         }
     }
 
