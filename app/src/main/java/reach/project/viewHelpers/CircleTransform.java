--- conflicted
+++ resolved
@@ -21,24 +21,6 @@
         if (squaredBitmap != source)
             source.recycle();
 
-<<<<<<< HEAD
-        try {
-
-            final Bitmap bitmap = Bitmap.createBitmap(size, size, source.getConfig());
-            final Paint paint = new Paint();
-            paint.setShader(new BitmapShader(squaredBitmap,
-                    BitmapShader.TileMode.CLAMP, BitmapShader.TileMode.CLAMP));
-            paint.setAntiAlias(true);
-            final float r = size / 2f;
-            new Canvas(bitmap).drawCircle(r, r, r, paint);
-            squaredBitmap.recycle();
-            return bitmap;
-
-        } catch (Exception e) {
-            e.printStackTrace();
-            return squaredBitmap;
-        }
-=======
         final Bitmap bitmap;
         try {
             bitmap = Bitmap.createBitmap(size, size, source.getConfig());
@@ -55,7 +37,6 @@
         new Canvas(bitmap).drawCircle(r, r, r, paint);
         squaredBitmap.recycle();
         return bitmap;
->>>>>>> 1df705f3
     }
 
     @Override
