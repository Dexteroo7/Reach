--- conflicted
+++ resolved
@@ -11,19 +11,12 @@
 import android.view.ViewGroup;
 
 import com.squareup.okhttp.MediaType;
-<<<<<<< HEAD
-import com.squareup.okhttp.OkHttpClient;
-=======
->>>>>>> d105db95
 import com.squareup.okhttp.Request;
 import com.squareup.okhttp.RequestBody;
 import com.squareup.okhttp.Response;
 
 import org.json.JSONArray;
-<<<<<<< HEAD
-=======
 import org.json.JSONException;
->>>>>>> d105db95
 import org.json.JSONObject;
 
 import java.lang.ref.WeakReference;
@@ -34,12 +27,9 @@
 import java.util.concurrent.Callable;
 
 import reach.project.R;
-<<<<<<< HEAD
-=======
 import reach.project.core.ReachApplication;
 import reach.project.friends.ReachFriendsHelper;
 import reach.project.friends.ReachFriendsProvider;
->>>>>>> d105db95
 import reach.project.utils.MiscUtils;
 import reach.project.utils.auxiliaryClasses.SuperInterface;
 
@@ -126,100 +116,6 @@
 //        Toast.makeText(getContext(), "Server Fetching next batch of 10", Toast.LENGTH_SHORT).show();
         return fetchNextBatch;
     }
-
-<<<<<<< HEAD
-    private static int counter = 0;
-
-    private static final Callable<Collection<ExploreContainer>> fetchNextBatch = () -> {
-
-        /*try {
-            Thread.sleep(2000L);
-        } catch (InterruptedException e) {
-            e.printStackTrace();
-            return null;
-        }
-        final List<ExploreContainer> containers = new ArrayList<>(10);
-        for (int i=0; i<20; i++)
-            containers.add(new ExploreContainer("Page " + i, "Subtitle", "imageId", "userImageId",
-                    "handle", 3.0f, ExploreTypes.MUSIC, new Random().nextLong()));
-        counter += containers.size();
-        if (counter > 50) {
-            containers.clear();
-            containers.add(new ExploreContainer(ExploreTypes.DONE_FOR_TODAY, new Random().nextLong()));
-        }*/
-
-        JSONObject jsonObject = new JSONObject();
-        jsonObject.put("userId", "6571391281266688");
-        JSONArray jsonArray = new JSONArray();
-        for (int i=0; i<10; i++) {
-            JSONObject jsonObject1 = new JSONObject();
-            jsonObject1.put("friendId", "4503618472378368");
-            jsonArray.put(jsonObject1);
-        }
-        /*JSONObject jsonObject1 = new JSONObject();
-        jsonObject1.put("friendId", "4503618472378368");
-        jsonArray.put(jsonObject1);
-        JSONObject jsonObject2 = new JSONObject();
-        jsonObject2.put("friendId", "4505211267710976");
-        jsonArray.put(jsonObject2);
-        JSONObject jsonObject3 = new JSONObject();
-        jsonObject3.put("friendId", "4503788425576448");
-        jsonArray.put(jsonObject3);
-        JSONObject jsonObject4 = new JSONObject();
-        jsonObject4.put("friendId", "4504653291061248");
-        jsonArray.put(jsonObject4);
-        JSONObject jsonObject5 = new JSONObject();
-        jsonObject5.put("friendId", "4504219130265600");
-        jsonArray.put(jsonObject5);*/
-
-        jsonObject.put("friends", jsonArray);
-        Log.d("Ashish", jsonObject.toString());
-
-        /*HttpURLConnection con = (HttpURLConnection) new URL("http://52.74.175.56:8080/explore/getObjects").openConnection();
-        con.setRequestMethod("POST");
-        //con.setDoInput(true);
-        con.setDoOutput(true);
-        con.connect();
-
-        OutputStream os = con.getOutputStream();
-        BufferedWriter writer = new BufferedWriter(
-                new OutputStreamWriter(os));
-        writer.write(jsonObject.toString());
-        writer.close();
-        os.close();
-
-        BufferedReader br = new BufferedReader(
-                new InputStreamReader(con.getInputStream()));
-        String line;
-        StringBuilder sb = new StringBuilder();
-        while ((line = br.readLine()) != null)
-            sb.append(line);
-        br.close();*/
-
-        OkHttpClient client = new OkHttpClient();
-        RequestBody body = RequestBody
-                .create(MediaType.parse("application/json; charset=utf-8"), jsonObject.toString());
-        Request request = new Request.Builder()
-                .url("http://52.74.175.56:8080/explore/getObjects")
-                .post(body)
-                .build();
-        Response response = client.newCall(request).execute();
-
-        Log.d("Ashish", response.body().string());
-        JSONArray receivedData = new JSONArray(response.body().string());
-        final List<ExploreContainer> containers = new ArrayList<>();
-        for (int i=0; i<receivedData.length(); i++) {
-            JSONObject object = receivedData.getJSONObject(i);
-            String title = object.getString("displayName");
-            String subTitle = object.getString("artistName");
-            String imageId = object.getString("largeImageUrl");
-            long contentId = object.getLong("contentId");
-            int contentType = object.getInt("contentType");
-            long userId = object.getLong("userId");
-
-            containers.add(new ExploreContainer(title, subTitle, imageId, "userImageId",
-                    "handle", 3.0f, ExploreTypes.MUSIC, contentId));
-=======
     private static final Callable<Collection<ExploreContainer>> fetchNextBatch = () -> {
 
         final JSONObject jsonObject = new JSONObject();
@@ -285,7 +181,6 @@
                     3.0f,
                     ExploreTypes.MUSIC,
                     exploreJson.getLong("contentId")));
->>>>>>> d105db95
         }
 
         Log.i("Ayush", "Explore has " + containers.size() + " stories");
