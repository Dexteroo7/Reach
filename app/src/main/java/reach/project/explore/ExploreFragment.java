--- conflicted
+++ resolved
@@ -26,8 +26,6 @@
 import java.util.concurrent.Callable;
 
 import reach.project.R;
-import reach.project.music.MySongsHelper;
-import reach.project.music.MySongsProvider;
 import reach.project.utils.MiscUtils;
 import reach.project.utils.auxiliaryClasses.SuperInterface;
 
@@ -119,20 +117,6 @@
             e.printStackTrace();
             return null;
         }
-<<<<<<< HEAD
-=======
-
-        /*final Cursor cursor = MiscUtils.useContextFromFragment(reference, context -> {
-            return context.getContentResolver().query(ReachSongProvider.CONTENT_URI,
-                    new String[]{ReachSongHelper.COLUMN_DISPLAY_NAME},
->>>>>>> ayush_master
-                    null, null, null);
-        }).orNull();
-
-        if (cursor == null)
-            return null;*/
-
->>>>>>> 49a6f458
         final List<ExploreContainer> containers = new ArrayList<>(10);
         for (int i=0; i<20; i++)
             containers.add(new ExploreContainer("Page " + i, "Subtitle", "imageId", "userImageId",
