package reach.project.utils;

import android.app.Activity;
import android.content.ContentResolver;
import android.content.ContentValues;
import android.content.Context;
import android.database.Cursor;
import android.database.sqlite.SQLiteDatabase;
import android.support.v4.util.LongSparseArray;
import android.util.Log;

import com.google.common.base.Optional;
import com.google.common.collect.ImmutableList;

import java.lang.ref.WeakReference;
import java.util.ArrayList;
import java.util.HashSet;
import java.util.List;
import java.util.Map;
import java.util.concurrent.Callable;

import reach.backend.entities.userApi.model.Friend;
import reach.backend.entities.userApi.model.JsonMap;
import reach.backend.entities.userApi.model.QuickSync;
import reach.project.core.StaticData;
import reach.project.friends.ReachFriendsHelper;
import reach.project.friends.ReachFriendsProvider;

/**
 * Created by dexter on 19/07/15.
 */
public class QuickSyncFriends implements Callable<QuickSyncFriends.Status> {

    public enum Status {
        DEAD,
        OK,
        FULL_SYNC
    }

    private final WeakReference<Context> reference;
    private final long serverId;
    private final String myNumber;

    public QuickSyncFriends(Activity activity, long serverId, String myNumber) {
        this.reference = new WeakReference<>(activity);
        this.serverId = serverId;
        this.myNumber = myNumber;
    }

    @Override
    public QuickSyncFriends.Status call() {

        //Now we collect the phoneNumbers on device
        final HashSet<String> numbers = new HashSet<>();
        numbers.add("8860872102"); //Devika
        //scan phoneBook, add if found
        MiscUtils.useContextFromContext(reference, context -> {
            numbers.addAll(MiscUtils.scanPhoneBook(context.getContentResolver()));
            return null;
        });
        Log.i("Ayush", "Prepared numbers" + numbers.size());

        //prepare data for quickSync call
        final Cursor currentIds = MiscUtils.useContextFromContext(reference, context -> {
            return context.getContentResolver().query(
                    ReachFriendsProvider.CONTENT_URI,
                    new String[]{
                            ReachFriendsHelper.COLUMN_ID, //long
                            ReachFriendsHelper.COLUMN_HASH, //int
                            ReachFriendsHelper.COLUMN_PHONE_NUMBER, //int
                            ReachFriendsHelper.COLUMN_NUMBER_OF_SONGS, //old number of songs
                    }, null, null, null);
        }).orNull();

        //if no previous data found run full sync
        if (currentIds == null || currentIds.getCount() == 0) {
            new ForceSyncFriends(reference, serverId, myNumber).run();
            return Status.FULL_SYNC;
        }

        //add data for quickSync
        final List<Long> ids = new ArrayList<>();
        final List<Integer> hashes = new ArrayList<>();
        final LongSparseArray<Integer> oldNumberOfSongs = new LongSparseArray<>();

        while (currentIds.moveToNext()) {

            final long id = currentIds.getLong(0); //id
            ids.add(id);
            hashes.add(currentIds.getInt(1)); //hash
            numbers.remove(currentIds.getString(2)); //phoneNumber
            oldNumberOfSongs.append(id, currentIds.getInt(3)); //old numberOfSongs
        }
        currentIds.close();

        //run Quick sync
        final HashSet<Friend> newFriends = new HashSet<>();
        final HashSet<Long> toDelete = new HashSet<>();
        Log.i("Ayush", "Prepared callData quickSync" + ids.size() + " " + hashes.size());
        final QuickSync quickSync = MiscUtils.autoRetry(() -> StaticData.userEndpoint.quickSync(serverId, hashes, ids).execute(), Optional.absent()).orNull();
        if (quickSync != null) {

            Log.i("Ayush", "Found quick sync");

            if (quickSync.getNewFriends() != null)
                for (Friend friend : quickSync.getNewFriends()) {
                    //new friend found in quick sync
                    numbers.remove(friend.getPhoneNumber());
                    newFriends.add(friend);
                }

            if (quickSync.getToUpdate() != null) {
                /**
                 * We update by deletion followed by insertion.
                 * Friends with hash = 0 are meant for removal
                 */
                for (Friend friend : quickSync.getToUpdate()) {

                    numbers.remove(friend.getPhoneNumber());
                    toDelete.add(friend.getId());

                    if (friend.getHash() != 0)
                        newFriends.add(friend); //its an update
                    //else it was a deletion
                }
            }
        }

        //removed all present phoneNumbers, now sync phoneBook
        numbers.remove(myNumber);
        if (!numbers.isEmpty()) {
<<<<<<< HEAD
=======

>>>>>>> af7f79e3
            Log.i("Ayush", "Prepared callData phoneBookSync" + numbers.size());
            newFriends.addAll(MiscUtils.autoRetry(() -> StaticData.userEndpoint.phoneBookSyncNew(ImmutableList.copyOf(numbers), serverId).execute().getItems(), Optional.absent()).or(new ArrayList<>()));
        }

        //START DB COMMITS
        MiscUtils.useContextFromContext(reference, context -> {

            bulkInsert(context,
                    context.getContentResolver(),
                    newFriends,
                    toDelete,
                    quickSync != null ? quickSync.getNewStatus() : null,
                    oldNumberOfSongs);
            return null;
        });

        MiscUtils.closeQuietly(numbers, ids, hashes, newFriends, toDelete);
        oldNumberOfSongs.clear();
        return Status.OK;
    }

    private void bulkInsert(Context context,
                            ContentResolver resolver,
                            Iterable<Friend> toInsert,
                            Iterable<Long> toDelete,
                            JsonMap statusChange,
                            LongSparseArray<Integer> oldNumberOfSongs) {

        final ReachFriendsHelper reachFriendsHelper = new ReachFriendsHelper(context);
        final SQLiteDatabase sqlDB = reachFriendsHelper.getWritableDatabase();
        sqlDB.beginTransaction();

        try {

            if (statusChange != null && statusChange.size() > 0) {

                ContentValues values = new ContentValues();
                for (Map.Entry<String, Object> newStatus : statusChange.entrySet()) {

                    values.put(ReachFriendsHelper.COLUMN_ID, newStatus.getKey());
                    values.put(ReachFriendsHelper.COLUMN_STATUS, newStatus.getValue() + "");
//                    Log.i("Ayush", "Updating status " + newStatus.getKey() + " " + newStatus.getValue());
                    sqlDB.update(ReachFriendsHelper.FRIENDS_TABLE,
                            values,
                            ReachFriendsHelper.COLUMN_ID + " = " + newStatus.getKey(), null);
                }
                statusChange.clear();
            }

            for (Long id : toDelete) {
                Log.i("Ayush", "Deleting " + id);
                sqlDB.delete(ReachFriendsHelper.FRIENDS_TABLE,
                        ReachFriendsHelper.COLUMN_ID + "=" + id, null);
            }

            for (Friend friend : toInsert) {

                Log.i("Ayush", "Inserting " + friend.getUserName());
                final ContentValues values = ReachFriendsHelper.contentValuesCreator(friend, oldNumberOfSongs.get(friend.getId(), 0));
                sqlDB.insert(ReachFriendsHelper.FRIENDS_TABLE, null, values);
            }
            sqlDB.setTransactionSuccessful();

        } finally {

            sqlDB.endTransaction();
            reachFriendsHelper.close();
        }
        resolver.notifyChange(ReachFriendsProvider.CONTENT_URI, null);
    }
}<|MERGE_RESOLUTION|>--- conflicted
+++ resolved
@@ -129,10 +129,7 @@
         //removed all present phoneNumbers, now sync phoneBook
         numbers.remove(myNumber);
         if (!numbers.isEmpty()) {
-<<<<<<< HEAD
-=======
-
->>>>>>> af7f79e3
+
             Log.i("Ayush", "Prepared callData phoneBookSync" + numbers.size());
             newFriends.addAll(MiscUtils.autoRetry(() -> StaticData.userEndpoint.phoneBookSyncNew(ImmutableList.copyOf(numbers), serverId).execute().getItems(), Optional.absent()).or(new ArrayList<>()));
         }
