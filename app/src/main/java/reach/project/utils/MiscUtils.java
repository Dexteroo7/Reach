package reach.project.utils;

import android.app.Activity;
import android.content.ContentResolver;
import android.content.ContentValues;
import android.content.Context;
import android.content.SharedPreferences;
import android.content.res.Resources;
import android.database.Cursor;
import android.graphics.Bitmap;
import android.graphics.BitmapFactory;
import android.net.ConnectivityManager;
import android.net.NetworkInfo;
import android.net.Uri;
import android.os.AsyncTask;
import android.provider.ContactsContract;
import android.support.annotation.NonNull;
import android.support.v4.app.Fragment;
import android.support.v4.util.ArrayMap;
import android.text.TextUtils;
import android.util.Log;
import android.util.Pair;
import android.view.Gravity;
import android.view.ViewParent;
import android.widget.FrameLayout;
import android.widget.GridView;
import android.widget.ListView;
import android.widget.ProgressBar;
import android.widget.RelativeLayout;
import android.widget.TextView;

import com.firebase.client.AuthData;
import com.firebase.client.Firebase;
import com.firebase.client.FirebaseError;
import com.google.android.gms.gcm.GoogleCloudMessaging;
import com.google.api.client.googleapis.json.GoogleJsonResponseException;
import com.google.common.base.Optional;
import com.google.common.base.Predicate;
import com.google.gson.Gson;

import java.io.Closeable;
import java.io.File;
import java.io.FileInputStream;
import java.io.FileOutputStream;
import java.io.IOException;
import java.io.RandomAccessFile;
import java.io.UnsupportedEncodingException;
import java.lang.ref.WeakReference;
import java.net.UnknownHostException;
import java.text.SimpleDateFormat;
import java.util.Collection;
import java.util.Date;
import java.util.HashMap;
import java.util.HashSet;
import java.util.List;
import java.util.Locale;
import java.util.Map;
import java.util.Set;
import java.util.UUID;
import java.util.concurrent.TimeUnit;

import reach.backend.entities.messaging.model.MyBoolean;
import reach.backend.entities.userApi.model.MyString;
import reach.project.core.StaticData;
import reach.project.music.albums.Album;
import reach.project.music.albums.ReachAlbumHelper;
import reach.project.music.albums.ReachAlbumProvider;
import reach.project.music.artists.Artist;
import reach.project.music.artists.ReachArtistHelper;
import reach.project.music.artists.ReachArtistProvider;
import reach.project.music.playLists.Playlist;
import reach.project.music.playLists.ReachPlayListHelper;
import reach.project.music.playLists.ReachPlayListProvider;
import reach.project.music.songs.ReachSongHelper;
import reach.project.music.songs.ReachSongProvider;
import reach.project.music.songs.Song;
import reach.project.reachProcess.auxiliaryClasses.Connection;
import reach.project.reachProcess.reachService.ProcessManager;
import reach.project.uploadDownload.ReachDatabase;
import reach.project.uploadDownload.ReachDatabaseHelper;
import reach.project.uploadDownload.ReachDatabaseProvider;
import reach.project.utils.auxiliaryClasses.DoWork;
import reach.project.utils.auxiliaryClasses.UseActivity;
import reach.project.utils.auxiliaryClasses.UseContext;
import reach.project.utils.auxiliaryClasses.UseContext2;
import reach.project.utils.auxiliaryClasses.UseContextAndFragment;
import reach.project.utils.auxiliaryClasses.UseFragment;
import reach.project.utils.auxiliaryClasses.UseFragment2;

/**
 * Created by dexter on 1/10/14.
 */

public enum MiscUtils {
    ;

    public static String combinationFormatter(final long millis) {

        final long seconds = TimeUnit.MILLISECONDS.toSeconds(millis)
                - TimeUnit.MINUTES.toSeconds(TimeUnit.MILLISECONDS.toMinutes(millis));
        final long minutes = TimeUnit.MILLISECONDS.toMinutes(millis)
                - TimeUnit.HOURS.toMinutes(TimeUnit.MILLISECONDS.toHours(millis));
        final long hours = TimeUnit.MILLISECONDS.toHours(millis);

        final String toSend = (hours == 0 ? "00" : hours < 10 ? "0" + hours : hours) + ":" +
                (minutes == 0 ? "00" : minutes < 10 ? "0" + minutes : minutes) + ":" +
                (seconds == 0 ? "00" : seconds < 10 ? "0" + seconds : seconds);

        return toSend.startsWith("00:") ? toSend.substring(3) : toSend;
    }

    public static int dpToPx(int dp) {
        return (int) (dp * Resources.getSystem().getDisplayMetrics().density);
    }

    public static int pxToDp(int px) {
        return (int) (px / Resources.getSystem().getDisplayMetrics().density);
    }

    public static String capitalizeFirst(String string) {
        return string.substring(0, 1).toUpperCase() + string.substring(1);
    }

    public static String dateFormatter(final long milliSeconds) {

        return new SimpleDateFormat("dd-MM-yyyy HH-mm-ss", Locale.getDefault()).format(
                new Date(milliSeconds));
    }

    public static void closeQuietly(Collection... collections) {
        if (collections == null || collections.length == 0)
            return;
        for (Collection collection : collections)
            if (collection != null)
                collection.clear();
    }

    public static void closeQuietly(Closeable... closeables) {
        for (Closeable closeable : closeables)
            if (closeable != null)
                try {
                    closeable.close();
                } catch (IOException ignored) {
                }
    }

    public static void closeQuietly(Closeable closeable) {
        if (closeable != null)
            try {
                closeable.close();
            } catch (IOException ignored) {
            }
    }

    /**
     * Scan the phoneBook for numbers and return a collection
     *
     * @param resolver to query
     * @return collection of phoneNumbers (won't return null :) )
     */
    public static Set<String> scanPhoneBook(ContentResolver resolver) {

        final StringBuilder builder = new StringBuilder();
        final HashSet<String> container = new HashSet<>();
        final Cursor phoneNumbers = resolver.query(
                ContactsContract.CommonDataKinds.Phone.CONTENT_URI,
                new String[]{ContactsContract.CommonDataKinds.Phone.NUMBER}, //fetch only numbers
                null, null, null); //fetch all rows
        if (phoneNumbers == null)
            return container;

        String phoneNumber;

        while (phoneNumbers.moveToNext()) {

            //reset
            builder.setLength(0);

            //get the number
            phoneNumber = phoneNumbers.getString(0);
            if (TextUtils.isEmpty(phoneNumber))
                continue;

            //if character is a number append !
            for (int i = 0; i < phoneNumber.length(); i++) {
                final char test = phoneNumber.charAt(i);
                if (Character.isDigit(test))
                    builder.append(test);
            }

            //ignore if at-least 10 digits not found !
            if (builder.length() < 10)
                continue;

            //take the last 10 digits
            container.add(builder.substring(builder.length() - 10));
        }

        phoneNumbers.close();
        return container;
    }

    public static String generateInitials(String name) {

        name = name.trim();
        if (TextUtils.isEmpty(name))
            return "A";

        final String[] splitter = name.split(" ");
        switch (splitter.length) {

            case 0:
                return "A";
            case 1:
                return (splitter[0].charAt(0) + "").toUpperCase();
            case 2:
                return (splitter[0].charAt(0) + "" + splitter[1].charAt(0)).toUpperCase();
            default:
                return "A";
        }
    }

    public static boolean containsIgnoreCase(CharSequence str, CharSequence searchStr) {

        if (TextUtils.isEmpty(str) || TextUtils.isEmpty(searchStr))
            return false;
        int len = searchStr.length();
        int max = str.length() - len;
        for (int i = 0; i <= max; i++)
            if (regionMatches(str, true, i, searchStr, 0, len))
                return true;
        return false;
    }

    private static boolean regionMatches(CharSequence cs, boolean ignoreCase, int thisStart,
                                         CharSequence substring, int start, int length) {
        if (cs instanceof String && substring instanceof String) {
            return ((String) cs).regionMatches(ignoreCase, thisStart, (String) substring, start, length);
        } else {
            return cs.toString().regionMatches(ignoreCase, thisStart, substring.toString(), start, length);
        }
    }

    public static void setEmptyTextForListView(ListView listView, String emptyText) {

        if (listView.getContext() == null)
            return;
        final TextView emptyTextView = new TextView(listView.getContext());
        emptyTextView.setText(emptyText);

        final ViewParent parent = listView.getParent();
        if (parent == null ||
                parent.getClass() == null ||
                TextUtils.isEmpty(parent.getClass().getName()))
            return;
        final String parentType = parent.getClass().getName();

        if (parentType.equals("android.widget.FrameLayout")) {
            emptyTextView.setLayoutParams(new FrameLayout.LayoutParams(FrameLayout.LayoutParams.WRAP_CONTENT, FrameLayout.LayoutParams.WRAP_CONTENT, Gravity.CENTER));
            listView.setEmptyView(emptyTextView);
            final FrameLayout frameLayout = (FrameLayout) parent;
            frameLayout.removeViewAt(1);
            frameLayout.addView(emptyTextView);
        } else if (parentType.equals("android.widget.RelativeLayout")) {

            final RelativeLayout.LayoutParams layoutParams = new RelativeLayout.LayoutParams(RelativeLayout.LayoutParams.WRAP_CONTENT, RelativeLayout.LayoutParams.WRAP_CONTENT);
            layoutParams.addRule(RelativeLayout.CENTER_IN_PARENT, RelativeLayout.TRUE);
            emptyTextView.setLayoutParams(layoutParams);
            listView.setEmptyView(emptyTextView);
            final RelativeLayout relativeLayout = (RelativeLayout) parent;
            relativeLayout.removeViewAt(1);
            relativeLayout.addView(emptyTextView);
        }
    }

    public static void setEmptyTextforGridView(GridView gridView, String emptyText) {

        if (gridView.getContext() == null)
            return;
        final TextView emptyTextView = new TextView(gridView.getContext());
        emptyTextView.setText(emptyText);

        final ViewParent parent = gridView.getParent();
        if (parent == null ||
                parent.getClass() == null ||
                TextUtils.isEmpty(parent.getClass().getName()))
            return;
        final String parentType = parent.getClass().getName();

        if (parentType.equals("android.widget.FrameLayout")) {
            emptyTextView.setLayoutParams(new FrameLayout.LayoutParams(FrameLayout.LayoutParams.WRAP_CONTENT, FrameLayout.LayoutParams.WRAP_CONTENT, Gravity.CENTER));
            gridView.setEmptyView(emptyTextView);
            final FrameLayout frameLayout = (FrameLayout) parent;
            frameLayout.removeViewAt(1);
            frameLayout.addView(emptyTextView);
        } else if (parentType.equals("android.widget.RelativeLayout")) {

            final RelativeLayout.LayoutParams layoutParams = new RelativeLayout.LayoutParams(RelativeLayout.LayoutParams.WRAP_CONTENT, RelativeLayout.LayoutParams.WRAP_CONTENT);
            layoutParams.addRule(RelativeLayout.CENTER_IN_PARENT, RelativeLayout.TRUE);
            emptyTextView.setLayoutParams(layoutParams);
            gridView.setEmptyView(emptyTextView);
            final RelativeLayout relativeLayout = (RelativeLayout) parent;
            relativeLayout.removeViewAt(1);
            relativeLayout.addView(emptyTextView);
        }
    }

    public static ListView addLoadingToListView(ListView listView) {

        if (listView.getContext() == null)
            return listView;
        final ProgressBar loading = new ProgressBar(listView.getContext());
        loading.setIndeterminate(true);

        final ViewParent parent = listView.getParent();
        if (parent == null ||
                parent.getClass() == null ||
                TextUtils.isEmpty(parent.getClass().getName()))
            return listView;
        final String parentType = parent.getClass().getName();

        if (parentType.equals("android.widget.FrameLayout")) {

            loading.setLayoutParams(new FrameLayout.LayoutParams(FrameLayout.LayoutParams.WRAP_CONTENT, FrameLayout.LayoutParams.WRAP_CONTENT, Gravity.CENTER));
            listView.setEmptyView(loading);
            final FrameLayout frameLayout = (FrameLayout) parent;
            frameLayout.addView(loading);
        } else if (parentType.equals("android.widget.RelativeLayout")) {

            final RelativeLayout.LayoutParams layoutParams = new RelativeLayout.LayoutParams(RelativeLayout.LayoutParams.WRAP_CONTENT, RelativeLayout.LayoutParams.WRAP_CONTENT);
            layoutParams.addRule(RelativeLayout.CENTER_IN_PARENT, RelativeLayout.TRUE);
            loading.setLayoutParams(layoutParams);
            listView.setEmptyView(loading);
            final RelativeLayout relativeLayout = (RelativeLayout) parent;
            relativeLayout.addView(loading);
        }
        return listView;
    }

    public static GridView addLoadingToGridView(GridView gridView) {

        final ProgressBar loading = new ProgressBar(gridView.getContext());
        loading.setIndeterminate(true);
        final ViewParent parent = gridView.getParent();
        final String parentType = parent.getClass().getName();
        if (parentType.equals("android.widget.FrameLayout")) {
            loading.setLayoutParams(new FrameLayout.LayoutParams(FrameLayout.LayoutParams.WRAP_CONTENT, FrameLayout.LayoutParams.WRAP_CONTENT, Gravity.CENTER));
            gridView.setEmptyView(loading);
            final FrameLayout frameLayout = (FrameLayout) parent;
            frameLayout.addView(loading);
        } else if (parentType.equals("android.widget.RelativeLayout")) {

            final RelativeLayout.LayoutParams layoutParams = new RelativeLayout.LayoutParams(RelativeLayout.LayoutParams.WRAP_CONTENT, RelativeLayout.LayoutParams.WRAP_CONTENT);
            layoutParams.addRule(RelativeLayout.CENTER_IN_PARENT, RelativeLayout.TRUE);
            loading.setLayoutParams(layoutParams);
            gridView.setEmptyView(loading);
            final RelativeLayout relativeLayout = (RelativeLayout) parent;
            relativeLayout.addView(loading);
        }
        return gridView;
    }

    public static void deleteSongs(long userId, ContentResolver contentResolver) {

        contentResolver.delete(
                ReachSongProvider.CONTENT_URI,
                ReachSongHelper.COLUMN_USER_ID + " = ?",
                new String[]{userId + ""});

        contentResolver.delete(
                ReachAlbumProvider.CONTENT_URI,
                ReachAlbumHelper.COLUMN_USER_ID + " = ?",
                new String[]{userId + ""});

        contentResolver.delete(
                ReachArtistProvider.CONTENT_URI,
                ReachArtistHelper.COLUMN_USER_ID + " = ?",
                new String[]{userId + ""});
    }

    public static void deletePlayLists(long userId, ContentResolver contentResolver) {

        contentResolver.delete(
                ReachPlayListProvider.CONTENT_URI,
                ReachPlayListHelper.COLUMN_USER_ID + " = ?",
                new String[]{userId + ""});
    }

    public static void bulkInsertSongs(List<Song> songList,
                                       ArrayMap<String, Album> reachAlbums,
                                       ArrayMap<String, Artist> reachArtists,
                                       ContentResolver contentResolver,
                                       long serverId) {

        //Add all songs
        final ContentValues[] songs = new ContentValues[songList.size()];
        final ContentValues[] albums = new ContentValues[reachAlbums.size()];
        final ContentValues[] artists = new ContentValues[reachArtists.size()];

        int i = 0;
        if (songList.size() > 0) {

            for (Song song : songList)
                songs[i++] = ReachSongHelper.contentValuesCreator(song, serverId);
            i = 0;
            Log.i("Ayush", "Songs Inserted " + contentResolver.bulkInsert(ReachSongProvider.CONTENT_URI, songs));
        } else
            contentResolver.delete(ReachSongProvider.CONTENT_URI,
                    ReachSongHelper.COLUMN_USER_ID + " = ?",
                    new String[]{serverId + ""});

        if (reachAlbums.size() > 0) {

            for (int j = 0; j < reachAlbums.size(); j++) {

                final Album album = reachAlbums.valueAt(j);
                if (album != null)
                    albums[i++] = ReachAlbumHelper.contentValuesCreator(album);
            }
            Log.i("Ayush", "Albums Inserted " + contentResolver.bulkInsert(ReachAlbumProvider.CONTENT_URI, albums));
            i = 0;
        } else
            contentResolver.delete(ReachAlbumProvider.CONTENT_URI,
                    ReachAlbumHelper.COLUMN_USER_ID + " = ?",
                    new String[]{serverId + ""});

        if (reachArtists.size() > 0) {

            for (int j = 0; i < reachArtists.size(); j++) {

                final Artist artist = reachArtists.valueAt(j);
                if (artist != null)
                    artists[i++] = ReachArtistHelper.contentValuesCreator(artist);
            }
            Log.i("Ayush", "Artists Inserted " + contentResolver.bulkInsert(ReachArtistProvider.CONTENT_URI, artists));
        } else
            contentResolver.delete(ReachArtistProvider.CONTENT_URI,
                    ReachArtistHelper.COLUMN_USER_ID + " = ?",
                    new String[]{serverId + ""});
    }

    public static void bulkInsertPlayLists(List<Playlist> playlistList,
                                           ContentResolver contentResolver,
                                           long serverId) {

        if (playlistList != null && !playlistList.isEmpty()) {

            final ContentValues[] playLists = new ContentValues[playlistList.size()];
            int i = 0;
            for (Playlist playlist : playlistList) {
                playLists[i++] = ReachPlayListHelper.contentValuesCreator(playlist, serverId);
            }
            Log.i("Ayush", "PlayLists Inserted " + contentResolver.bulkInsert(ReachPlayListProvider.CONTENT_URI, playLists));
        } else
            contentResolver.delete(ReachPlayListProvider.CONTENT_URI,
                    ReachPlayListHelper.COLUMN_USER_ID + " = ?",
                    new String[]{serverId + ""});
    }

    public static Pair<ArrayMap<String, Album>, ArrayMap<String, Artist>> getAlbumsAndArtists(Iterable<Song> songs, long serverId) {

        final ArrayMap<String, Album> albumMap = new ArrayMap<>();
        final ArrayMap<String, Artist> artistMap = new ArrayMap<>();

        for (Song song : songs) {

            //don't consider invisible files
            if (!song.visibility)
                continue;

            if (!TextUtils.isEmpty(song.album)) {

                Album album = albumMap.get(song.album);
                if (album == null)
                    albumMap.put(song.album, album = new Album());
                album.setAlbumName(song.album);
                album.setUserId(serverId);
                album.setArtist(song.artist);
                album.incrementSize();
            }

            if (!TextUtils.isEmpty(song.artist)) {

                Artist artist = artistMap.get(song.artist);
                if (artist == null)
                    artistMap.put(song.artist, artist = new Artist());
                artist.setArtistName(song.artist);
                artist.setUserID(serverId);
                artist.setAlbum(song.album);
                artist.incrementSize();
            }
        }

        Log.i("Ayush", "Found " + albumMap.size() + " " + artistMap.size());
        ///////////////////////
        return new Pair<>(albumMap, artistMap);
    }

    public static MyBoolean sendGCM(final String message, final long hostId, final long clientId) {

        return MiscUtils.autoRetry(() -> {
            Log.i("Downloader", "Sending message " + message);
            return StaticData.messagingEndpoint.sendMessage(message, hostId, clientId).execute();
        }, Optional.of(input -> input == null)).orNull();
    }

//    /**
//     * //TODO improve/fix/replace this hack
//     * @return The current localIP
//     * @throws IOException
//     * @throws InterruptedException
//     */
//    public static InetAddress getLocalIp() throws IOException, InterruptedException {
//
//        final Socket temp = new Socket();
//        final InetSocketAddress google = new InetSocketAddress("www.google.com", 80);
//        final InetAddress localIpAddress;
//        temp.connect(google);
//        temp.setSoLinger(true, 1);
//        temp.setReuseAddress(true);
//        localIpAddress = temp.getLocalAddress();
//        temp.close();
//        Thread.sleep(1000L);
//        return localIpAddress;
//    }

    public static <Param extends Context, Result> Optional<Result> useContextFromContext(final WeakReference<Param> reference,
                                                                                         final UseContext<Result, Param> task) {

        final Param context;
        if (reference == null || (context = reference.get()) == null)
            return Optional.absent();

        if (context instanceof Activity && ((Activity) context).isFinishing())
            return Optional.absent();

        return Optional.fromNullable(task.work(context));
    }

    public static <Param extends Context> void useContextFromContext(final WeakReference<Param> reference,
                                                                     final UseContext2<Param> task) {

        final Param context;
        if (reference == null || (context = reference.get()) == null)
            return;

        if (context instanceof Activity && ((Activity) context).isFinishing())
            return;

        task.work(context);
    }

    @SuppressWarnings("unchecked")
    public static <Param1 extends Context, Param2 extends Fragment, Result> Optional<Result> useContextFromFragment(final WeakReference<Param2> reference,
                                                                                                                    final UseContext<Result, Param1> task) {

        final Param2 fragment;
        if (reference == null || (fragment = reference.get()) == null)
            return Optional.absent();

        final Activity activity = fragment.getActivity();
        if (activity == null || activity.isFinishing())
            return Optional.absent();

        return Optional.fromNullable(task.work((Param1) activity));
    }

    @SuppressWarnings("unchecked")
    public static <Param1 extends Context, Param2 extends Fragment> void useContextFromFragment(final WeakReference<Param2> reference,
                                                                                                final UseContext2<Param1> task) {

        final Param2 fragment;
        if (reference == null || (fragment = reference.get()) == null)
            return;

        final Activity activity = fragment.getActivity();
        if (activity != null)
            task.work((Param1) activity);
    }

    @SuppressWarnings("unchecked")
    public static <Param1 extends Context, Param2 extends Fragment> void useContextAndFragment(final WeakReference<Param2> reference,
                                                                                               final UseContextAndFragment<Param1, Param2> task) {

        final Param2 fragment;
        if (reference == null || (fragment = reference.get()) == null)
            return;

        final Activity activity = fragment.getActivity();
        if (activity != null && !activity.isFinishing())
            task.work((Param1) activity, fragment);
    }

    public static <Param extends Fragment, Result> Optional<Result> useFragment(final WeakReference<Param> reference,
                                                                                final UseFragment<Result, Param> task) {

        final Param fragment;
        if (reference == null || (fragment = reference.get()) == null)
            return Optional.absent();

        final Activity activity = fragment.getActivity();
        if (activity == null || activity.isFinishing())
            return Optional.absent();

        return Optional.fromNullable(task.work(fragment));
    }

    public static <Param extends Fragment> void useFragment(final WeakReference<Param> reference,
                                                            final UseFragment2<Param> task) {

        final Param fragment;
        if (reference == null || (fragment = reference.get()) == null)
            return;

        final Activity activity = fragment.getActivity();
        if (activity != null && !activity.isFinishing())
            task.work(fragment);
    }

    public static <T extends Activity> void useActivity(final WeakReference<T> reference,
                                                        final UseActivity<T> task) {

        final T activity;
        if (reference == null || (activity = reference.get()) == null || activity.isFinishing())
            return;

        task.work(activity);
    }

//    public static <T extends Activity> void runOnUiThread(final WeakReference<T> reference,
//                                                          final UseContext<Void, T> task) {
//
//        final T activity;
//        if (reference == null || (activity = reference.get()) == null || activity.isFinishing())
//            return;
//
//        activity.runOnUiThread(() -> task.work(activity));
//    }
//
//    public static <T extends Fragment> void runOnUiThreadFragment(final WeakReference<T> reference,
//                                                                  final UseContext<Void, Activity> task) {
//
//        final T fragment;
//        if (reference == null || (fragment = reference.get()) == null)
//            return;
//
//        final Activity activity = fragment.getActivity();
//        if (activity == null || activity.isFinishing())
//            return;
//
//        activity.runOnUiThread(() -> task.work(activity));
//    }
//
//    public static <T extends Fragment> void runOnUiThreadFragment(final WeakReference<T> reference,
//                                                                  final UseFragment<Void, T> task) {
//
//        final T fragment;
//        if (reference == null || (fragment = reference.get()) == null)
//            return;
//
//        final Activity activity = fragment.getActivity();
//        if (activity == null || activity.isFinishing())
//            return;
//
//        activity.runOnUiThread(() -> task.work(fragment));
//    }

    /**
     * @param id        id of the person to update gcm of
     * @param reference the context reference
     * @param <T>       something which extends context
     * @return false : failed, true : OK
     */
    public static <T extends Context> boolean updateGCM(final long id, final WeakReference<T> reference) {

        final String regId = autoRetry(() -> {

            final Context context;
            if (reference == null || (context = reference.get()) == null)
                return "QUIT";
            return GoogleCloudMessaging.getInstance(context)
                    .register("528178870551");
        }, Optional.of(TextUtils::isEmpty)).orNull();

        if (TextUtils.isEmpty(regId) || regId.equals("QUIT"))
            return false;
        //if everything is fine, send to server
        Log.i("Ayush", "Uploading newGcmId to server");
        final Boolean result = autoRetry(() -> {

            StaticData.userEndpoint.setGCMId(id, regId).execute();
            Log.i("Ayush", regId.substring(0, 5) + "NEW GCM ID AFTER CHECK");
            return true;
        }, Optional.absent()).orNull();
        //set locally
        return !(result == null || !result);
    }

    public static <T> boolean isOnline(T stuff) {

        if (stuff == null)
            return false;

        final Context context;
        if (stuff instanceof Context)
            context = (Context) stuff;
        else if (stuff instanceof Fragment)
            context = ((Fragment) stuff).getActivity();
        else
            return false;

        final NetworkInfo networkInfo =
                ((ConnectivityManager) context.getSystemService(Context.CONNECTIVITY_SERVICE)).getActiveNetworkInfo();
        return (networkInfo != null && networkInfo.isConnected());

    }

    /**
     * Performs a work, retries upon failure with exponential back-off.
     * Kindly don't use on UI thread.
     *
     * @param <T>       the return type of work
     * @param task      the work that needs to be performed
     * @param predicate the extra condition for failure
     * @return the result/output of performing the work
     */
    public static <T> Optional<T> autoRetry(@NonNull final DoWork<T> task,
                                            @NonNull final Optional<Predicate<T>> predicate) {

        for (int retry = 0; retry <= StaticData.NETWORK_RETRY; ++retry) {

            try {

                Thread.sleep(retry * StaticData.NETWORK_CALL_WAIT);
                final T resultAfterWork = task.doWork();
                /**
                 * If the result was not
                 * desirable we RETRY.
                 */
                if (predicate.isPresent() && predicate.get().apply(resultAfterWork))
                    continue;
                /**
                 * Else we return
                 */
                return Optional.fromNullable(resultAfterWork);
            } catch (InterruptedException | UnknownHostException | NullPointerException e) {
                e.printStackTrace();
                return Optional.absent();
            } catch (GoogleJsonResponseException e) {
                if (e.getLocalizedMessage().contains("404"))
                    return Optional.absent();
            } catch (IOException e) {
                e.printStackTrace();
            }
        }
        return Optional.absent();
    }

    public static String getMusicStorageKey(long serverId) {

        return serverId + "MUSIC";
    }

    /**
     * Performs a work, retries upon failure with exponential back-off.
     * This is to be used if returned value is of no importance other than checking for failure.
     * Automatically delegates to separate thread.
     *
     * @param task      the work that needs to be performed
     * @param predicate the extra condition for failure
     * @param <T>       the return type of work
     */
    public static <T> void autoRetryAsync(@NonNull final DoWork<T> task,
                                          @NonNull final Optional<Predicate<T>> predicate) {

        AsyncTask.THREAD_POOL_EXECUTOR.execute(() -> {

            for (int retry = 0; retry <= StaticData.NETWORK_RETRY; ++retry) {

                try {

                    Thread.sleep(retry * StaticData.NETWORK_CALL_WAIT);
                    final T resultAfterWork = task.doWork();
                    /**
                     * If the result was not
                     * desirable we RETRY.
                     */
                    if (predicate.isPresent() && predicate.get().apply(resultAfterWork))
                        continue;
                    /**
                     * Else we return
                     */
                    return;
                } catch (InterruptedException | UnknownHostException e) {
                    e.printStackTrace();
                    return;
                } catch (IOException e) {
                    e.printStackTrace();
                }
            }
        });
    }

    public static File compressImage(File image) throws IOException {

        // Decode just the boundaries
        final BitmapFactory.Options mBitmapOptions = new BitmapFactory.Options();
        mBitmapOptions.inJustDecodeBounds = true;

        final FileInputStream fileInputStream = new FileInputStream(image);
        final Bitmap temporary = BitmapFactory.decodeStream(fileInputStream, null, mBitmapOptions);
        if (temporary != null)
            temporary.recycle();

        // Calculate inSampleSize
        // Raw height and width of image
        final int height = mBitmapOptions.outHeight;
        final int width = mBitmapOptions.outWidth;
        final int sideLength = 800;
        closeQuietly(fileInputStream);

        int reqHeight = height;
        int reqWidth = width;
        final int inDensity;
        final int inTargetDensity;

        if (height > width) {

            if (height > sideLength) {

                reqHeight = sideLength;
                reqWidth = (width * sideLength) / height;
            }
            inDensity = height;
            inTargetDensity = reqHeight;

        } else if (width > height) {

            if (width > sideLength) {
                reqWidth = sideLength;
                reqHeight = (height * sideLength) / width;
            }
            inDensity = width;
            inTargetDensity = reqWidth;

        } else {

            reqWidth = sideLength;
            reqHeight = sideLength;
            inDensity = height;
            inTargetDensity = reqHeight;
        }

        int inSampleSize = 1;

        if (height > reqHeight || width > reqWidth) {

            final int halfHeight = height / 2;
            final int halfWidth = width / 2;

            // Calculate the largest inSampleSize value that is a power of 2 and keeps both
            // height and width larger than the requested height and width.
            while ((halfHeight / inSampleSize) > reqHeight && (halfWidth / inSampleSize) > reqWidth)
                inSampleSize *= 2;
        }

        //now go resize the image to the size you want
        mBitmapOptions.inSampleSize = inSampleSize;
        mBitmapOptions.inDither = true;
        mBitmapOptions.inPreferredConfig = Bitmap.Config.RGB_565;
        mBitmapOptions.inJustDecodeBounds = false;
        mBitmapOptions.inScaled = true;
        mBitmapOptions.inDensity = inDensity;
        mBitmapOptions.inTargetDensity = inTargetDensity * mBitmapOptions.inSampleSize;

        final File tempFile = File.createTempFile("compressed_profile_photo", ".tmp");
        final RandomAccessFile accessFile = new RandomAccessFile(tempFile, "rws");
        accessFile.setLength(0);
        accessFile.close();

        final FileInputStream fInputStream = new FileInputStream(image);
        final FileOutputStream fileOutputStream = new FileOutputStream(tempFile);

        // will load & resize the image to be 1/inSampleSize dimensions
        Log.i("Ayush", "Starting compression");
        final Bitmap bitmap = BitmapFactory.decodeStream(fInputStream, null, mBitmapOptions);
        bitmap.compress(Bitmap.CompressFormat.WEBP, 80, fileOutputStream);
        fileOutputStream.flush();
        closeQuietly(fInputStream, fileOutputStream);
        Log.i("Ayush", "Result " + bitmap.getHeight() + " " + bitmap.getWidth());
        bitmap.recycle();

        //noinspection ResultOfMethodCallIgnored
        image.delete();
        Log.i("Ayush", "Returning image");
        return tempFile;
    }

    private static final StringBuffer buffer = new StringBuffer();
    private static final String baseURL = "http://ec2-52-24-99-153.us-west-2.compute.amazonaws.com:8080/getImage/small?";

    public synchronized static String getAlbumArt(String album, String artist, String song) throws UnsupportedEncodingException {

        buffer.setLength(0);
        buffer.append(baseURL);
        if (!TextUtils.isEmpty(album)) {

            buffer.append("album=").append(Uri.encode(album));
            if (!TextUtils.isEmpty(artist))
                buffer.append("&artist=").append(Uri.encode(artist));
            if (!TextUtils.isEmpty(song))
                buffer.append("&song=").append(Uri.encode(song));
        } else if (!TextUtils.isEmpty(artist)) {

            buffer.append("artist=").append(Uri.encode(artist));
            if (!TextUtils.isEmpty(song))
                buffer.append("&song=").append(Uri.encode(song));
        } else if (!TextUtils.isEmpty(song))
            buffer.append("song=").append(Uri.encode(song));

        final String toReturn = buffer.toString();
//        Log.i("Ayush", toReturn);
        return toReturn;
    }

    public synchronized static StartDownloadOperation startDownloadOperation(Context context,
                                                                             ReachDatabase reachDatabase,
                                                                             long receiverId,
                                                                             long senderId,
                                                                             long databaseId) {
        return new StartDownloadOperation(context, reachDatabase, receiverId, senderId, databaseId);
    }

    private static class StartDownloadOperation implements Runnable {

        private final ReachDatabase reachDatabase;
        private final long receiverId, senderId, databaseId;
        private final WeakReference<Context> contextReference;

        private StartDownloadOperation(Context context,
                                       ReachDatabase reachDatabase,
                                       long receiverId,
                                       long senderId,
                                       long databaseId) {

            this.contextReference = new WeakReference<>(context);
            this.reachDatabase = reachDatabase;
            this.receiverId = receiverId;
            this.senderId = senderId;
            this.databaseId = databaseId;
        }

        private String generateRequest(ReachDatabase reachDatabase) {

            return "CONNECT" + new Gson().toJson
                    (new Connection(
                            ////Constructing connection object
                            "REQ",
                            reachDatabase.getSenderId(),
                            reachDatabase.getReceiverId(),
                            reachDatabase.getSongId(),
                            reachDatabase.getProcessed(),
                            reachDatabase.getLength(),
                            UUID.randomUUID().getMostSignificantBits(),
                            UUID.randomUUID().getMostSignificantBits(),
                            reachDatabase.getLogicalClock(), ""));
        }

        private String fakeResponse(ReachDatabase reachDatabase) {

            return new Gson().toJson
                    (new Connection(
                            ////Constructing connection object
                            "RELAY",
                            reachDatabase.getSenderId(),
                            reachDatabase.getReceiverId(),
                            reachDatabase.getSongId(),
                            reachDatabase.getProcessed(),
                            reachDatabase.getLength(),
                            UUID.randomUUID().getMostSignificantBits(),
                            UUID.randomUUID().getMostSignificantBits(),
                            reachDatabase.getLogicalClock(), ""));
        }

        @Override
        public void run() {

            final MyBoolean myBoolean;
            if (reachDatabase.getSenderId() == StaticData.devika) {

                //hit cloud
                ProcessManager.submitNetworkRequest(contextReference.get(), fakeResponse(reachDatabase));
                myBoolean = new MyBoolean();
                myBoolean.setGcmexpired(false);
                myBoolean.setOtherGCMExpired(false);
            } else {
                //sending REQ to senderId
                myBoolean = sendGCM(generateRequest(reachDatabase), senderId, receiverId);
            }

            final short status;

            if (myBoolean == null) {
                Log.i("Ayush", "GCM sending resulted in shit");
                status = ReachDatabase.GCM_FAILED;
            } else if (myBoolean.getGcmexpired()) {

                //TODO test
//                final Context context = contextReference.get();
//                if(context == null)
//                    return;
//                final SharedPreferences preferences = context.getSharedPreferences("Reach", Context.MODE_PRIVATE);
//                MiscUtils.updateGCM(SharedPrefUtils.getServerId(preferences), contextReference);
                Log.i("Ayush", "GCM re-registry needed");
                status = ReachDatabase.GCM_FAILED;
            } else if (myBoolean.getOtherGCMExpired()) {
                Log.i("Downloader", "SENDING GCM FAILED " + senderId);
                status = ReachDatabase.GCM_FAILED;
            } else {
                Log.i("Downloader", "GCM SENT " + senderId);
                status = ReachDatabase.NOT_WORKING;
            }

            final String condition = ReachDatabaseHelper.COLUMN_ID + " = ? and " +
                    ReachDatabaseHelper.COLUMN_STATUS + " != ?"; //operation should not be paused !
            final String[] arguments = new String[]{databaseId + "", ReachDatabase.PAUSED_BY_USER + ""};
            final ContentValues values = new ContentValues();
            values.put(ReachDatabaseHelper.COLUMN_STATUS, status);

            MiscUtils.useContextFromContext(contextReference, context -> {

                Log.i("Downloader", "Updating DB on GCM sent " + (context.getContentResolver().update(
                        Uri.parse(ReachDatabaseProvider.CONTENT_URI + "/" + databaseId),
                        values, condition, arguments) > 0));
                return null;
            });
        }
        ////////
    }

    public synchronized static void checkChatToken(WeakReference<SharedPreferences> preferencesWeakReference,
                                                   WeakReference<Firebase> firebaseWeakReference) {

        final SharedPreferences preferences = preferencesWeakReference.get();
        if (preferences == null)
            return;

        final String localToken = SharedPrefUtils.getChatToken(preferences);
        final String localUUID = SharedPrefUtils.getChatUUID(preferences);
        final long serverId = SharedPrefUtils.getServerId(preferences);

        if (serverId == 0)
            return; //shiz

        //if not empty exit
        if (!TextUtils.isEmpty(localToken) && !TextUtils.isEmpty(localUUID))
            return;

        //fetch from server
        final MyString fetchTokenFromServer = MiscUtils.autoRetry(() -> StaticData.userEndpoint.getChatToken(serverId).execute(), Optional.absent()).orNull();
        if (fetchTokenFromServer == null || TextUtils.isEmpty(fetchTokenFromServer.getString())) {
            //TODO track
            Log.i("Ayush", "Chat token check failed !");
        } else {

<<<<<<< HEAD
            final Firebase.AuthResultHandler authHandler = new Firebase.AuthResultHandler() {

                @Override
                public void onAuthenticationError(FirebaseError error) {
                    Log.e("Ayush", "Login Failed! " + error.getMessage());
                }

                @Override
                public void onAuthenticated(AuthData authData) {

                    final String chatUUID = authData.getUid();
                    //if found save
                    final SharedPreferences preferences = preferencesWeakReference.get();
                    if (preferences == null)
                        return;

                    SharedPrefUtils.storeChatUUID(preferences, fetchTokenFromServer.getString());
                    Log.i("Ayush", "Chat authenticated " + chatUUID);

                    final Map<String, Object> userData = new HashMap<>();
                    userData.put("uid", authData.getAuth().get("uid"));
                    userData.put("phoneNumber", authData.getAuth().get("phoneNumber"));
                    userData.put("userName", authData.getAuth().get("userName"));
                    userData.put("imageId", authData.getAuth().get("imageId"));
                    userData.put("lastActivated", 0);
                    userData.put("newMessage", true);

                    final Firebase firebase = firebaseWeakReference.get();
                    if (firebase != null)
                        firebase.child("user").child(chatUUID).setValue(userData);
                }
            };

=======
>>>>>>> f58fc8e4
            final Firebase firebase = firebaseWeakReference.get();
            if (firebase != null) {
                firebase.authWithCustomToken(fetchTokenFromServer.getString(), new Firebase.AuthResultHandler() {

                    @Override
                    public void onAuthenticationError(FirebaseError error) {
                        Log.e("Ayush", "Login Failed! " + error.getMessage());
                    }

                    @Override
                    public void onAuthenticated(AuthData authData) {

                        final String chatUUID = authData.getUid();
                        //if found save
                        SharedPrefUtils.storeChatUUID(preferences, chatUUID);
                        SharedPrefUtils.storeChatToken(preferences, fetchTokenFromServer.getString());
                        Log.i("Ayush", "Chat authenticated " + chatUUID);

                        final Map<String, Object> userData = new HashMap<>();
                        userData.put("uid", authData.getAuth().get("uid"));
                        userData.put("phoneNumber", authData.getAuth().get("phoneNumber"));
                        userData.put("userName", authData.getAuth().get("userName"));
                        userData.put("imageId", authData.getAuth().get("imageId"));
                        userData.put("lastActivated", 0);
                        userData.put("newMessage", true);

                        final Firebase firebase = firebaseWeakReference.get();
                        if (firebase != null)
                            firebase.child("user").child(chatUUID).setValue(userData);
                    }
                });
            }
        }
    }
}<|MERGE_RESOLUTION|>--- conflicted
+++ resolved
@@ -1063,8 +1063,10 @@
             Log.i("Ayush", "Chat token check failed !");
         } else {
 
-<<<<<<< HEAD
-            final Firebase.AuthResultHandler authHandler = new Firebase.AuthResultHandler() {
+            final Firebase firebase = firebaseWeakReference.get();
+            if (firebase == null)
+                return;
+            firebase.authWithCustomToken(fetchTokenFromServer.getString(), new Firebase.AuthResultHandler() {
 
                 @Override
                 public void onAuthenticationError(FirebaseError error) {
@@ -1076,11 +1078,8 @@
 
                     final String chatUUID = authData.getUid();
                     //if found save
-                    final SharedPreferences preferences = preferencesWeakReference.get();
-                    if (preferences == null)
-                        return;
-
-                    SharedPrefUtils.storeChatUUID(preferences, fetchTokenFromServer.getString());
+                    SharedPrefUtils.storeChatUUID(preferences, chatUUID);
+                    SharedPrefUtils.storeChatToken(preferences, fetchTokenFromServer.getString());
                     Log.i("Ayush", "Chat authenticated " + chatUUID);
 
                     final Map<String, Object> userData = new HashMap<>();
@@ -1095,42 +1094,7 @@
                     if (firebase != null)
                         firebase.child("user").child(chatUUID).setValue(userData);
                 }
-            };
-
-=======
->>>>>>> f58fc8e4
-            final Firebase firebase = firebaseWeakReference.get();
-            if (firebase != null) {
-                firebase.authWithCustomToken(fetchTokenFromServer.getString(), new Firebase.AuthResultHandler() {
-
-                    @Override
-                    public void onAuthenticationError(FirebaseError error) {
-                        Log.e("Ayush", "Login Failed! " + error.getMessage());
-                    }
-
-                    @Override
-                    public void onAuthenticated(AuthData authData) {
-
-                        final String chatUUID = authData.getUid();
-                        //if found save
-                        SharedPrefUtils.storeChatUUID(preferences, chatUUID);
-                        SharedPrefUtils.storeChatToken(preferences, fetchTokenFromServer.getString());
-                        Log.i("Ayush", "Chat authenticated " + chatUUID);
-
-                        final Map<String, Object> userData = new HashMap<>();
-                        userData.put("uid", authData.getAuth().get("uid"));
-                        userData.put("phoneNumber", authData.getAuth().get("phoneNumber"));
-                        userData.put("userName", authData.getAuth().get("userName"));
-                        userData.put("imageId", authData.getAuth().get("imageId"));
-                        userData.put("lastActivated", 0);
-                        userData.put("newMessage", true);
-
-                        final Firebase firebase = firebaseWeakReference.get();
-                        if (firebase != null)
-                            firebase.child("user").child(chatUUID).setValue(userData);
-                    }
-                });
-            }
+            });
         }
     }
 }