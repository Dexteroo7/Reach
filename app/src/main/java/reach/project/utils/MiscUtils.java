package reach.project.utils;

import android.app.Activity;
import android.content.ContentResolver;
import android.content.ContentValues;
import android.content.Context;
import android.content.Intent;
import android.content.SharedPreferences;
import android.content.pm.ApplicationInfo;
import android.content.pm.PackageManager;
import android.content.res.Resources;
import android.database.Cursor;
import android.graphics.Bitmap;
import android.graphics.BitmapFactory;
import android.net.ConnectivityManager;
import android.net.NetworkInfo;
import android.net.Uri;
import android.os.Build;
import android.provider.ContactsContract;
import android.provider.Settings;
import android.support.annotation.NonNull;
import android.support.annotation.Nullable;
import android.support.design.widget.Snackbar;
import android.support.v4.app.Fragment;
import android.support.v4.util.ArrayMap;
import android.support.v7.app.AppCompatActivity;
import android.text.TextUtils;
import android.util.ArraySet;
import android.util.Log;
import android.view.Gravity;
import android.view.View;
import android.view.ViewParent;
import android.widget.FrameLayout;
import android.widget.ListView;
import android.widget.ProgressBar;
import android.widget.RelativeLayout;
import android.widget.TextView;
import android.widget.Toast;

import com.facebook.drawee.backends.pipeline.Fresco;
import com.facebook.drawee.controller.AbstractDraweeController;
import com.facebook.drawee.interfaces.DraweeController;
import com.facebook.drawee.view.SimpleDraweeView;
import com.facebook.imagepipeline.common.ResizeOptions;
import com.facebook.imagepipeline.request.ImageRequestBuilder;
import com.google.android.gms.analytics.HitBuilders;
import com.google.api.client.googleapis.json.GoogleJsonResponseException;
import com.google.common.base.Optional;
import com.google.common.base.Predicate;
import com.google.common.hash.HashFunction;
import com.google.common.io.ByteStreams;
import com.google.gson.Gson;
import com.google.gson.JsonElement;
import com.google.gson.JsonObject;
import com.google.gson.JsonPrimitive;
import com.squareup.wire.Message;

import org.json.JSONException;

import java.io.BufferedReader;
import java.io.ByteArrayInputStream;
import java.io.ByteArrayOutputStream;
import java.io.Closeable;
import java.io.IOException;
import java.io.InputStream;
import java.io.InputStreamReader;
import java.lang.ref.WeakReference;
import java.lang.reflect.Field;
import java.net.SocketTimeoutException;
import java.net.UnknownHostException;
import java.text.SimpleDateFormat;
import java.util.ArrayList;
import java.util.Collection;
import java.util.Collections;
import java.util.Date;
import java.util.HashMap;
import java.util.HashSet;
import java.util.Iterator;
import java.util.List;
import java.util.Locale;
import java.util.Map;
import java.util.Set;
import java.util.concurrent.ExecutionException;
import java.util.concurrent.ExecutorCompletionService;
import java.util.concurrent.ExecutorService;
import java.util.concurrent.Executors;
import java.util.concurrent.SynchronousQueue;
import java.util.concurrent.ThreadFactory;
import java.util.concurrent.ThreadPoolExecutor;
import java.util.concurrent.TimeUnit;
import java.util.zip.GZIPInputStream;
import java.util.zip.GZIPOutputStream;

import javax.annotation.Nonnull;

import reach.backend.entities.messaging.model.MyBoolean;
import reach.project.apps.App;
import reach.project.core.ReachActivity;
import reach.project.core.ReachApplication;
import reach.project.core.StaticData;
import reach.project.music.ReachDatabase;
import reach.project.music.Song;
import reach.project.music.SongHelper;
import reach.project.music.SongProvider;
import reach.project.player.PlayerActivity;
import reach.project.reachProcess.auxiliaryClasses.Connection;
import reach.project.reachProcess.auxiliaryClasses.MusicData;
import reach.project.reachProcess.reachService.ProcessManager;
import reach.project.usageTracking.AppMetadata;
import reach.project.usageTracking.PostParams;
import reach.project.usageTracking.SongMetadata;
import reach.project.usageTracking.UsageTracker;
import reach.project.utils.ancillaryClasses.DoWork;
import reach.project.utils.ancillaryClasses.UseActivity;
import reach.project.utils.ancillaryClasses.UseActivityWithResult;
import reach.project.utils.ancillaryClasses.UseContext;
import reach.project.utils.ancillaryClasses.UseContextWithResult;
import reach.project.utils.ancillaryClasses.UseFragment;
import reach.project.utils.ancillaryClasses.UseFragmentAndActivity;
import reach.project.utils.ancillaryClasses.UseFragmentWithResult;
import reach.project.utils.ancillaryClasses.UseReference;
import reach.project.utils.ancillaryClasses.UseReferenceWithResult;
import reach.project.utils.viewHelpers.RetryHook;

/**
 * Created by dexter on 1/10/14.
 */

public enum MiscUtils {
    ;

    @NonNull
    public static String combinationFormatter(final long millis) {

        final long seconds = TimeUnit.MILLISECONDS.toSeconds(millis)
                - TimeUnit.MINUTES.toSeconds(TimeUnit.MILLISECONDS.toMinutes(millis));
        final long minutes = TimeUnit.MILLISECONDS.toMinutes(millis)
                - TimeUnit.HOURS.toMinutes(TimeUnit.MILLISECONDS.toHours(millis));
        final long hours = TimeUnit.MILLISECONDS.toHours(millis);

        final String toSend = (hours == 0 ? "00" : hours < 10 ? "0" + hours : hours) + ":" +
                (minutes == 0 ? "00" : minutes < 10 ? "0" + minutes : minutes) + ":" +
                (seconds == 0 ? "00" : seconds < 10 ? "0" + seconds : seconds);

        return toSend.startsWith("00:") ? toSend.substring(3) : toSend;
    }

    public static int dpToPx(int dp) {
        return (int) (dp * Resources.getSystem().getDisplayMetrics().density);
    }

    public static int pxToDp(int px) {
        return (int) (px / Resources.getSystem().getDisplayMetrics().density);
    }

    public static String dateFormatter(final long milliSeconds) {

        return new SimpleDateFormat("dd-MM-yyyy HH-mm-ss", Locale.getDefault()).format(
                new Date(milliSeconds));
    }

    public static void closeQuietly(Collection... collections) {
        if (collections == null || collections.length == 0)
            return;
        for (Collection collection : collections)
            if (collection != null)
                collection.clear();
    }

    public static void closeQuietly(Closeable... closeables) {
        for (Closeable closeable : closeables)
            if (closeable != null)
                try {
                    closeable.close();
                } catch (IOException ignored) {
                }
    }

    public static void closeQuietly(Closeable closeable) {
        if (closeable != null)
            try {
                closeable.close();
            } catch (IOException ignored) {
            }
    }

    public static List<App> getApplications(PackageManager packageManager, SharedPreferences preferences) {

        final List<ApplicationInfo> applicationInfoList = getInstalledApps(packageManager);
        if (applicationInfoList == null || applicationInfoList.isEmpty())
            return Collections.emptyList();

        final Map<String, Boolean> packageVisibility = SharedPrefUtils.getPackageVisibilities(preferences);
        final List<App> applicationsFound = new ArrayList<>();

        for (ApplicationInfo applicationInfo : applicationInfoList) {

            if (applicationInfo.packageName.equals("reach.project"))
                continue;

            final App.Builder appBuilder = new App.Builder();

            appBuilder.launchIntentFound(packageManager.getLaunchIntentForPackage(applicationInfo.packageName) != null);
            appBuilder.applicationName(applicationInfo.loadLabel(packageManager) + "");
            appBuilder.description(applicationInfo.loadDescription(packageManager) + "");
            appBuilder.packageName(applicationInfo.packageName);
            appBuilder.processName(applicationInfo.processName);

            try {
                appBuilder.installDate(
                        packageManager.getPackageInfo(applicationInfo.packageName, 0).firstInstallTime);
            } catch (PackageManager.NameNotFoundException e) {
                e.printStackTrace();
            }

            final Boolean visibility = packageVisibility.get(applicationInfo.packageName);
            if (visibility == null)
                appBuilder.visible(true);
            else
                appBuilder.visible(visibility);
            applicationsFound.add(appBuilder.build());
        }

        return applicationsFound;
    }

    /**
     * Scan the phoneBook for numbers and return a collection
     *
     * @param resolver to query
     * @return collection of phoneNumbers (won't return null :) )
     */
    public static Set<String> scanPhoneBook(ContentResolver resolver) {

        final StringBuilder builder = new StringBuilder();
        final HashSet<String> container = new HashSet<>();
        final Cursor phoneNumbers = resolver.query(
                ContactsContract.CommonDataKinds.Phone.CONTENT_URI,
                new String[]{ContactsContract.CommonDataKinds.Phone.NUMBER}, //fetch only numbers
                null, null, null); //fetch all rows
        if (phoneNumbers == null)
            return container;

        String phoneNumber;

        while (phoneNumbers.moveToNext()) {

            //reset
            builder.setLength(0);

            //get the number
            phoneNumber = phoneNumbers.getString(0);
            if (TextUtils.isEmpty(phoneNumber))
                continue;

            //if character is a number append !
            for (int i = 0; i < phoneNumber.length(); i++) {
                final char test = phoneNumber.charAt(i);
                if (Character.isDigit(test))
                    builder.append(test);
            }

            //ignore if at-least 10 digits not found !
            if (builder.length() < 10)
                continue;

            //take the last 10 digits
            container.add(builder.substring(builder.length() - 10));
        }

        phoneNumbers.close();
        return container;
    }

    //TODO test
    public static CharSequence generateInitials(String name) {

        name = name.trim();
        if (TextUtils.isEmpty(name))
            return "A";

        final String[] splitter = name.split(" ");
        switch (splitter.length) {

            case 0:
                return "A";
            case 1:
                return (splitter[0].charAt(0) + "").toUpperCase();
            default:
                return (splitter[0].charAt(0) + "" + splitter[1].charAt(0)).toUpperCase();
        }
    }

    public static AbstractDraweeController getControllerResize(DraweeController oldController,
                                                               Uri uri, int width, int height) {

        return Fresco.newDraweeControllerBuilder()
                .setOldController(oldController)
                .setImageRequest(ImageRequestBuilder.newBuilderWithSource(uri)
                        .setResizeOptions(new ResizeOptions(width, height))
                        .build())
                .build();
    }

    public static AbstractDraweeController getControllerResize(DraweeController oldController,
                                                               Uri uri, ResizeOptions resizeOptions) {

        return Fresco.newDraweeControllerBuilder()
                .setOldController(oldController)
                .setImageRequest(ImageRequestBuilder.newBuilderWithSource(uri)
                        .setResizeOptions(resizeOptions)
                        .build())
                .build();
    }

    //TODO use this....
    public static void setUriToView(@Nonnull SimpleDraweeView simpleDraweeView,
                                    @Nonnull Uri uri,
                                    @Nullable ResizeOptions resizeOptions) {

        final DraweeController draweeController = Fresco.newDraweeControllerBuilder()
                .setOldController(simpleDraweeView.getController())
                .setImageRequest(ImageRequestBuilder.newBuilderWithSource(uri)
                        .setResizeOptions(resizeOptions)
                        .build())
                .build();

        simpleDraweeView.setController(draweeController);
    }

    public static <T, E> Map<T, E> getMap(int capacity) {

        if (capacity < 1000) //use lighter collection
            if (Build.VERSION.SDK_INT >= 19)
                return new android.util.ArrayMap<>(capacity);
            else
                return new ArrayMap<>(capacity); //else use the support one
        else
            return new HashMap<>(capacity);
    }

    public static <T> Set<T> getSet(int capacity) {

        if (capacity < 1000 && Build.VERSION.SDK_INT >= 23) //use lighter collection
            return new ArraySet<>(capacity);
        else
            return new HashSet<>(capacity);
    }

    public static boolean containsIgnoreCase(CharSequence str, CharSequence searchStr) {

        if (TextUtils.isEmpty(str) || TextUtils.isEmpty(searchStr))
            return false;
        final int len = searchStr.length();
        final int max = str.length() - len;
        for (int i = 0; i <= max; i++)
            if (regionMatches(str, true, i, searchStr, 0, len))
                return true;
        return false;
    }

    private static boolean regionMatches(CharSequence cs, boolean ignoreCase, int thisStart,
                                         CharSequence substring, int start, int length) {
        if (cs instanceof String && substring instanceof String) {
            return ((String) cs).regionMatches(ignoreCase, thisStart, (String) substring, start, length);
        } else {
            return cs.toString().regionMatches(ignoreCase, thisStart, substring.toString(), start, length);
        }
    }

    public static void setEmptyTextForListView(ListView listView, String emptyText) {

        if (listView.getContext() == null)
            return;
        final TextView emptyTextView = new TextView(listView.getContext());
        emptyTextView.setText(emptyText);

        final ViewParent parent = listView.getParent();
        if (parent == null ||
                parent.getClass() == null ||
                TextUtils.isEmpty(parent.getClass().getName()))
            return;
        final String parentType = parent.getClass().getName();

        if (parentType.equals("android.widget.FrameLayout")) {
            emptyTextView.setLayoutParams(new FrameLayout.LayoutParams(FrameLayout.LayoutParams.WRAP_CONTENT, FrameLayout.LayoutParams.WRAP_CONTENT, Gravity.CENTER));
            listView.setEmptyView(emptyTextView);
            final FrameLayout frameLayout = (FrameLayout) parent;
            frameLayout.removeViewAt(1);
            frameLayout.addView(emptyTextView);
        } else if (parentType.equals("android.widget.RelativeLayout")) {

            final RelativeLayout.LayoutParams layoutParams = new RelativeLayout.LayoutParams(RelativeLayout.LayoutParams.WRAP_CONTENT, RelativeLayout.LayoutParams.WRAP_CONTENT);
            layoutParams.addRule(RelativeLayout.CENTER_IN_PARENT, RelativeLayout.TRUE);
            emptyTextView.setLayoutParams(layoutParams);
            listView.setEmptyView(emptyTextView);
            final RelativeLayout relativeLayout = (RelativeLayout) parent;
            relativeLayout.removeViewAt(1);
            relativeLayout.addView(emptyTextView);
        }
    }

    //id = -1 : disk else downloader
    public static boolean playSong(MusicData musicData, Context context) {

        //stop any other play clicks till current is processed
        //sanity check
//            Log.i("Ayush", id + " " + length + " " + senderId + " " + processed + " " + path + " " + displayName + " " + artistName + " " + type + " " + isLiked + " " + duration);
        if (musicData.getSize() == 0 || TextUtils.isEmpty(musicData.getPath())) {
            Toast.makeText(context, "Bad song", Toast.LENGTH_SHORT).show();
            return false;
        }

        if (musicData.getProcessed() == 0) {
            Toast.makeText(context, "Streaming will start in a few seconds", Toast.LENGTH_SHORT).show();
            return false;
        }

        ProcessManager.submitMusicRequest(context,
                Optional.of(musicData),
                ProcessManager.ACTION_NEW_SONG);

        final Intent intent = new Intent(context, PlayerActivity.class);
        intent.setFlags(Intent.FLAG_ACTIVITY_REORDER_TO_FRONT);
        context.startActivity(intent);
        ////////////////////////////////////////
        return true;
    }

    public static boolean playSong(Song musicData, Context context) {

        //sanity check
//            Log.i("Ayush", id + " " + length + " " + senderId + " " + processed + " " + path + " " + displayName + " " + artistName + " " + type + " " + isLiked + " " + duration);
//        if (musicData.getLength() == 0 || TextUtils.isEmpty(musicData.getPath())) {
//            Toast.makeText(context, "Bad song", Toast.LENGTH_SHORT).show();
//            return false;
//        }
//
//        if (musicData.getProcessed() == 0) {
//            Toast.makeText(context, "Streaming will start in a few seconds", Toast.LENGTH_SHORT).show();
//            return false;
//        }

        ProcessManager.submitMusicRequest(context,
                Optional.of(musicData),
                ProcessManager.ACTION_NEW_SONG);

        final Intent intent = new Intent(context, PlayerActivity.class);
        intent.setFlags(Intent.FLAG_ACTIVITY_REORDER_TO_FRONT);
        context.startActivity(intent);
        ////////////////////////////////////////
        return true;
    }

//    public static void setEmptyTextforGridView(GridView gridView, String emptyText) {
//
//        if (gridView.getContext() == null)
//            return;
//        final TextView emptyTextView = new TextView(gridView.getContext());
//        emptyTextView.setText(emptyText);
//
//        final ViewParent parent = gridView.getParent();
//        if (parent == null ||
//                parent.getClass() == null ||
//                TextUtils.isEmpty(parent.getClass().getValue()))
//            return;
//        final String parentType = parent.getClass().getValue();
//
//        if (parentType.equals("android.widget.FrameLayout")) {
//            emptyTextView.setLayoutParams(new FrameLayout.LayoutParams(FrameLayout.LayoutParams.WRAP_CONTENT, FrameLayout.LayoutParams.WRAP_CONTENT, Gravity.CENTER));
//            gridView.setEmptyView(emptyTextView);
//            final FrameLayout frameLayout = (FrameLayout) parent;
//            frameLayout.removeViewAt(1);
//            frameLayout.addView(emptyTextView);
//        } else if (parentType.equals("android.widget.RelativeLayout")) {
//
//            final RelativeLayout.LayoutParams layoutParams = new RelativeLayout.LayoutParams(RelativeLayout.LayoutParams.WRAP_CONTENT, RelativeLayout.LayoutParams.WRAP_CONTENT);
//            layoutParams.addRule(RelativeLayout.CENTER_IN_PARENT, RelativeLayout.TRUE);
//            emptyTextView.setLayoutParams(layoutParams);
//            gridView.setEmptyView(emptyTextView);
//            final RelativeLayout relativeLayout = (RelativeLayout) parent;
//            relativeLayout.removeViewAt(1);
//            relativeLayout.addView(emptyTextView);
//        }
//    }
//
//    public static ListView addLoadingToMusicListView(ListView listView) {
//
//        if (listView.getContext() == null)
//            return listView;
//        final ProgressBar loading = new ProgressBar(listView.getContext());
//        loading.setIndeterminate(true);
//        loading.setPadding(0, 0, 0, dpToPx(60));
//
//        final ViewParent parent = listView.getParent();
//
//        final RelativeLayout.LayoutParams layoutParams = new RelativeLayout.LayoutParams(RelativeLayout.LayoutParams.WRAP_CONTENT, RelativeLayout.LayoutParams.WRAP_CONTENT);
//        layoutParams.addRule(RelativeLayout.ALIGN_PARENT_BOTTOM, RelativeLayout.TRUE);
//        layoutParams.addRule(RelativeLayout.CENTER_HORIZONTAL, RelativeLayout.TRUE);
//        loading.setLayoutParams(layoutParams);
//        listView.setEmptyView(loading);
//        final RelativeLayout relativeLayout = (RelativeLayout) parent;
//        relativeLayout.addView(loading);
//        return listView;
//    }

    public static ListView addLoadingToListView(ListView listView) {

        if (listView.getContext() == null)
            return listView;
        final ProgressBar loading = new ProgressBar(listView.getContext());
        loading.setIndeterminate(true);

        final ViewParent parent = listView.getParent();
        if (parent == null ||
                parent.getClass() == null ||
                TextUtils.isEmpty(parent.getClass().getName()))
            return listView;
        final String parentType = parent.getClass().getName();

        if (parentType.equals("android.widget.FrameLayout")) {

            loading.setLayoutParams(new FrameLayout.LayoutParams(FrameLayout.LayoutParams.WRAP_CONTENT, FrameLayout.LayoutParams.WRAP_CONTENT, Gravity.CENTER));
            listView.setEmptyView(loading);
            final FrameLayout frameLayout = (FrameLayout) parent;
            frameLayout.addView(loading);
        } else if (parentType.equals("android.widget.RelativeLayout")) {

            final RelativeLayout.LayoutParams layoutParams = new RelativeLayout.LayoutParams(RelativeLayout.LayoutParams.WRAP_CONTENT, RelativeLayout.LayoutParams.WRAP_CONTENT);
            layoutParams.addRule(RelativeLayout.CENTER_IN_PARENT, RelativeLayout.TRUE);
            loading.setLayoutParams(layoutParams);
            listView.setEmptyView(loading);
            final RelativeLayout relativeLayout = (RelativeLayout) parent;
            relativeLayout.addView(loading);
        }
        return listView;
    }

//    public static GridView addLoadingToGridView(GridView gridView) {
//
//        final ProgressBar loading = new ProgressBar(gridView.getContext());
//        loading.setIndeterminate(true);
//        final ViewParent parent = gridView.getParent();
//        final String parentType = parent.getClass().getValue();
//        if (parentType.equals("android.widget.FrameLayout")) {
//            loading.setLayoutParams(new FrameLayout.LayoutParams(FrameLayout.LayoutParams.WRAP_CONTENT, FrameLayout.LayoutParams.WRAP_CONTENT, Gravity.CENTER));
//            gridView.setEmptyView(loading);
//            final FrameLayout frameLayout = (FrameLayout) parent;
//            frameLayout.addView(loading);
//        } else if (parentType.equals("android.widget.RelativeLayout")) {
//
//            final RelativeLayout.LayoutParams layoutParams = new RelativeLayout.LayoutParams(RelativeLayout.LayoutParams.WRAP_CONTENT, RelativeLayout.LayoutParams.WRAP_CONTENT);
//            layoutParams.addRule(RelativeLayout.CENTER_IN_PARENT, RelativeLayout.TRUE);
//            loading.setLayoutParams(layoutParams);
//            gridView.setEmptyView(loading);
//            final RelativeLayout relativeLayout = (RelativeLayout) parent;
//            relativeLayout.addView(loading);
//        }
//        return gridView;
//    }

    public static MyBoolean sendGCM(final String message, final long hostId, final long clientId) {

        return MiscUtils.autoRetry(() -> {
            Log.i("Downloader", "Sending message " + message);
            return StaticData.MESSAGING_API.sendMessage(message, hostId, clientId).execute();
        }, Optional.of(input -> input == null)).orNull();
    }

    public static <Result> Optional<Result> useContextFromContext(final WeakReference<? extends Context> reference,
                                                                  final UseContextWithResult<Result> task) {

        final Context context;
        if (reference == null || (context = reference.get()) == null)
            return Optional.absent();

        if (context instanceof Activity && ((Activity) context).isFinishing())
            return Optional.absent();

        return Optional.fromNullable(task.work(context));
    }

    public static void useContextFromContext(final WeakReference<? extends Context> reference,
                                             final UseContext task) {

        final Context context;
        if (reference == null || (context = reference.get()) == null)
            return;

        if (context instanceof Activity && ((Activity) context).isFinishing())
            return;

        task.work(context);
    }

    public static <Result> Optional<Result> useContextFromFragment(final WeakReference<? extends Fragment> reference,
                                                                   final UseActivityWithResult<Activity, Result> task) {

        final Fragment fragment;
        if (reference == null || (fragment = reference.get()) == null)
            return Optional.absent();

        //checks on the fragment
        if (isFragmentDead(fragment))
            return Optional.absent();

        final Activity activity = fragment.getActivity();
        if (activity == null || activity.isFinishing())
            return Optional.absent();

        return Optional.fromNullable(task.work(activity));
    }

    public static void useContextFromFragment(final WeakReference<? extends Fragment> reference,
                                              final UseActivity<Activity> task) {

        final Fragment fragment;
        if (reference == null || (fragment = reference.get()) == null)
            return;

        //checks on the fragment
        if (isFragmentDead(fragment))
            return;

        final Activity activity = fragment.getActivity();
        if (activity != null && !activity.isFinishing())
            task.work(activity);
    }

<<<<<<< HEAD
    public static <Param extends Fragment> void useContextAndFragment(final WeakReference<Param> reference,
                                                                      final UseFragmentAndActivity<Param> task) {
=======
    //To check if the fragment still exists, if it doesn't you can't use its fragment
    public static <Param1 extends Context, Param2 extends Fragment> void useContextAndFragment(final WeakReference<Param2> reference,
                                                                                               final UseContextAndFragment<Param1, Param2> task) {
>>>>>>> 52ce5f81

        final Param fragment;
        if (reference == null || (fragment = reference.get()) == null)
            return;

        //checks on the fragment
        if (isFragmentDead(fragment))
            return;

        final Activity activity = fragment.getActivity();
        if (activity != null && !activity.isFinishing())
            task.work(activity, fragment);
    }

    public static <Param extends Fragment, Result> Optional<Result> useFragment(final WeakReference<Param> reference,
                                                                                final UseFragmentWithResult<Param, Result> task) {

        final Param fragment;
        if (reference == null || (fragment = reference.get()) == null)
            return Optional.absent();

        //checks on the fragment
        if (isFragmentDead(fragment))
            return Optional.absent();

        final Activity activity = fragment.getActivity();
        if (activity == null || activity.isFinishing())
            return Optional.absent();

        return Optional.fromNullable(task.work(fragment));
    }

    public static <Param extends Fragment> void useFragment(final WeakReference<Param> reference,
                                                            final UseFragment<Param> task) {

        final Param fragment;
        if (reference == null || (fragment = reference.get()) == null)
            return;

        //checks on the fragment
        if (isFragmentDead(fragment))
            return;

        final Activity activity = fragment.getActivity();
        if (activity != null && !activity.isFinishing())
            task.work(fragment);
    }

    public static <Param extends Activity> void useActivity(final WeakReference<Param> reference,
                                                            final UseActivity<Param> task) {

        final Param activity;
        if (reference == null || (activity = reference.get()) == null || activity.isFinishing())
            return;

        task.work(activity);
    }

    public static <Param extends Activity, Result> Optional<Result> useActivityWithResult(final WeakReference<Param> reference,
                                                                                          final UseActivityWithResult<Param, Result> task) {

        final Param activity;
        if (reference == null || (activity = reference.get()) == null || activity.isFinishing())
            return Optional.absent();
        return Optional.fromNullable(task.work(activity));
    }

    public static <Param> void useReference(final WeakReference<Param> reference,
                                            final UseReference<Param> task) {

        final Param param;
        if (reference == null || (param = reference.get()) == null)
            return;
        task.useReference(param);
    }

    public static <Param, Result> Optional<Result> useReference(final WeakReference<Param> reference,
                                                                final UseReferenceWithResult<Param, Result> task) {

        final Param param;
        if (reference == null || (param = reference.get()) == null)
            return Optional.absent();
        return Optional.of(task.useReference(param));
    }

    //    public static <T extends Activity> void runOnUiThread(final WeakReference<T> reference,
//                                                          final UseContextWithResult<Void, T> task) {
//
//        final T activity;
//        if (reference == null || (activity = reference.get()) == null || activity.isFinishing())
//            return;
//
//        activity.runOnUiThread(() -> task.work(activity));
//    }
//

    public static <T extends Fragment> void runOnUiThreadFragment(final WeakReference<T> reference,
                                                                  final UseContext task) {

        final T fragment;
        if (reference == null || (fragment = reference.get()) == null)
            return;

        //checks on the fragment
        if (isFragmentDead(fragment))
            return;

        final Activity activity = fragment.getActivity();
        if (activity == null || activity.isFinishing())
            return;

        activity.runOnUiThread(() -> task.work(activity));
    }

    public static <Param extends Fragment> void runOnUiThreadFragment(final WeakReference<Param> reference,
                                                                      final UseFragmentAndActivity<Param> task) {

        final Param fragment;
        if (reference == null || (fragment = reference.get()) == null)
            return;

        //checks on the fragment
        if (isFragmentDead(fragment))
            return;

        final Activity activity = fragment.getActivity();
        if (activity == null || activity.isFinishing())
            return;

        activity.runOnUiThread(() -> task.work(activity, fragment));
    }

    public static <Param extends Fragment> void runOnUiThreadFragment(final WeakReference<Param> reference,
                                                                      final UseFragment<Param> task) {

        final Param fragment;
        if (reference == null || (fragment = reference.get()) == null)
            return;

        //checks on the fragment
        if (isFragmentDead(fragment))
            return;

        final Activity activity = fragment.getActivity();
        if (activity == null || activity.isFinishing())
            return;

        activity.runOnUiThread(() -> task.work(fragment));
    }

    public static <Param extends Activity> void runOnUiThreadActivity(final WeakReference<Param> reference,
                                                                      final UseActivity<Param> task) {

        final Param activity;
        if (reference == null || (activity = reference.get()) == null || activity.isFinishing())
            return;

        activity.runOnUiThread(() -> task.work(activity));
    }
//
//    public static <T extends Fragment> void runOnUiThreadFragment(final WeakReference<T> reference,
//                                                                  final UseFragmentWithResult<Void, T> task) {
//
//        final T fragment;
//        if (reference == null || (fragment = reference.get()) == null)
//            return;
//    //checks on the fragment
//    if (isFragmentDead(fragment))
//            return Optional.absent();
//
//        final Activity activity = fragment.getActivity();
//        if (activity == null || activity.isFinishing())
//            return;
//
//        activity.runOnUiThread(() -> task.work(fragment));
//    }

    public static <Param extends Fragment> boolean isOnline(@Nullable Param stuff) {

        return !(stuff == null || isFragmentDead(stuff)) && isOnline(stuff.getActivity());
    }

    public static <Param extends Context> boolean isOnline(@Nullable Param stuff) {

        if (stuff == null)
            return false;

        //return false if this context is being destroyed
        if (stuff instanceof Activity && ((Activity) stuff).isFinishing())
            return false;

        final NetworkInfo networkInfo =
                ((ConnectivityManager) stuff.getSystemService(Context.CONNECTIVITY_SERVICE)).getActiveNetworkInfo();
        return (networkInfo != null && networkInfo.isConnected());

    }

    /**
     * Performs a work, retries upon failure with exponential back-off.
     * Kindly don't use on UI thread.
     *
     * @param <T>       the return type of work
     * @param task      the work that needs to be performed
     * @param predicate the extra condition for failure
     * @return the result/output of performing the work
     */
    public static <T> Optional<T> autoRetry(@NonNull final DoWork<T> task,
                                            @NonNull final Optional<Predicate<T>> predicate) {
        return autoRetry(task, predicate, Optional.absent());
    }

    /**
     * Performs a work, retries upon failure with exponential back-off.
     * Kindly don't use on UI thread.
     *
     * @param <T>       the return type of work
     * @param task      the work that needs to be performed
     * @param predicate the extra condition for failure
     * @return the result/output of performing the work
     */
    public static <T> Optional<T> autoRetry(@NonNull final DoWork<T> task,
                                            @NonNull final Optional<Predicate<T>> predicate,
                                            @NonNull final Optional<RetryHook> retryHookOptional) {

        for (int retry = 0; retry <= StaticData.NETWORK_RETRY; ++retry) {

            if (retryHookOptional.isPresent() && retry > 0)
                retryHookOptional.get().retryCount(retry);

            try {

                Thread.sleep(retry * StaticData.NETWORK_CALL_WAIT);
                final T resultAfterWork = task.doWork();
                /**
                 * If the result was not
                 * desirable we RETRY.
                 */
                if (predicate.isPresent() && predicate.get().apply(resultAfterWork))
                    continue;
                /**
                 * Else we return
                 */
                return Optional.fromNullable(resultAfterWork);
            } catch (InterruptedException | UnknownHostException | NullPointerException | SocketTimeoutException e) {

                try {
                    Log.i("Ayush", e.getLocalizedMessage());
                } catch (NullPointerException ignored) {
                }
                e.printStackTrace();
                return Optional.absent(); //do not retry

            } catch (GoogleJsonResponseException e) {

                try {
                    Log.i("Ayush", e.getLocalizedMessage());
                } catch (NullPointerException ignored) {
                }
                if (e.getLocalizedMessage().contains("404"))
                    return Optional.absent(); //do not retry on 404

            } catch (Exception e) {

                try {
                    Log.i("Ayush", e.getLocalizedMessage());
                } catch (NullPointerException ignored) {
                }
                e.printStackTrace();
            }
        }
        return Optional.absent();
    }

    public static String getMusicStorageKey(long serverId) {
        return serverId + "MUSIC";
    }

    public static String getAppStorageKey(long serverId) {
        return serverId + "APP";
    }

    /**
     * Performs a work, retries upon failure with exponential back-off.
     * This is to be used if returned value is of no importance other than checking for failure.
     * Automatically delegates to separate thread.
     *
     * @param task      the work that needs to be performed
     * @param predicate the extra condition for failure
     * @param <T>       the return type of work
     */
    public static <T> void autoRetryAsync(@NonNull final DoWork<T> task,
                                          @NonNull final Optional<Predicate<T>> predicate) {

        new Thread(() -> {

            for (int retry = 0; retry <= StaticData.NETWORK_RETRY; ++retry) {

                try {

                    Thread.sleep(retry * StaticData.NETWORK_CALL_WAIT);
                    final T resultAfterWork = task.doWork();
                    /**
                     * If the result was not
                     * desirable we RETRY.
                     */
                    if (predicate.isPresent() && predicate.get().apply(resultAfterWork))
                        continue;
                    /**
                     * Else we return
                     */
                    return;
                } catch (InterruptedException | UnknownHostException | NullPointerException | SocketTimeoutException e) {

                    try {
                        Log.i("Ayush", e.getLocalizedMessage());
                    } catch (NullPointerException ignored) {
                    }
                    e.printStackTrace();
                    return; //do not retry

                } catch (GoogleJsonResponseException e) {

                    try {
                        Log.i("Ayush", e.getLocalizedMessage());
                    } catch (NullPointerException ignored) {
                    }
                    if (e.getLocalizedMessage().contains("404"))
                        return; //do not retry on 404

                } catch (Exception e) {

                    try {
                        Log.i("Ayush", e.getLocalizedMessage());
                    } catch (NullPointerException ignored) {
                    }
                    e.printStackTrace();
                }
            }
        }).start();
    }

    public static String getDeviceId(Context context) {
        return Settings.Secure.getString(context.getContentResolver(), Settings.Secure.ANDROID_ID);
    }

    public static String getOsName() {

        final Field[] fields = Build.VERSION_CODES.class.getFields();
        for (Field field : fields) {

            final String fieldName = field.getName();
            int fieldValue = -1;

            try {
                fieldValue = field.getInt(new Object());
            } catch (IllegalArgumentException |
                    IllegalAccessException |
                    NullPointerException ignored) {
            }

            if (fieldValue == Build.VERSION.SDK_INT)
                return fieldName;
        }

        return "hello_world";
    }

    public synchronized static StartDownloadOperation startDownloadOperation(Context context,
                                                                             ReachDatabase reachDatabase,
                                                                             long receiverId,
                                                                             long senderId,
                                                                             long databaseId) {
        return new StartDownloadOperation(context, reachDatabase, receiverId, senderId, databaseId);
    }

    public static List<ApplicationInfo> fastGetApps(PackageManager packageManager) {

        final Process process;
        try {
            process = Runtime.getRuntime().exec("pm list packages");
        } catch (IOException e) {
            e.printStackTrace();
            return Collections.emptyList();
        }

        final BufferedReader bufferedReader = new BufferedReader(new InputStreamReader(process.getInputStream()));
        final ExecutorService executorService = Executors.newFixedThreadPool(20);
        final ExecutorCompletionService<ApplicationInfo> completionService = new ExecutorCompletionService<>(executorService);

        int counter = 0;
        while (true) {

            final String line;
            try {
                line = bufferedReader.readLine();
            } catch (IOException e) {
                e.printStackTrace();
                break;
            }

            if (TextUtils.isEmpty(line))
                continue;
            final String packageName = line.substring(line.indexOf(':') + 1);
            if (TextUtils.isEmpty(packageName))
                continue;

            //load on thread
            completionService.submit(() -> {

                final ApplicationInfo toReturn = packageManager.getApplicationInfo(packageName, 0);
                return SYSTEM_APP_REMOVER.apply(toReturn) ? toReturn : null;
            });
            counter++;
        }

        process.destroy();
        MiscUtils.closeQuietly(bufferedReader);

        final List<ApplicationInfo> finalList = new ArrayList<>(counter);
        for (int index = 0; index < counter; index++) {
            try {
                finalList.add(completionService.take().get());
            } catch (InterruptedException | ExecutionException e) {
                e.printStackTrace();
            }
        }

        executorService.shutdownNow();

        return finalList;
    }

    public static final Predicate<ApplicationInfo> SYSTEM_APP_REMOVER =
            input -> input != null &&
                    (input.flags & ApplicationInfo.FLAG_SYSTEM) == 0 &&
                    (input.flags & ApplicationInfo.FLAG_DEBUGGABLE) == 0 &&
                    (input.flags & ApplicationInfo.FLAG_TEST_ONLY) == 0;

    public static List<ApplicationInfo> getInstalledApps(PackageManager packageManager) {

        try {

            final List<ApplicationInfo> applications = packageManager.getInstalledApplications(0);
            final Iterator<ApplicationInfo> iterator = applications.iterator();
            while (iterator.hasNext()) {

                final ApplicationInfo applicationInfo = iterator.next();
                if ((applicationInfo.flags & ApplicationInfo.FLAG_SYSTEM) != 0
                        || (applicationInfo.flags & ApplicationInfo.FLAG_DEBUGGABLE) != 0
                        || (applicationInfo.flags & ApplicationInfo.FLAG_TEST_ONLY) != 0)
                    iterator.remove();
            }
            return applications;

        } catch (Exception e) {
            e.printStackTrace();
            return fastGetApps(packageManager);
        }
    }

    public static void openAppInPlayStore(Activity activity, String packageName, Long senderId, String page) {

        final SharedPreferences sharedPreferences = activity.getSharedPreferences("Reach",
                Context.MODE_PRIVATE);
        ((ReachApplication) activity.getApplication()).getTracker().send(new HitBuilders.EventBuilder()
                .setCategory("Transaction - Open App")
                .setAction("User Name - " + SharedPrefUtils.getUserName(sharedPreferences))
                .setLabel(page)
                .setValue(1)
                .build());

        //usage tracking
        final Map<PostParams, String> simpleParams = getMap(6);
        simpleParams.put(PostParams.USER_ID, SharedPrefUtils.getServerId(sharedPreferences) + "");
        simpleParams.put(PostParams.DEVICE_ID, getDeviceId(activity));
        simpleParams.put(PostParams.OS, getOsName());
        simpleParams.put(PostParams.OS_VERSION, Build.VERSION.SDK_INT + "");
        try {
            simpleParams.put(PostParams.APP_VERSION,
                    activity.getPackageManager().getPackageInfo(activity.getPackageName(), 0).versionCode + "");
        } catch (PackageManager.NameNotFoundException e) {
            e.printStackTrace();
        }
        simpleParams.put(PostParams.SCREEN_NAME, "unknown");

        final Map<AppMetadata, String> complexParams = getMap(2);
        complexParams.put(AppMetadata.PACKAGE_NAME, packageName + "");
        complexParams.put(AppMetadata.SENDER_ID, senderId + "");

        try {
            UsageTracker.trackApp(simpleParams, complexParams, UsageTracker.CLICK_APP);
        } catch (JSONException ignored) {
        }
        activity.startActivity(new Intent(Intent.ACTION_VIEW, Uri.parse("market://details?id="
                + packageName)));
    }

    public static void openApp(Context context, String packageName) {
        try {
            context.startActivity(context.getPackageManager().getLaunchIntentForPackage(packageName));
        } catch (Exception ignored) {
        }
    }

    private static class StartDownloadOperation implements Runnable {

        private final ReachDatabase reachDatabase;
        private final long receiverId, senderId, databaseId;
        private final WeakReference<Context> contextReference;

        private StartDownloadOperation(Context context,
                                       ReachDatabase reachDatabase,
                                       long receiverId,
                                       long senderId,
                                       long databaseId) {

            this.contextReference = new WeakReference<>(context);
            this.reachDatabase = reachDatabase;
            this.receiverId = receiverId;
            this.senderId = senderId;
            this.databaseId = databaseId;
        }

        private String generateRequest(ReachDatabase reachDatabase) {

            final Connection connection = new Connection.Builder()
                    .setSongId(reachDatabase.getSongId())
                    .setMetaHash(reachDatabase.getMetaHash())
                    .setSenderId(reachDatabase.getSenderId())
                    .setReceiverId(reachDatabase.getReceiverId())
                    .setUniqueIdReceiver(ThreadLocalRandom.current().nextLong(Long.MAX_VALUE))
                    .setUniqueIdSender(ThreadLocalRandom.current().nextLong(Long.MAX_VALUE))
                    .setLogicalClock(reachDatabase.getLogicalClock())
                    .setOffset(reachDatabase.getProcessed())
                    .setLength(reachDatabase.getLength())
                    .setUrl("")
                    .setSenderIp("")
                    .setMessageType("REQ").build();

            return "CONNECT" + new Gson().toJson(connection);
        }

        private String fakeResponse(ReachDatabase reachDatabase) {

            final Connection connection = new Connection.Builder()
                    .setSongId(reachDatabase.getSongId())
                    .setMetaHash(reachDatabase.getMetaHash())
                    .setSenderId(reachDatabase.getSenderId())
                    .setReceiverId(reachDatabase.getReceiverId())
                    .setUniqueIdReceiver(ThreadLocalRandom.current().nextLong(Long.MAX_VALUE))
                    .setUniqueIdSender(ThreadLocalRandom.current().nextLong(Long.MAX_VALUE))
                    .setLogicalClock(reachDatabase.getLogicalClock())
                    .setOffset(reachDatabase.getProcessed())
                    .setLength(reachDatabase.getLength())
                    .setUrl("")
                    .setSenderIp("")
                    .setMessageType("RELAY").build();

            return new Gson().toJson(connection);
        }

        @Override
        public void run() {

            final MyBoolean myBoolean;
            if (reachDatabase.getSenderId() == StaticData.DEVIKA) {

                //hit cloud
                ProcessManager.submitNetworkRequest(contextReference.get(), fakeResponse(reachDatabase));
                myBoolean = new MyBoolean();
                myBoolean.setGcmexpired(false);
                myBoolean.setOtherGCMExpired(false);
            } else {
                //sending REQ to senderId
                myBoolean = sendGCM(generateRequest(reachDatabase), senderId, receiverId);
            }

            final ReachDatabase.Status status;

            if (myBoolean == null) {
                Log.i("Ayush", "GCM sending resulted in shit");
                status = ReachDatabase.Status.GCM_FAILED;
            } else if (myBoolean.getGcmexpired()) {

                //TODO test
//                final Context context = contextReference.get();
//                if(context == null)
//                    return;
//                final SharedPreferences preferences = context.getSharedPreferences("Reach", Context.MODE_PRIVATE);
//                MiscUtils.updateGCM(SharedPrefUtils.getServerId(preferences), contextReference);
                Log.i("Ayush", "GCM re-registry needed");
                status = ReachDatabase.Status.GCM_FAILED;
            } else if (myBoolean.getOtherGCMExpired()) {
                Log.i("Downloader", "SENDING GCM FAILED " + senderId);
                status = ReachDatabase.Status.GCM_FAILED;
            } else {
                Log.i("Downloader", "GCM SENT " + senderId);
                status = ReachDatabase.Status.NOT_WORKING;
            }

            final String condition = SongHelper.COLUMN_ID + " = ? and " +
                    SongHelper.COLUMN_STATUS + " != ?"; //operation should not be paused !
            final String[] arguments = new String[]{databaseId + "", ReachDatabase.Status.PAUSED_BY_USER.getString()};
            final ContentValues values = new ContentValues();
            values.put(SongHelper.COLUMN_STATUS, status.getValue());

            MiscUtils.useContextFromContext(contextReference, context -> {

                Log.i("Downloader", "Updating DB on GCM sent " + (context.getContentResolver().update(
                        Uri.parse(SongProvider.CONTENT_URI + "/" + databaseId),
                        values, condition, arguments) > 0));
                return null;
            });
        }
        ////////
    }

    /*public synchronized static void checkChatToken(WeakReference<SharedPreferences> preferencesWeakReference,
                                                   WeakReference<Firebase> firebaseWeakReference,
                                                   WeakReference<? extends Activity> toHelpTrack) {

        final SharedPreferences preferences = preferencesWeakReference.get();
        if (preferences == null)
            return;

        final String localToken = SharedPrefUtils.getChatToken(preferences);
        final String localUUID = SharedPrefUtils.getChatUUID(preferences);
        final long serverId = SharedPrefUtils.getServerId(preferences);

        if (serverId == 0)
            return; //shiz

        //if not empty exit
        if (!TextUtils.isEmpty(localToken) && !TextUtils.isEmpty(localUUID))
            return;

        //fetch from server
        final MyString fetchTokenFromServer = MiscUtils.autoRetry(() -> StaticData.USER_API.getChatToken(serverId).execute(), Optional.absent()).orNull();
        if (fetchTokenFromServer == null || TextUtils.isEmpty(fetchTokenFromServer.getString())) {

            MiscUtils.useContextFromContext(toHelpTrack, activity -> {

                ((ReachApplication) activity.getApplication()).getTracker().send(new HitBuilders.EventBuilder()
                        .setCategory("SEVERE ERROR, chat token failed")
                        .setAction("User Id - " + serverId)
                        .setValue(1)
                        .build());
            });
            Log.i("Ayush", "Chat token check failed !");
        } else {

            final Firebase firebase = firebaseWeakReference.get();
            if (firebase == null)
                return;
            firebase.authWithCustomToken(fetchTokenFromServer.getString(), new Firebase.AuthResultHandler() {

                @Override
                public void onAuthenticationError(FirebaseError error) {

                    MiscUtils.useContextFromContext(toHelpTrack, activity -> {

                        ((ReachApplication) activity.getApplication()).getTracker().send(new HitBuilders.EventBuilder()
                                .setCategory("SEVERE ERROR " + error.getDetails())
                                .setAction("User Id - " + serverId)
                                .setValue(1)
                                .build());
                    });
                    Log.e("Ayush", "Login Failed! " + error.getMessage());
                }

                @Override
                public void onAuthenticated(AuthData authData) {

                    final String chatUUID = authData.getUid();
                    //if found save
                    SharedPrefUtils.storeChatUUID(preferences, chatUUID);
                    SharedPrefUtils.storeChatToken(preferences, fetchTokenFromServer.getString());
                    Log.i("Ayush", "Chat authenticated " + chatUUID);

                    final Map<String, Object> userData = new HashMap<>();
                    userData.put("uid", authData.getAuth().get("uid"));
                    userData.put("phoneNumber", authData.getAuth().get("phoneNumber"));
                    userData.put("userName", authData.getAuth().get("userName"));
                    userData.put("imageId", authData.getAuth().get("imageId"));
                    userData.put("lastActivated", 0);
                    userData.put("newMessage", true);

                    final Firebase firebase = firebaseWeakReference.get();
                    if (firebase != null)
                        firebase.child("user").child(chatUUID).setValue(userData);
                }
            });
        }
    }*/

    public static void startDownload(@Nonnull ReachDatabase reachDatabase, Activity activity, View snackView, String page) {

//        final Activity activity = getActivity();

        final ContentResolver contentResolver = activity.getContentResolver();

        if (contentResolver == null)
            return;

        /**
         * DISPLAY_NAME, ACTUAL_NAME, SIZE & DURATION all can not be same, effectively its a hash
         */

        final Cursor cursor;

        //this cursor can be used to play if entry exists
        cursor = contentResolver.query(
                SongProvider.CONTENT_URI,
                new String[]{

                        SongHelper.COLUMN_ID, //0
                        SongHelper.COLUMN_PROCESSED, //1
                        SongHelper.COLUMN_PATH, //2

                        SongHelper.COLUMN_IS_LIKED, //3
                        SongHelper.COLUMN_SENDER_ID, //4
                        SongHelper.COLUMN_RECEIVER_ID, //5
                        SongHelper.COLUMN_SIZE, //6
                        SongHelper.COLUMN_META_HASH //7
                },

                SongHelper.COLUMN_DISPLAY_NAME + " = ? and " +
                        SongHelper.COLUMN_ACTUAL_NAME + " = ? and " +
                        SongHelper.COLUMN_SIZE + " = ? and " +
                        SongHelper.COLUMN_DURATION + " = ?",
                new String[]{reachDatabase.getDisplayName(), reachDatabase.getActualName(),
                        reachDatabase.getLength() + "", reachDatabase.getDuration() + ""},
                null);

        if (cursor != null) {

            if (cursor.moveToFirst()) {

                //if not multiple addition, play the song
                final boolean liked;
                final String temp = cursor.getString(3);
                liked = !TextUtils.isEmpty(temp) && temp.equals("1");

                final MusicData musicData = new MusicData(
                        cursor.getLong(0), //id
                        cursor.getString(7), //metaHash
                        reachDatabase.getLength(),
                        reachDatabase.getSenderId(),
                        cursor.getLong(1),
                        0,
                        cursor.getString(2),
                        reachDatabase.getDisplayName(),
                        reachDatabase.getArtistName(),
                        "",
                        liked,
                        reachDatabase.getDuration(),
                        MusicData.Type.DOWNLOADED);
                playSong(musicData, activity);
                //in both cases close and continue
                cursor.close();
                return;
            }
            cursor.close();
        }

        final SharedPreferences sharedPreferences = activity.getSharedPreferences("Reach", Context.MODE_PRIVATE);
        final String clientName = SharedPrefUtils.getUserName(sharedPreferences);

        //new song
        //We call bulk starter always
        final Uri uri = contentResolver.insert(SongProvider.CONTENT_URI,
                SongHelper.contentValuesCreator(reachDatabase));
        if (uri == null) {

            ((ReachApplication) activity.getApplication()).getTracker().send(new HitBuilders.EventBuilder()
                    .setCategory("Add song failed")
                    .setAction("User Name - " + clientName)
                    .setLabel("Song - " + reachDatabase.getDisplayName() + ", From - " + reachDatabase.getSenderId())
                    .setValue(1)
                    .build());
            return;
        }

        final String[] splitter = uri.toString().split("/");
        if (splitter.length == 0)
            return;

        final long dbId = Long.parseLong(splitter[splitter.length - 1].trim());
        //start this operation
        new Thread(MiscUtils.startDownloadOperation(
                activity,
                reachDatabase,
                reachDatabase.getReceiverId(), //myID
                reachDatabase.getSenderId(),   //the uploaded
                dbId)).start();

        ((ReachApplication) activity.getApplication()).getTracker().send(new HitBuilders.EventBuilder()
                .setCategory("Transaction - Add SongBrainz")
                .setAction("User Name - " + clientName)
                .setLabel(page)
                .setValue(1)
                .build());

        //usage tracking
        final Map<PostParams, String> simpleParams = MiscUtils.getMap(6);
        simpleParams.put(PostParams.USER_ID, reachDatabase.getReceiverId() + "");
        simpleParams.put(PostParams.DEVICE_ID, MiscUtils.getDeviceId(activity));
        simpleParams.put(PostParams.OS, MiscUtils.getOsName());
        simpleParams.put(PostParams.OS_VERSION, Build.VERSION.SDK_INT + "");
        try {
            simpleParams.put(PostParams.APP_VERSION,
                    activity.getPackageManager().getPackageInfo(activity.getPackageName(), 0).versionCode + "");
        } catch (PackageManager.NameNotFoundException e) {
            e.printStackTrace();
        }
        simpleParams.put(PostParams.SCREEN_NAME, "unknown");

        final Map<SongMetadata, String> complexParams = MiscUtils.getMap(9);
        complexParams.put(SongMetadata.SONG_ID, reachDatabase.getSongId() + "");
        complexParams.put(SongMetadata.META_HASH, reachDatabase.getMetaHash());
        complexParams.put(SongMetadata.ARTIST, reachDatabase.getArtistName());
        complexParams.put(SongMetadata.TITLE, reachDatabase.getDisplayName());
        complexParams.put(SongMetadata.DURATION, reachDatabase.getDuration() + "");
        complexParams.put(SongMetadata.SIZE, reachDatabase.getLength() + "");
        complexParams.put(SongMetadata.UPLOADER_ID, reachDatabase.getSenderId() + "");
        complexParams.put(SongMetadata.ALBUM, reachDatabase.getAlbumName());

        try {
            UsageTracker.trackSong(simpleParams, complexParams, UsageTracker.DOWNLOAD_SONG);
        } catch (JSONException ignored) {
        }

<<<<<<< HEAD
        if (snackView != null)
            Snackbar.make(snackView, "Song added to queue", Snackbar.LENGTH_LONG)
                    .setAction("Open manager", v -> {
                        final Intent foreGround = new Intent(activity, ReachActivity.class);
                        foreGround.setAction(ReachActivity.OPEN_MANAGER_SONGS_DOWNLOADING);
                        foreGround.setFlags(Intent.FLAG_ACTIVITY_REORDER_TO_FRONT);
                        activity.startActivity(foreGround);
                    })
                    .show();
=======


        if (snackView != null) {
            final Snackbar snack_bar = Snackbar.make(snackView, "Song added to queue", Snackbar.LENGTH_INDEFINITE);

            snack_bar.getView().setOnClickListener(v -> {
                snack_bar.dismiss();
            });
            snack_bar.setAction("Open manager", v -> {
                final Intent foreGround = new Intent(activity, ReachActivity.class);
                foreGround.setAction(ReachActivity.OPEN_MANAGER_SONGS_DOWNLOADING);
                foreGround.setFlags(Intent.FLAG_ACTIVITY_REORDER_TO_FRONT);
                activity.startActivity(foreGround);
            }).show();
        }

>>>>>>> 52ce5f81
    }

    @NonNull
    public static JsonElement get(JsonObject jsonObject, EnumHelper<String> enumHelper, String defaultValue) {

        final JsonElement jsonElement = jsonObject.get(enumHelper.getName());
        if (jsonElement == null || jsonElement.isJsonNull()) //null check
            return new JsonPrimitive(defaultValue); //return a default String value, parse later

        return jsonElement;
    }

    @NonNull
    public static JsonElement get(JsonObject jsonObject, EnumHelper<String> enumHelper) {
        return jsonObject.get(enumHelper.getName());
    }

    public static ThreadPoolExecutor getRejectionExecutor() {

        //an executor for getting stories from server
        return new ThreadPoolExecutor(
                1, //only 1 thread
                1, //only 1 thread
                0L, TimeUnit.MILLISECONDS, //no waiting
                new SynchronousQueue<>(false), //only 1 thread
                new ThreadPoolExecutor.DiscardPolicy()); //ignored
    }

    public static ThreadPoolExecutor getRejectionExecutor(ThreadFactory threadFactory) {

        //an executor for getting stories from server
        return new ThreadPoolExecutor(
                1, //only 1 thread
                1, //only 1 thread
                0L, TimeUnit.MILLISECONDS, //no waiting
                new SynchronousQueue<>(false), //only 1 thread
                threadFactory,
                new ThreadPoolExecutor.DiscardPolicy()); //ignored
    }

    public static <T extends Fragment> boolean isFragmentDead(@Nullable T fragment) {
        return fragment == null || fragment.isDetached() || fragment.isRemoving() || !fragment.isAdded();
    }

    public static void navigateUp(final AppCompatActivity activity) {

        final Intent upIntent = activity.getSupportParentActivityIntent();
        if (upIntent == null)
            return;
        upIntent.addFlags(Intent.FLAG_ACTIVITY_CLEAR_TOP);
        activity.startActivity(upIntent);
        activity.finish();
    }

    public static String calculateSongHash(long userId,
                                           long duration,
                                           long size,
                                           @NonNull String title,
                                           @NonNull HashFunction hashFunction) {

        if (userId == 0 || duration == 0 || size == 0 || TextUtils.isEmpty(title))
            throw new IllegalArgumentException("Invalid parameters found");

        return hashFunction.newHasher()
                .putLong(userId)
                .putLong(duration)
                .putLong(size)
                .putUnencodedChars(title)
                .hash().toString();
    }

    public static String calculateAppHash(@NonNull String packageName,
                                          @NonNull HashFunction hashFunction) {

        return hashFunction.hashUnencodedChars(packageName).toString();
    }

    /**
     * If bitmap could not be returned use the original image as is, this should not happen normally
     *
     * @param inputStream the inputStream for the image
     * @return the resized bitmap
     */
    @NonNull
    public static BitmapFactory.Options getRequiredOptions(final InputStream inputStream) {

        // Decode just the boundaries
        final BitmapFactory.Options mBitmapOptions = new BitmapFactory.Options();
        mBitmapOptions.inJustDecodeBounds = true;

        final Bitmap temporary = BitmapFactory.decodeStream(inputStream, null, mBitmapOptions);
        if (temporary != null)
            temporary.recycle();
        if (mBitmapOptions.outHeight == 0 || mBitmapOptions.outWidth == 0)
            return mBitmapOptions; //illegal

        // Calculate inSampleSize
        // Raw height and width of image
        final int height = mBitmapOptions.outHeight;
        final int width = mBitmapOptions.outWidth;
        final int sideLength = 1000;

        int reqHeight = height;
        int reqWidth = width;
        final int inDensity;
        final int inTargetDensity;

        if (height > width) {

            if (height > sideLength) {

                reqHeight = sideLength;
                reqWidth = (width * sideLength) / height;
            }
            inDensity = height;
            inTargetDensity = reqHeight;

        } else if (width > height) {

            if (width > sideLength) {
                reqWidth = sideLength;
                reqHeight = (height * sideLength) / width;
            }
            inDensity = width;
            inTargetDensity = reqWidth;

        } else {

            reqWidth = sideLength;
            reqHeight = sideLength;
            inDensity = height;
            inTargetDensity = reqHeight;
        }

        int inSampleSize = 1;

        if (height > reqHeight || width > reqWidth) {

            final int halfHeight = height / 2;
            final int halfWidth = width / 2;

            // Calculate the largest inSampleSize value that is a power of 2 and keeps both
            // height and width larger than the requested height and width.
            while ((halfHeight / inSampleSize) > reqHeight && (halfWidth / inSampleSize) > reqWidth)
                inSampleSize *= 2;
        }

        //now go resize the image to the size you want
        mBitmapOptions.inSampleSize = inSampleSize;
        mBitmapOptions.inDither = true;
        mBitmapOptions.inPreferQualityOverSpeed = true;
        mBitmapOptions.inPreferredConfig = Bitmap.Config.RGB_565;
        mBitmapOptions.inJustDecodeBounds = false;
        mBitmapOptions.inScaled = true;
        mBitmapOptions.inDensity = inDensity;
        mBitmapOptions.inTargetDensity = inTargetDensity * mBitmapOptions.inSampleSize;

        /**
         * Generate the compressed image
         * Will load & resize the image to be 1/inSampleSize dimensions
         */
        Log.i("Ayush", "Starting compression");
        return mBitmapOptions;
    }

    public static byte [] compressProto(Message message) {

        final ByteArrayOutputStream arrayOutputStream = new ByteArrayOutputStream();
        GZIPOutputStream compressor = null;
        try {
            compressor = new GZIPOutputStream(arrayOutputStream);
            compressor.write(message.toByteArray());
            compressor.close();
        } catch (IOException e) {
            e.printStackTrace();
            return new byte[0]; //failed
        } finally {
            MiscUtils.closeQuietly(compressor, arrayOutputStream);
        }

        return arrayOutputStream.toByteArray();
    }

    public static byte [] unCompressBytes(byte [] bytes) {

        final ByteArrayInputStream byteArrayInputStream = new ByteArrayInputStream(bytes);
        final ByteArrayOutputStream byteArrayOutputStream = new ByteArrayOutputStream();

        GZIPInputStream unCompressor = null;
        try {
            unCompressor = new GZIPInputStream(byteArrayInputStream);
            ByteStreams.copy(unCompressor, byteArrayOutputStream);
            unCompressor.close();
        } catch (IOException e) {
            e.printStackTrace();
            return new byte[0]; //failed
        } finally {
            MiscUtils.closeQuietly(unCompressor, byteArrayInputStream, byteArrayOutputStream);
        }

        return byteArrayOutputStream.toByteArray();
    }

//    final HttpTransport transport = new NetHttpTransport();
//    final JsonFactory factory = new JacksonFactory();
//    final GoogleAccountCredential credential = GoogleAccountCredential.usingAudience(activity, StaticData.SCOPE);
//    credential.setSelectedAccountName(SharedPrefUtils.getEmailId(fragment.sharedPreferences));
//    Log.i("Ayush", "Using credential " + credential.getSelectedAccountName());
//
//    final BlahApi businessApi = CloudEndPointsUtils.updateBuilder(new BlahApi.Builder(transport, factory, credential)
//            .setRootUrl("https://1-dot-business-module-dot-able-door-616.appspot.com/_ah/api/")).build();
}<|MERGE_RESOLUTION|>--- conflicted
+++ resolved
@@ -627,14 +627,8 @@
             task.work(activity);
     }
 
-<<<<<<< HEAD
     public static <Param extends Fragment> void useContextAndFragment(final WeakReference<Param> reference,
                                                                       final UseFragmentAndActivity<Param> task) {
-=======
-    //To check if the fragment still exists, if it doesn't you can't use its fragment
-    public static <Param1 extends Context, Param2 extends Fragment> void useContextAndFragment(final WeakReference<Param2> reference,
-                                                                                               final UseContextAndFragment<Param1, Param2> task) {
->>>>>>> 52ce5f81
 
         final Param fragment;
         if (reference == null || (fragment = reference.get()) == null)
@@ -1467,19 +1461,6 @@
         } catch (JSONException ignored) {
         }
 
-<<<<<<< HEAD
-        if (snackView != null)
-            Snackbar.make(snackView, "Song added to queue", Snackbar.LENGTH_LONG)
-                    .setAction("Open manager", v -> {
-                        final Intent foreGround = new Intent(activity, ReachActivity.class);
-                        foreGround.setAction(ReachActivity.OPEN_MANAGER_SONGS_DOWNLOADING);
-                        foreGround.setFlags(Intent.FLAG_ACTIVITY_REORDER_TO_FRONT);
-                        activity.startActivity(foreGround);
-                    })
-                    .show();
-=======
-
-
         if (snackView != null) {
             final Snackbar snack_bar = Snackbar.make(snackView, "Song added to queue", Snackbar.LENGTH_INDEFINITE);
 
@@ -1493,8 +1474,6 @@
                 activity.startActivity(foreGround);
             }).show();
         }
-
->>>>>>> 52ce5f81
     }
 
     @NonNull
