--- conflicted
+++ resolved
@@ -39,6 +39,7 @@
 import java.io.FileInputStream;
 import java.io.FileOutputStream;
 import java.io.IOException;
+import java.io.RandomAccessFile;
 import java.lang.ref.WeakReference;
 import java.net.UnknownHostException;
 import java.text.SimpleDateFormat;
@@ -53,26 +54,28 @@
 
 import reach.backend.entities.messaging.model.MyBoolean;
 import reach.project.core.StaticData;
+import reach.project.music.albums.Album;
+import reach.project.music.albums.ReachAlbumHelper;
 import reach.project.music.albums.ReachAlbumProvider;
+import reach.project.music.artists.Artist;
+import reach.project.music.artists.ReachArtistHelper;
 import reach.project.music.artists.ReachArtistProvider;
-import reach.project.uploadDownload.ReachDatabaseProvider;
+import reach.project.music.playLists.Playlist;
+import reach.project.music.playLists.ReachPlayListHelper;
 import reach.project.music.playLists.ReachPlayListProvider;
+import reach.project.music.songs.ReachSongHelper;
 import reach.project.music.songs.ReachSongProvider;
-import reach.project.music.albums.ReachAlbumHelper;
-import reach.project.music.artists.ReachArtistHelper;
-import reach.project.uploadDownload.ReachDatabaseHelper;
-import reach.project.music.playLists.ReachPlayListHelper;
-import reach.project.music.songs.ReachSongHelper;
+import reach.project.music.songs.Song;
 import reach.project.reachProcess.auxiliaryClasses.Connection;
 import reach.project.reachProcess.reachService.ProcessManager;
+import reach.project.uploadDownload.ReachDatabase;
+import reach.project.uploadDownload.ReachDatabaseHelper;
+import reach.project.uploadDownload.ReachDatabaseProvider;
 import reach.project.utils.auxiliaryClasses.DoWork;
-import reach.project.music.playLists.Playlist;
-import reach.project.music.albums.Album;
-import reach.project.music.artists.Artist;
-import reach.project.uploadDownload.ReachDatabase;
-import reach.project.music.songs.Song;
 import reach.project.utils.auxiliaryClasses.UseContext;
+import reach.project.utils.auxiliaryClasses.UseContext2;
 import reach.project.utils.auxiliaryClasses.UseFragment;
+import reach.project.utils.auxiliaryClasses.UseFragment2;
 
 /**
  * Created by dexter on 1/10/14.
@@ -549,6 +552,19 @@
         return Optional.fromNullable(task.work(context));
     }
 
+    public static <T extends Context> void useContextFromContext(final WeakReference<T> reference,
+                                                                 final UseContext2<T> task) {
+
+        final T context;
+        if (reference == null || (context = reference.get()) == null)
+            return;
+
+        final boolean isActivity = context instanceof Activity;
+        final boolean activityIsFinishing = (isActivity && ((Activity) context).isFinishing());
+        if (!activityIsFinishing)
+            task.work(context);
+    }
+
     public static <T extends Fragment, Result> Optional<Result> useContextFromFragment(final WeakReference<T> reference,
                                                                                        final UseContext<Result, Activity> task) {
 
@@ -563,6 +579,18 @@
         return Optional.fromNullable(task.work(activity));
     }
 
+    public static <T extends Fragment> void useContextFromFragment(final WeakReference<T> reference,
+                                                                   final UseContext2<Activity> task) {
+
+        final T fragment;
+        if (reference == null || (fragment = reference.get()) == null)
+            return;
+
+        final Activity activity = fragment.getActivity();
+        if (activity != null && !activity.isFinishing())
+            task.work(activity);
+    }
+
     public static <T extends Fragment, Result> Optional<Result> useFragment(final WeakReference<T> reference,
                                                                             final UseFragment<Result, T> task) {
 
@@ -577,43 +605,55 @@
         return Optional.fromNullable(task.work(fragment));
     }
 
-    public static <T extends Activity> void runOnUiThread(final WeakReference<T> reference,
-                                                          final UseContext<Void, T> task) {
-
-        final T activity;
-        if (reference == null || (activity = reference.get()) == null || activity.isFinishing())
-            return;
-
-        activity.runOnUiThread(() -> task.work(activity));
-    }
-
-    public static <T extends Fragment> void runOnUiThreadFragment(final WeakReference<T> reference,
-                                                                  final UseContext<Void, Activity> task) {
+    public static <T extends Fragment> void useFragment(final WeakReference<T> reference,
+                                                        final UseFragment2<T> task) {
 
         final T fragment;
         if (reference == null || (fragment = reference.get()) == null)
             return;
 
         final Activity activity = fragment.getActivity();
-        if (activity == null || activity.isFinishing())
-            return;
-
-        activity.runOnUiThread(() -> task.work(activity));
-    }
-
-    public static <T extends Fragment> void runOnUiThreadFragment(final WeakReference<T> reference,
-                                                                  final UseFragment<Void, T> task) {
-
-        final T fragment;
-        if (reference == null || (fragment = reference.get()) == null)
-            return;
-
-        final Activity activity = fragment.getActivity();
-        if (activity == null || activity.isFinishing())
-            return;
-
-        activity.runOnUiThread(() -> task.work(fragment));
-    }
+        if (activity != null && !activity.isFinishing())
+            task.work(fragment);
+    }
+
+//    public static <T extends Activity> void runOnUiThread(final WeakReference<T> reference,
+//                                                          final UseContext<Void, T> task) {
+//
+//        final T activity;
+//        if (reference == null || (activity = reference.get()) == null || activity.isFinishing())
+//            return;
+//
+//        activity.runOnUiThread(() -> task.work(activity));
+//    }
+//
+//    public static <T extends Fragment> void runOnUiThreadFragment(final WeakReference<T> reference,
+//                                                                  final UseContext<Void, Activity> task) {
+//
+//        final T fragment;
+//        if (reference == null || (fragment = reference.get()) == null)
+//            return;
+//
+//        final Activity activity = fragment.getActivity();
+//        if (activity == null || activity.isFinishing())
+//            return;
+//
+//        activity.runOnUiThread(() -> task.work(activity));
+//    }
+//
+//    public static <T extends Fragment> void runOnUiThreadFragment(final WeakReference<T> reference,
+//                                                                  final UseFragment<Void, T> task) {
+//
+//        final T fragment;
+//        if (reference == null || (fragment = reference.get()) == null)
+//            return;
+//
+//        final Activity activity = fragment.getActivity();
+//        if (activity == null || activity.isFinishing())
+//            return;
+//
+//        activity.runOnUiThread(() -> task.work(fragment));
+//    }
 
     /**
      * @param id        id of the person to update gcm of
@@ -751,7 +791,6 @@
         });
     }
 
-<<<<<<< HEAD
     public static File compressImage(File image) throws IOException {
 
         // Decode just the boundaries
@@ -759,87 +798,51 @@
         mBitmapOptions.inJustDecodeBounds = true;
 
         final FileInputStream fileInputStream = new FileInputStream(image);
-=======
-    public static File compressImage(File image, int sideLength) throws IOException {
-
-        // Decode just the boundries
-        final BitmapFactory.Options mBitmapOptions = new BitmapFactory.Options();
-        mBitmapOptions.inJustDecodeBounds = true;
-        FileInputStream fileInputStream = new FileInputStream(image);
->>>>>>> dd72fe1f
-        BitmapFactory.decodeStream(fileInputStream, null, mBitmapOptions);
+        final Bitmap temporary = BitmapFactory.decodeStream(fileInputStream, null, mBitmapOptions);
+        if (temporary != null)
+            temporary.recycle();
 
         // Calculate inSampleSize
         // Raw height and width of image
         final int height = mBitmapOptions.outHeight;
         final int width = mBitmapOptions.outWidth;
-<<<<<<< HEAD
         final int sideLength = 800;
         closeQuietly(fileInputStream);
 
-=======
-        closeQuietly(fileInputStream);
-
-        int inSampleSize = 1;
-
->>>>>>> dd72fe1f
         int reqHeight = height;
         int reqWidth = width;
         final int inDensity;
         final int inTargetDensity;
-<<<<<<< HEAD
 
         if (height > width) {
 
+            if (height > sideLength) {
+
+                reqHeight = sideLength;
+                reqWidth = (width * sideLength) / height;
+            }
             inDensity = height;
             inTargetDensity = reqHeight;
-            if (height > sideLength) {
-
-                reqHeight = sideLength;
-                reqWidth = (width * sideLength) / height;
-            }
+
         } else if (width > height) {
 
-=======
-        final float ratio;
-        if (height > width) {
-            inDensity = height;
-            inTargetDensity = reqHeight;
-            if (height > sideLength) {
-                reqHeight = sideLength;
-                ratio = height / sideLength;
-                reqWidth = (int) (width / ratio);
-            }
-        }
-        else if (width > height){
->>>>>>> dd72fe1f
+            if (width > sideLength) {
+                reqWidth = sideLength;
+                reqHeight = (height * sideLength) / width;
+            }
             inDensity = width;
             inTargetDensity = reqWidth;
-            if (width > sideLength) {
-                reqWidth = sideLength;
-<<<<<<< HEAD
-                reqHeight = (height * sideLength) / width;
-            }
+
         } else {
 
-=======
-                ratio = width / sideLength;
-                reqHeight = (int) (height / ratio);
-            }
-        }
-        else {
->>>>>>> dd72fe1f
             reqWidth = sideLength;
             reqHeight = sideLength;
             inDensity = height;
             inTargetDensity = reqHeight;
         }
 
-<<<<<<< HEAD
         int inSampleSize = 1;
 
-=======
->>>>>>> dd72fe1f
         if (height > reqHeight || width > reqWidth) {
 
             final int halfHeight = height / 2;
@@ -847,51 +850,39 @@
 
             // Calculate the largest inSampleSize value that is a power of 2 and keeps both
             // height and width larger than the requested height and width.
-<<<<<<< HEAD
             while ((halfHeight / inSampleSize) > reqHeight && (halfWidth / inSampleSize) > reqWidth)
                 inSampleSize *= 2;
         }
 
         //now go resize the image to the size you want
         mBitmapOptions.inSampleSize = inSampleSize;
-=======
-            while ((halfHeight / inSampleSize) > reqHeight
-                    && (halfWidth / inSampleSize) > reqWidth) {
-                inSampleSize *= 2;
-            }
-        }
-
-        mBitmapOptions.inSampleSize = inSampleSize;
-
-        //now go resize the image to the size you want
->>>>>>> dd72fe1f
+        mBitmapOptions.inDither = true;
+        mBitmapOptions.inPreferredConfig = Bitmap.Config.RGB_565;
         mBitmapOptions.inJustDecodeBounds = false;
         mBitmapOptions.inScaled = true;
         mBitmapOptions.inDensity = inDensity;
         mBitmapOptions.inTargetDensity = inTargetDensity * mBitmapOptions.inSampleSize;
 
-<<<<<<< HEAD
-        final File tempFile = File.createTempFile("compressed_profile_photo", null);
+        final File tempFile = File.createTempFile("compressed_profile_photo", ".tmp");
+        final RandomAccessFile accessFile = new RandomAccessFile(tempFile, "rws");
+        accessFile.setLength(0);
+        accessFile.close();
+
         final FileInputStream fInputStream = new FileInputStream(image);
         final FileOutputStream fileOutputStream = new FileOutputStream(tempFile);
 
         // will load & resize the image to be 1/inSampleSize dimensions
-        BitmapFactory.decodeStream(fInputStream, null, mBitmapOptions).compress(Bitmap.CompressFormat.JPEG, 85, fileOutputStream);
+        Log.i("Ayush", "Starting compression");
+        final Bitmap bitmap = BitmapFactory.decodeStream(fInputStream, null, mBitmapOptions);
+        bitmap.compress(Bitmap.CompressFormat.WEBP, 80, fileOutputStream);
+        fileOutputStream.flush();
         closeQuietly(fInputStream, fileOutputStream);
+        Log.i("Ayush", "Result " + bitmap.getHeight() + " " + bitmap.getWidth());
+        bitmap.recycle();
 
         //noinspection ResultOfMethodCallIgnored
         image.delete();
-=======
-        File tempFile = File.createTempFile("compressed_profile_photo", null);
-        FileInputStream fInputStream = new FileInputStream(image);
-        FileOutputStream fileOutputStream = new FileOutputStream(tempFile);
-
-        // will load & resize the image to be 1/inSampleSize dimensions
-        BitmapFactory.decodeStream(fInputStream, null, mBitmapOptions)
-                .compress(Bitmap.CompressFormat.JPEG, 80, fileOutputStream);
-        closeQuietly(fInputStream,fileOutputStream);
-
->>>>>>> dd72fe1f
+        Log.i("Ayush", "Returning image");
         return tempFile;
     }
 
@@ -1007,5 +998,6 @@
                 return null;
             });
         }
+        ////////
     }
 }