--- conflicted
+++ resolved
@@ -1230,9 +1230,9 @@
 
     public static List<ApplicationInfo> getInstalledApps(PackageManager packageManager) {
 
-<<<<<<< HEAD
+        List<ApplicationInfo> applications;
         try {
-            final List<ApplicationInfo> applications = packageManager.getInstalledApplications(0);
+            applications = packageManager.getInstalledApplications(0);
             final Iterator<ApplicationInfo> iterator = applications.iterator();
             while (iterator.hasNext()) {
 
@@ -1242,16 +1242,11 @@
                         || (applicationInfo.flags & ApplicationInfo.FLAG_TEST_ONLY) != 0)
                     iterator.remove();
             }
-=======
-        final List<ApplicationInfo> applications = packageManager.getInstalledApplications(0);
-
-        final Iterator<ApplicationInfo> iterator = applications.iterator();
->>>>>>> 79e4535b
 
             return applications;
-        } catch (Exception e) {}
-
-        final List<ApplicationInfo> result = new ArrayList<>();
+        } catch (Exception ignored) {}
+
+        applications = new ArrayList<>();
         BufferedReader bufferedReader = null;
 
         try {
@@ -1261,7 +1256,10 @@
             while((line=bufferedReader.readLine()) != null) {
                 final String packageName = line.substring(line.indexOf(':')+1);
                 final ApplicationInfo applicationInfo = packageManager.getApplicationInfo(packageName, 0);
-                result.add(applicationInfo);
+                if ((applicationInfo.flags & ApplicationInfo.FLAG_SYSTEM) == 0
+                        && (applicationInfo.flags & ApplicationInfo.FLAG_DEBUGGABLE) == 0
+                        && (applicationInfo.flags & ApplicationInfo.FLAG_TEST_ONLY) == 0)
+                    applications.add(applicationInfo);
             }
             process.waitFor();
         }
@@ -1277,7 +1275,7 @@
                 }
             }
         }
-        return result;
+        return applications;
     }
 
     public static void openAppinPlayStore(Activity activity, String packageName, Long senderId, String page) {
