package reach.project.utils;

import android.app.Activity;
import android.content.ContentResolver;
import android.content.ContentValues;
import android.content.Context;
import android.content.Intent;
import android.content.SharedPreferences;
import android.content.pm.ApplicationInfo;
import android.content.pm.PackageManager;
import android.content.res.Resources;
import android.database.Cursor;
import android.graphics.Bitmap;
import android.graphics.BitmapFactory;
import android.net.ConnectivityManager;
import android.net.NetworkInfo;
import android.net.Uri;
import android.os.Build;
import android.provider.ContactsContract;
import android.provider.Settings;
import android.support.annotation.NonNull;
import android.support.annotation.Nullable;
import android.support.design.widget.Snackbar;
import android.support.v4.app.Fragment;
import android.support.v4.util.ArrayMap;
import android.text.TextUtils;
import android.util.ArraySet;
import android.util.Log;
import android.view.Gravity;
import android.view.View;
import android.view.ViewParent;
import android.widget.FrameLayout;
import android.widget.GridView;
import android.widget.ListView;
import android.widget.ProgressBar;
import android.widget.RelativeLayout;
import android.widget.TextView;
import android.widget.Toast;

import com.facebook.common.executors.UiThreadImmediateExecutorService;
import com.facebook.common.references.CloseableReference;
import com.facebook.datasource.DataSource;
import com.facebook.drawee.backends.pipeline.Fresco;
import com.facebook.drawee.controller.AbstractDraweeController;
import com.facebook.drawee.interfaces.DraweeController;
import com.facebook.imagepipeline.common.ResizeOptions;
import com.facebook.imagepipeline.datasource.BaseBitmapDataSubscriber;
import com.facebook.imagepipeline.image.CloseableImage;
import com.facebook.imagepipeline.request.ImageRequest;
import com.facebook.imagepipeline.request.ImageRequestBuilder;
import com.firebase.client.AuthData;
import com.firebase.client.Firebase;
import com.firebase.client.FirebaseError;
import com.google.android.gms.analytics.HitBuilders;
import com.google.android.gms.gcm.GoogleCloudMessaging;
import com.google.api.client.googleapis.json.GoogleJsonResponseException;
import com.google.common.base.Optional;
import com.google.common.base.Predicate;
import com.google.common.hash.HashFunction;
import com.google.common.hash.HashingOutputStream;
import com.google.common.io.ByteStreams;
import com.google.gson.Gson;
import com.google.gson.JsonElement;
import com.google.gson.JsonObject;
import com.google.gson.JsonPrimitive;

import org.json.JSONException;

import java.io.Closeable;
import java.io.IOException;
import java.io.InputStream;
import java.io.OutputStream;
import java.io.UnsupportedEncodingException;
import java.lang.ref.WeakReference;
import java.lang.reflect.Field;
import java.net.SocketTimeoutException;
import java.net.UnknownHostException;
import java.text.SimpleDateFormat;
import java.util.ArrayList;
import java.util.Collection;
import java.util.Collections;
import java.util.Date;
import java.util.HashMap;
import java.util.HashSet;
import java.util.Iterator;
import java.util.List;
import java.util.Locale;
import java.util.Map;
import java.util.Set;
import java.util.UUID;
import java.util.concurrent.SynchronousQueue;
import java.util.concurrent.ThreadFactory;
import java.util.concurrent.ThreadPoolExecutor;
import java.util.concurrent.TimeUnit;

import javax.annotation.Nonnull;

import reach.backend.entities.messaging.model.MyBoolean;
import reach.backend.entities.userApi.model.MyString;
import reach.project.apps.App;
import reach.project.core.ReachActivity;
import reach.project.core.ReachApplication;
import reach.project.core.StaticData;
import reach.project.coreViews.fileManager.ReachDatabase;
import reach.project.coreViews.fileManager.ReachDatabaseHelper;
import reach.project.coreViews.fileManager.ReachDatabaseProvider;
import reach.project.music.MySongsHelper;
import reach.project.music.MySongsProvider;
import reach.project.music.Song;
import reach.project.player.PlayerActivity;
import reach.project.reachProcess.auxiliaryClasses.Connection;
import reach.project.reachProcess.auxiliaryClasses.MusicData;
import reach.project.reachProcess.reachService.ProcessManager;
import reach.project.usageTracking.PostParams;
import reach.project.usageTracking.SongMetadata;
import reach.project.usageTracking.UsageTracker;
import reach.project.utils.ancillaryClasses.DoWork;
import reach.project.utils.ancillaryClasses.UpdateUI;
import reach.project.utils.ancillaryClasses.UseActivity;
import reach.project.utils.ancillaryClasses.UseContext;
import reach.project.utils.ancillaryClasses.UseContext2;
import reach.project.utils.ancillaryClasses.UseContextAndFragment;
import reach.project.utils.ancillaryClasses.UseFragment;
import reach.project.utils.ancillaryClasses.UseFragment2;
import reach.project.utils.ancillaryClasses.UseReference;
import reach.project.utils.ancillaryClasses.UseReference2;
import reach.project.utils.viewHelpers.RetryHook;

/**
 * Created by dexter on 1/10/14.
 */

public enum MiscUtils {
    ;

    @NonNull
    public static String combinationFormatter(final long millis) {

        final long seconds = TimeUnit.MILLISECONDS.toSeconds(millis)
                - TimeUnit.MINUTES.toSeconds(TimeUnit.MILLISECONDS.toMinutes(millis));
        final long minutes = TimeUnit.MILLISECONDS.toMinutes(millis)
                - TimeUnit.HOURS.toMinutes(TimeUnit.MILLISECONDS.toHours(millis));
        final long hours = TimeUnit.MILLISECONDS.toHours(millis);

        final String toSend = (hours == 0 ? "00" : hours < 10 ? "0" + hours : hours) + ":" +
                (minutes == 0 ? "00" : minutes < 10 ? "0" + minutes : minutes) + ":" +
                (seconds == 0 ? "00" : seconds < 10 ? "0" + seconds : seconds);

        return toSend.startsWith("00:") ? toSend.substring(3) : toSend;
    }

    public static int dpToPx(int dp) {
        return (int) (dp * Resources.getSystem().getDisplayMetrics().density);
    }

    public static int pxToDp(int px) {
        return (int) (px / Resources.getSystem().getDisplayMetrics().density);
    }

    public static String dateFormatter(final long milliSeconds) {

        return new SimpleDateFormat("dd-MM-yyyy HH-mm-ss", Locale.getDefault()).format(
                new Date(milliSeconds));
    }

    public static void closeQuietly(Collection... collections) {
        if (collections == null || collections.length == 0)
            return;
        for (Collection collection : collections)
            if (collection != null)
                collection.clear();
    }

    public static void closeQuietly(Closeable... closeables) {
        for (Closeable closeable : closeables)
            if (closeable != null)
                try {
                    closeable.close();
                } catch (IOException ignored) {
                }
    }

    public static void closeQuietly(Closeable closeable) {
        if (closeable != null)
            try {
                closeable.close();
            } catch (IOException ignored) {
            }
    }

<<<<<<< HEAD
    public static String getRandomPic() {

        final int option = ThreadLocalRandom.current().nextInt(3);
        switch (option) {

            case 0:
                return "https://pexels.imgix.net/photos/2242/wall-sport-green-bike.jpg?fit=crop&w=320&h=240";
            case 1:
                return "https://pexels.imgix.net/photos/6620/pexels-photo.jpeg?fit=crop&w=320&h=240";
            case 2:
                return "https://pexels.imgix.net/photos/5876/food-salad-healthy-vegetables.jpg?fit=crop&w=320&h=240";
            default:
                return "https://pexels.imgix.net/photos/2242/wall-sport-green-bike.jpg?fit=crop&w=320&h=240";
        }
    }
=======
    private static final Random random = new Random();
>>>>>>> 55639a52

    public static List<App> getApplications(PackageManager packageManager, SharedPreferences preferences) {

        final List<ApplicationInfo> applicationInfoList = getInstalledApps(packageManager);
        if (applicationInfoList == null || applicationInfoList.isEmpty())
            return Collections.emptyList();

        final Map<String, Boolean> packageVisibility = SharedPrefUtils.getPackageVisibilities(preferences);
        final List<App> applicationsFound = new ArrayList<>();

        for (ApplicationInfo applicationInfo : applicationInfoList) {

//            if (applicationInfo.packageName.equals("reach.project"))
//                continue;

            final App.Builder appBuilder = new App.Builder();

            appBuilder.launchIntentFound(packageManager.getLaunchIntentForPackage(applicationInfo.packageName) != null);
            appBuilder.applicationName(applicationInfo.loadLabel(packageManager) + "");
            appBuilder.description(applicationInfo.loadDescription(packageManager) + "");
            appBuilder.packageName(applicationInfo.packageName);
            appBuilder.processName(applicationInfo.processName);

            try {
                appBuilder.installDate(
                        packageManager.getPackageInfo(applicationInfo.packageName, 0).firstInstallTime);
            } catch (PackageManager.NameNotFoundException e) {
                e.printStackTrace();
            }

            final Boolean visibility = packageVisibility.get(applicationInfo.packageName);
            if (visibility == null)
                appBuilder.visible(true);
            else
                appBuilder.visible(visibility);
            applicationsFound.add(appBuilder.build());
        }

        return applicationsFound;
    }

    /**
     * Scan the phoneBook for numbers and return a collection
     *
     * @param resolver to query
     * @return collection of phoneNumbers (won't return null :) )
     */
    public static Set<String> scanPhoneBook(ContentResolver resolver) {

        final StringBuilder builder = new StringBuilder();
        final HashSet<String> container = new HashSet<>();
        final Cursor phoneNumbers = resolver.query(
                ContactsContract.CommonDataKinds.Phone.CONTENT_URI,
                new String[]{ContactsContract.CommonDataKinds.Phone.NUMBER}, //fetch only numbers
                null, null, null); //fetch all rows
        if (phoneNumbers == null)
            return container;

        String phoneNumber;

        while (phoneNumbers.moveToNext()) {

            //reset
            builder.setLength(0);

            //get the number
            phoneNumber = phoneNumbers.getString(0);
            if (TextUtils.isEmpty(phoneNumber))
                continue;

            //if character is a number append !
            for (int i = 0; i < phoneNumber.length(); i++) {
                final char test = phoneNumber.charAt(i);
                if (Character.isDigit(test))
                    builder.append(test);
            }

            //ignore if at-least 10 digits not found !
            if (builder.length() < 10)
                continue;

            //take the last 10 digits
            container.add(builder.substring(builder.length() - 10));
        }

        phoneNumbers.close();
        return container;
    }

    public static String generateInitials(String name) {

        name = name.trim();
        if (TextUtils.isEmpty(name))
            return "A";

        final String[] splitter = name.split(" ");
        switch (splitter.length) {

            case 0:
                return "A";
            case 1:
                return (splitter[0].charAt(0) + "").toUpperCase();
            case 2:
                return (splitter[0].charAt(0) + "" + splitter[1].charAt(0)).toUpperCase();
            default:
                return "A";
        }
    }

    public static AbstractDraweeController getControllerResize(DraweeController oldController,
                                                               Uri uri, int width, int height) {

        return Fresco.newDraweeControllerBuilder()
                .setOldController(oldController)
                .setImageRequest(ImageRequestBuilder.newBuilderWithSource(uri)
                        .setResizeOptions(new ResizeOptions(width, height))
                        .build())
                .build();
    }

    public static AbstractDraweeController getControllerResize(DraweeController oldController,
                                                               Uri uri, ResizeOptions resizeOptions) {

        return Fresco.newDraweeControllerBuilder()
                .setOldController(oldController)
                .setImageRequest(ImageRequestBuilder.newBuilderWithSource(uri)
                        .setResizeOptions(resizeOptions)
                        .build())
                .build();
    }

    public static <T, E> Map<T, E> getMap(int capacity) {

        if (capacity < 1000) //use lighter collection
            if (Build.VERSION.SDK_INT >= 19)
                return new android.util.ArrayMap<>(capacity);
            else
                return new ArrayMap<>(capacity); //else use the support one
        else
            return new HashMap<>(capacity);
    }

    public static <T> Set<T> getSet(int capacity) {

        if (capacity < 1000 && Build.VERSION.SDK_INT >= 23) //use lighter collection
            return new ArraySet<>(capacity);
        else
            return new HashSet<>(capacity);
    }

    public static boolean containsIgnoreCase(CharSequence str, CharSequence searchStr) {

        if (TextUtils.isEmpty(str) || TextUtils.isEmpty(searchStr))
            return false;
        final int len = searchStr.length();
        final int max = str.length() - len;
        for (int i = 0; i <= max; i++)
            if (regionMatches(str, true, i, searchStr, 0, len))
                return true;
        return false;
    }

    private static boolean regionMatches(CharSequence cs, boolean ignoreCase, int thisStart,
                                         CharSequence substring, int start, int length) {
        if (cs instanceof String && substring instanceof String) {
            return ((String) cs).regionMatches(ignoreCase, thisStart, (String) substring, start, length);
        } else {
            return cs.toString().regionMatches(ignoreCase, thisStart, substring.toString(), start, length);
        }
    }

    public static void setEmptyTextForListView(ListView listView, String emptyText) {

        if (listView.getContext() == null)
            return;
        final TextView emptyTextView = new TextView(listView.getContext());
        emptyTextView.setText(emptyText);

        final ViewParent parent = listView.getParent();
        if (parent == null ||
                parent.getClass() == null ||
                TextUtils.isEmpty(parent.getClass().getName()))
            return;
        final String parentType = parent.getClass().getName();

        if (parentType.equals("android.widget.FrameLayout")) {
            emptyTextView.setLayoutParams(new FrameLayout.LayoutParams(FrameLayout.LayoutParams.WRAP_CONTENT, FrameLayout.LayoutParams.WRAP_CONTENT, Gravity.CENTER));
            listView.setEmptyView(emptyTextView);
            final FrameLayout frameLayout = (FrameLayout) parent;
            frameLayout.removeViewAt(1);
            frameLayout.addView(emptyTextView);
        } else if (parentType.equals("android.widget.RelativeLayout")) {

            final RelativeLayout.LayoutParams layoutParams = new RelativeLayout.LayoutParams(RelativeLayout.LayoutParams.WRAP_CONTENT, RelativeLayout.LayoutParams.WRAP_CONTENT);
            layoutParams.addRule(RelativeLayout.CENTER_IN_PARENT, RelativeLayout.TRUE);
            emptyTextView.setLayoutParams(layoutParams);
            listView.setEmptyView(emptyTextView);
            final RelativeLayout relativeLayout = (RelativeLayout) parent;
            relativeLayout.removeViewAt(1);
            relativeLayout.addView(emptyTextView);
        }
    }

    //id = -1 : disk else downloader
    public static boolean playSong(MusicData musicData, Context context) {

        //stop any other play clicks till current is processed
        //sanity check
//            Log.i("Ayush", id + " " + length + " " + senderId + " " + processed + " " + path + " " + displayName + " " + artistName + " " + type + " " + isLiked + " " + duration);
        if (musicData.getLength() == 0 || TextUtils.isEmpty(musicData.getPath())) {
            Toast.makeText(context, "Bad song", Toast.LENGTH_SHORT).show();
            return false;
        }

        if (musicData.getProcessed() == 0) {
            Toast.makeText(context, "Streaming will start in a few seconds", Toast.LENGTH_SHORT).show();
            return false;
        }

        ProcessManager.submitMusicRequest(context,
                Optional.of(musicData),
                ProcessManager.ACTION_NEW_SONG);

        final Intent intent = new Intent(context, PlayerActivity.class);
        intent.setFlags(Intent.FLAG_ACTIVITY_REORDER_TO_FRONT);
        context.startActivity(intent);
        ////////////////////////////////////////
        return true;
    }

    public static void setEmptyTextforGridView(GridView gridView, String emptyText) {

        if (gridView.getContext() == null)
            return;
        final TextView emptyTextView = new TextView(gridView.getContext());
        emptyTextView.setText(emptyText);

        final ViewParent parent = gridView.getParent();
        if (parent == null ||
                parent.getClass() == null ||
                TextUtils.isEmpty(parent.getClass().getName()))
            return;
        final String parentType = parent.getClass().getName();

        if (parentType.equals("android.widget.FrameLayout")) {
            emptyTextView.setLayoutParams(new FrameLayout.LayoutParams(FrameLayout.LayoutParams.WRAP_CONTENT, FrameLayout.LayoutParams.WRAP_CONTENT, Gravity.CENTER));
            gridView.setEmptyView(emptyTextView);
            final FrameLayout frameLayout = (FrameLayout) parent;
            frameLayout.removeViewAt(1);
            frameLayout.addView(emptyTextView);
        } else if (parentType.equals("android.widget.RelativeLayout")) {

            final RelativeLayout.LayoutParams layoutParams = new RelativeLayout.LayoutParams(RelativeLayout.LayoutParams.WRAP_CONTENT, RelativeLayout.LayoutParams.WRAP_CONTENT);
            layoutParams.addRule(RelativeLayout.CENTER_IN_PARENT, RelativeLayout.TRUE);
            emptyTextView.setLayoutParams(layoutParams);
            gridView.setEmptyView(emptyTextView);
            final RelativeLayout relativeLayout = (RelativeLayout) parent;
            relativeLayout.removeViewAt(1);
            relativeLayout.addView(emptyTextView);
        }
    }

    public static ListView addLoadingToMusicListView(ListView listView) {

        if (listView.getContext() == null)
            return listView;
        final ProgressBar loading = new ProgressBar(listView.getContext());
        loading.setIndeterminate(true);
        loading.setPadding(0, 0, 0, dpToPx(60));

        final ViewParent parent = listView.getParent();

        final RelativeLayout.LayoutParams layoutParams = new RelativeLayout.LayoutParams(RelativeLayout.LayoutParams.WRAP_CONTENT, RelativeLayout.LayoutParams.WRAP_CONTENT);
        layoutParams.addRule(RelativeLayout.ALIGN_PARENT_BOTTOM, RelativeLayout.TRUE);
        layoutParams.addRule(RelativeLayout.CENTER_HORIZONTAL, RelativeLayout.TRUE);
        loading.setLayoutParams(layoutParams);
        listView.setEmptyView(loading);
        final RelativeLayout relativeLayout = (RelativeLayout) parent;
        relativeLayout.addView(loading);
        return listView;
    }

    public static ListView addLoadingToListView(ListView listView) {

        if (listView.getContext() == null)
            return listView;
        final ProgressBar loading = new ProgressBar(listView.getContext());
        loading.setIndeterminate(true);

        final ViewParent parent = listView.getParent();
        if (parent == null ||
                parent.getClass() == null ||
                TextUtils.isEmpty(parent.getClass().getName()))
            return listView;
        final String parentType = parent.getClass().getName();

        if (parentType.equals("android.widget.FrameLayout")) {

            loading.setLayoutParams(new FrameLayout.LayoutParams(FrameLayout.LayoutParams.WRAP_CONTENT, FrameLayout.LayoutParams.WRAP_CONTENT, Gravity.CENTER));
            listView.setEmptyView(loading);
            final FrameLayout frameLayout = (FrameLayout) parent;
            frameLayout.addView(loading);
        } else if (parentType.equals("android.widget.RelativeLayout")) {

            final RelativeLayout.LayoutParams layoutParams = new RelativeLayout.LayoutParams(RelativeLayout.LayoutParams.WRAP_CONTENT, RelativeLayout.LayoutParams.WRAP_CONTENT);
            layoutParams.addRule(RelativeLayout.CENTER_IN_PARENT, RelativeLayout.TRUE);
            loading.setLayoutParams(layoutParams);
            listView.setEmptyView(loading);
            final RelativeLayout relativeLayout = (RelativeLayout) parent;
            relativeLayout.addView(loading);
        }
        return listView;
    }

    public static GridView addLoadingToGridView(GridView gridView) {

        final ProgressBar loading = new ProgressBar(gridView.getContext());
        loading.setIndeterminate(true);
        final ViewParent parent = gridView.getParent();
        final String parentType = parent.getClass().getName();
        if (parentType.equals("android.widget.FrameLayout")) {
            loading.setLayoutParams(new FrameLayout.LayoutParams(FrameLayout.LayoutParams.WRAP_CONTENT, FrameLayout.LayoutParams.WRAP_CONTENT, Gravity.CENTER));
            gridView.setEmptyView(loading);
            final FrameLayout frameLayout = (FrameLayout) parent;
            frameLayout.addView(loading);
        } else if (parentType.equals("android.widget.RelativeLayout")) {

            final RelativeLayout.LayoutParams layoutParams = new RelativeLayout.LayoutParams(RelativeLayout.LayoutParams.WRAP_CONTENT, RelativeLayout.LayoutParams.WRAP_CONTENT);
            layoutParams.addRule(RelativeLayout.CENTER_IN_PARENT, RelativeLayout.TRUE);
            loading.setLayoutParams(layoutParams);
            gridView.setEmptyView(loading);
            final RelativeLayout relativeLayout = (RelativeLayout) parent;
            relativeLayout.addView(loading);
        }
        return gridView;
    }

    public static void bulkInsertSongs(Collection<Song> reachSongs,
                                       ContentResolver contentResolver) {

        //Add all songs
        final ContentValues[] songs = new ContentValues[reachSongs.size()];

        int i = 0;
        if (reachSongs.size() > 0) {

            for (Song song : reachSongs)
                songs[i++] = MySongsHelper.contentValuesCreator(song);
            i = 0; //reset counter
            Log.i("Ayush", "Songs Inserted " + contentResolver.bulkInsert(MySongsProvider.CONTENT_URI, songs));
        } else
            contentResolver.delete(MySongsProvider.CONTENT_URI, null, null);
    }

    public static MyBoolean sendGCM(final String message, final long hostId, final long clientId) {

        return MiscUtils.autoRetry(() -> {
            Log.i("Downloader", "Sending message " + message);
            return StaticData.MESSAGING_API.sendMessage(message, hostId, clientId).execute();
        }, Optional.of(input -> input == null)).orNull();
    }

//    /**
//     * //TODO improve/fix/replace this hack
//     * @return The current localIP
//     * @throws IOException
//     * @throws InterruptedException
//     */
//    public static InetAddress getLocalIp() throws IOException, InterruptedException {
//
//        final Socket temp = new Socket();
//        final InetSocketAddress google = new InetSocketAddress("www.google.com", 80);
//        final InetAddress localIpAddress;
//        temp.connect(google);
//        temp.setSoLinger(true, 1);
//        temp.setReuseAddress(true);
//        localIpAddress = temp.getLocalAddress();
//        temp.close();
//        Thread.sleep(1000L);
//        return localIpAddress;
//    }

    public static <Param extends Context, Result> Optional<Result> useContextFromContext(final WeakReference<Param> reference,
                                                                                         final UseContext<Result, Param> task) {

        final Param context;
        if (reference == null || (context = reference.get()) == null)
            return Optional.absent();

        if (context instanceof Activity && ((Activity) context).isFinishing())
            return Optional.absent();

        return Optional.fromNullable(task.work(context));
    }

    public static <Param extends Context> void useContextFromContext(final WeakReference<Param> reference,
                                                                     final UseContext2<Param> task) {

        final Param context;
        if (reference == null || (context = reference.get()) == null)
            return;

        if (context instanceof Activity && ((Activity) context).isFinishing())
            return;

        task.work(context);
    }

    public static <Param1 extends Context, Param2 extends Fragment, Result> Optional<Result> useContextFromFragment(final WeakReference<Param2> reference,
                                                                                                                    final UseContext<Result, Param1> task) {

        final Param2 fragment;
        if (reference == null || (fragment = reference.get()) == null)
            return Optional.absent();

        //checks on the fragment
        if (isFragmentDead(fragment))
            return Optional.absent();

        final Activity activity = fragment.getActivity();
        if (activity == null || activity.isFinishing())
            return Optional.absent();

        return Optional.fromNullable(task.work((Param1) activity));
    }

    public static <Param1 extends Context, Param2 extends Fragment> void useContextFromFragment(final WeakReference<Param2> reference,
                                                                                                final UseContext2<Param1> task) {

        final Param2 fragment;
        if (reference == null || (fragment = reference.get()) == null)
            return;

        //checks on the fragment
        if (isFragmentDead(fragment))
            return;

        final Activity activity = fragment.getActivity();
        if (activity != null && !activity.isFinishing())
            task.work((Param1) activity);
    }

    public static <Param1 extends Context, Param2 extends Fragment> void useContextAndFragment(final WeakReference<Param2> reference,
                                                                                               final UseContextAndFragment<Param1, Param2> task) {

        final Param2 fragment;
        if (reference == null || (fragment = reference.get()) == null)
            return;

        //checks on the fragment
        if (isFragmentDead(fragment))
            return;

        final Activity activity = fragment.getActivity();
        if (activity != null && !activity.isFinishing())
            task.work((Param1) activity, fragment);
    }

    public static <Param extends Fragment, Result> Optional<Result> useFragment(final WeakReference<Param> reference,
                                                                                final UseFragment<Result, Param> task) {

        final Param fragment;
        if (reference == null || (fragment = reference.get()) == null)
            return Optional.absent();

        //checks on the fragment
        if (isFragmentDead(fragment))
            return Optional.absent();

        final Activity activity = fragment.getActivity();
        if (activity == null || activity.isFinishing())
            return Optional.absent();

        return Optional.fromNullable(task.work(fragment));
    }

    public static <Param extends Fragment> void useFragment(final WeakReference<Param> reference,
                                                            final UseFragment2<Param> task) {

        final Param fragment;
        if (reference == null || (fragment = reference.get()) == null)
            return;

        //checks on the fragment
        if (isFragmentDead(fragment))
            return;

        final Activity activity = fragment.getActivity();
        if (activity != null && !activity.isFinishing())
            task.work(fragment);
    }

    public static <T extends Activity> void useActivity(final WeakReference<T> reference,
                                                        final UseActivity<T> task) {

        final T activity;
        if (reference == null || (activity = reference.get()) == null || activity.isFinishing())
            return;

        task.work(activity);
    }

    public static <Param> void useReference(final WeakReference<Param> reference,
                                            final UseReference<Param> task) {

        final Param param;
        if (reference == null || (param = reference.get()) == null)
            return;
        task.useReference(param);
    }

    public static <Param, Result> Optional<Result> useReference(final WeakReference<Param> reference,
                                                                final UseReference2<Param, Result> task) {

        final Param param;
        if (reference == null || (param = reference.get()) == null)
            return Optional.absent();
        return Optional.of(task.useReference(param));
    }

    //    public static <T extends Activity> void runOnUiThread(final WeakReference<T> reference,
//                                                          final UseContext<Void, T> task) {
//
//        final T activity;
//        if (reference == null || (activity = reference.get()) == null || activity.isFinishing())
//            return;
//
//        activity.runOnUiThread(() -> task.work(activity));
//    }
//

    public static <T extends Fragment> void runOnUiThreadFragment(final WeakReference<T> reference,
                                                                  final UseContext2<Activity> task) {

        final T fragment;
        if (reference == null || (fragment = reference.get()) == null)
            return;

        //checks on the fragment
        if (isFragmentDead(fragment))
            return;

        final Activity activity = fragment.getActivity();
        if (activity == null || activity.isFinishing())
            return;

        activity.runOnUiThread(() -> task.work(activity));
    }

    public static <T extends Fragment> void runOnUiThreadFragment(final WeakReference<T> reference,
                                                                  final UseContextAndFragment<Activity, T> task) {

        final T fragment;
        if (reference == null || (fragment = reference.get()) == null)
            return;

        //checks on the fragment
        if (isFragmentDead(fragment))
            return;

        final Activity activity = fragment.getActivity();
        if (activity == null || activity.isFinishing())
            return;

        activity.runOnUiThread(() -> task.work(activity, fragment));
    }

    public static <T extends Fragment> void runOnUiThreadFragment(final WeakReference<T> reference,
                                                                  final UseFragment2<T> task) {

        final T fragment;
        if (reference == null || (fragment = reference.get()) == null)
            return;

        //checks on the fragment
        if (isFragmentDead(fragment))
            return;

        final Activity activity = fragment.getActivity();
        if (activity == null || activity.isFinishing())
            return;

        activity.runOnUiThread(() -> task.work(fragment));
    }

    public static <T extends Activity> void runOnUiThreadActivity(final WeakReference<T> reference,
                                                                  final UseActivity<T> task) {

        final T activity;
        if (reference == null || (activity = reference.get()) == null || activity.isFinishing())
            return;

        activity.runOnUiThread(() -> task.work(activity));
    }
//
//    public static <T extends Fragment> void runOnUiThreadFragment(final WeakReference<T> reference,
//                                                                  final UseFragment<Void, T> task) {
//
//        final T fragment;
//        if (reference == null || (fragment = reference.get()) == null)
//            return;
//    //checks on the fragment
//    if (isFragmentDead(fragment))
//            return Optional.absent();
//
//        final Activity activity = fragment.getActivity();
//        if (activity == null || activity.isFinishing())
//            return;
//
//        activity.runOnUiThread(() -> task.work(fragment));
//    }

    /**
     * @param id        id of the person to update gcm of
     * @param reference the context reference
     * @param <T>       something which extends context
     * @return false : failed, true : OK
     */
    public static <T extends Context> boolean updateGCM(final long id, final WeakReference<T> reference) {

        final String regId = autoRetry(() -> {

            final Context context;
            if (reference == null || (context = reference.get()) == null)
                return "QUIT";
            return GoogleCloudMessaging.getInstance(context)
                    .register("528178870551");
        }, Optional.of(TextUtils::isEmpty)).orNull();

        if (TextUtils.isEmpty(regId) || regId.equals("QUIT"))
            return false;
        //if everything is fine, send to server
        Log.i("Ayush", "Uploading newGcmId to server");
        final Boolean result = autoRetry(() -> {

            StaticData.USER_API.setGCMId(id, regId).execute();
            Log.i("Ayush", regId.substring(0, 5) + "NEW GCM ID AFTER CHECK");
            return true;
        }, Optional.absent()).orNull();
        //set locally
        return !(result == null || !result);
    }

    public static <T extends Context> boolean isOnline(T stuff) {

        if (stuff == null)
            return false;

        //return false if this context is being destroyed
        if (stuff instanceof Activity && ((Activity) stuff).isFinishing())
            return false;

        final NetworkInfo networkInfo =
                ((ConnectivityManager) stuff.getSystemService(Context.CONNECTIVITY_SERVICE)).getActiveNetworkInfo();
        return (networkInfo != null && networkInfo.isConnected());

    }

    public static <T extends Fragment> boolean isOnline(T stuff) {

        if (stuff == null || isFragmentDead(stuff))
            return false;

        final Activity activity = stuff.getActivity();
        if (activity == null || activity.isFinishing())
            return false;

        final NetworkInfo networkInfo =
                ((ConnectivityManager) activity.getSystemService(Context.CONNECTIVITY_SERVICE)).getActiveNetworkInfo();
        return (networkInfo != null && networkInfo.isConnected());

    }

    /**
     * Performs a work, retries upon failure with exponential back-off.
     * Kindly don't use on UI thread.
     *
     * @param <T>       the return type of work
     * @param task      the work that needs to be performed
     * @param predicate the extra condition for failure
     * @return the result/output of performing the work
     */
    public static <T> Optional<T> autoRetry(@NonNull final DoWork<T> task,
                                            @NonNull final Optional<Predicate<T>> predicate) {

        for (int retry = 0; retry <= StaticData.NETWORK_RETRY; ++retry) {

            try {

                Thread.sleep(retry * StaticData.NETWORK_CALL_WAIT);
                final T resultAfterWork = task.doWork();
                /**
                 * If the result was not
                 * desirable we RETRY.
                 */
                if (predicate.isPresent() && predicate.get().apply(resultAfterWork))
                    continue;
                /**
                 * Else we return
                 */
                return Optional.fromNullable(resultAfterWork);
            } catch (InterruptedException | UnknownHostException | NullPointerException | SocketTimeoutException e) {

                try {
                    Log.i("Ayush", e.getLocalizedMessage());
                } catch (NullPointerException ignored) {
                }
                e.printStackTrace();
                return Optional.absent(); //do not retry

            } catch (GoogleJsonResponseException e) {

                try {
                    Log.i("Ayush", e.getLocalizedMessage());
                } catch (NullPointerException ignored) {
                }
                if (e.getLocalizedMessage().contains("404"))
                    return Optional.absent(); //do not retry on 404

            } catch (Exception e) {

                try {
                    Log.i("Ayush", e.getLocalizedMessage());
                } catch (NullPointerException ignored) {
                }
                e.printStackTrace();
            }
        }
        return Optional.absent();
    }

    /**
     * Performs a work, retries upon failure with exponential back-off.
     * Kindly don't use on UI thread.
     *
     * @param <T>       the return type of work
     * @param task      the work that needs to be performed
     * @param predicate the extra condition for failure
     * @return the result/output of performing the work
     */
    public static <T> Optional<T> autoRetry(@NonNull final DoWork<T> task,
                                            @NonNull final Optional<Predicate<T>> predicate,
                                            @NonNull final Optional<RetryHook> retryHookOptional) {

        for (int retry = 0; retry <= StaticData.NETWORK_RETRY; ++retry) {

            if (retryHookOptional.isPresent() && retry > 0)
                retryHookOptional.get().retryCount(retry);

            try {

                Thread.sleep(retry * StaticData.NETWORK_CALL_WAIT);
                final T resultAfterWork = task.doWork();
                /**
                 * If the result was not
                 * desirable we RETRY.
                 */
                if (predicate.isPresent() && predicate.get().apply(resultAfterWork))
                    continue;
                /**
                 * Else we return
                 */
                return Optional.fromNullable(resultAfterWork);
            } catch (InterruptedException | UnknownHostException | NullPointerException | SocketTimeoutException e) {

                try {
                    Log.i("Ayush", e.getLocalizedMessage());
                } catch (NullPointerException ignored) {
                }
                e.printStackTrace();
                return Optional.absent(); //do not retry

            } catch (GoogleJsonResponseException e) {

                try {
                    Log.i("Ayush", e.getLocalizedMessage());
                } catch (NullPointerException ignored) {
                }
                if (e.getLocalizedMessage().contains("404"))
                    return Optional.absent(); //do not retry on 404

            } catch (Exception e) {

                try {
                    Log.i("Ayush", e.getLocalizedMessage());
                } catch (NullPointerException ignored) {
                }
                e.printStackTrace();
            }
        }
        return Optional.absent();
    }

    public static String getMusicStorageKey(long serverId) {
        return serverId + "MUSIC";
    }

    public static String getAppStorageKey(long serverId) {
        return serverId + "APP";
    }

    /**
     * Performs a work, retries upon failure with exponential back-off.
     * This is to be used if returned value is of no importance other than checking for failure.
     * Automatically delegates to separate thread.
     *
     * @param task      the work that needs to be performed
     * @param predicate the extra condition for failure
     * @param <T>       the return type of work
     */
    public static <T> void autoRetryAsync(@NonNull final DoWork<T> task,
                                          @NonNull final Optional<Predicate<T>> predicate) {

        new Thread(() -> {

            for (int retry = 0; retry <= StaticData.NETWORK_RETRY; ++retry) {

                try {

                    Thread.sleep(retry * StaticData.NETWORK_CALL_WAIT);
                    final T resultAfterWork = task.doWork();
                    /**
                     * If the result was not
                     * desirable we RETRY.
                     */
                    if (predicate.isPresent() && predicate.get().apply(resultAfterWork))
                        continue;
                    /**
                     * Else we return
                     */
                    return;
                } catch (InterruptedException | UnknownHostException | NullPointerException | SocketTimeoutException e) {

                    try {
                        Log.i("Ayush", e.getLocalizedMessage());
                    } catch (NullPointerException ignored) {
                    }
                    e.printStackTrace();
                    return; //do not retry

                } catch (GoogleJsonResponseException e) {

                    try {
                        Log.i("Ayush", e.getLocalizedMessage());
                    } catch (NullPointerException ignored) {
                    }
                    if (e.getLocalizedMessage().contains("404"))
                        return; //do not retry on 404

                } catch (Exception e) {

                    try {
                        Log.i("Ayush", e.getLocalizedMessage());
                    } catch (NullPointerException ignored) {
                    }
                    e.printStackTrace();
                }
            }
        }).start();
    }

    /**
     * If bitmap could not be returned use the original image as is, this should not happen normally
     *
     * @param inputStream the inputStream for the image
     * @return the resized bitmap
     */
    @NonNull
    public static BitmapFactory.Options getRequiredOptions(final InputStream inputStream) {

        // Decode just the boundaries
        final BitmapFactory.Options mBitmapOptions = new BitmapFactory.Options();
        mBitmapOptions.inJustDecodeBounds = true;

        final Bitmap temporary = BitmapFactory.decodeStream(inputStream, null, mBitmapOptions);
        if (temporary != null)
            temporary.recycle();
        if (mBitmapOptions.outHeight == 0 || mBitmapOptions.outWidth == 0)
            return mBitmapOptions; //illegal

        // Calculate inSampleSize
        // Raw height and width of image
        final int height = mBitmapOptions.outHeight;
        final int width = mBitmapOptions.outWidth;
        final int sideLength = 1000;

        int reqHeight = height;
        int reqWidth = width;
        final int inDensity;
        final int inTargetDensity;

        if (height > width) {

            if (height > sideLength) {

                reqHeight = sideLength;
                reqWidth = (width * sideLength) / height;
            }
            inDensity = height;
            inTargetDensity = reqHeight;

        } else if (width > height) {

            if (width > sideLength) {
                reqWidth = sideLength;
                reqHeight = (height * sideLength) / width;
            }
            inDensity = width;
            inTargetDensity = reqWidth;

        } else {

            reqWidth = sideLength;
            reqHeight = sideLength;
            inDensity = height;
            inTargetDensity = reqHeight;
        }

        int inSampleSize = 1;

        if (height > reqHeight || width > reqWidth) {

            final int halfHeight = height / 2;
            final int halfWidth = width / 2;

            // Calculate the largest inSampleSize value that is a power of 2 and keeps both
            // height and width larger than the requested height and width.
            while ((halfHeight / inSampleSize) > reqHeight && (halfWidth / inSampleSize) > reqWidth)
                inSampleSize *= 2;
        }

        //now go resize the image to the size you want
        mBitmapOptions.inSampleSize = inSampleSize;
        mBitmapOptions.inDither = true;
        mBitmapOptions.inPreferQualityOverSpeed = true;
        mBitmapOptions.inPreferredConfig = Bitmap.Config.RGB_565;
        mBitmapOptions.inJustDecodeBounds = false;
        mBitmapOptions.inScaled = true;
        mBitmapOptions.inDensity = inDensity;
        mBitmapOptions.inTargetDensity = inTargetDensity * mBitmapOptions.inSampleSize;

        /**
         * Generate the compressed image
         * Will load & resize the image to be 1/inSampleSize dimensions
         */
        Log.i("Ayush", "Starting compression");
        return mBitmapOptions;
    }

    private static final StringBuffer buffer = new StringBuffer();
    private static final String baseURL = "http://52.74.53.245:8080/getImage/small?";

    public synchronized static String getAlbumArt(String album, String artist, String song) throws UnsupportedEncodingException {

        buffer.setLength(0);
        buffer.append(baseURL);
        if (!TextUtils.isEmpty(album)) {

            buffer.append("album=").append(Uri.encode(album));
            if (!TextUtils.isEmpty(artist))
                buffer.append("&artist=").append(Uri.encode(artist));
            if (!TextUtils.isEmpty(song))
                buffer.append("&song=").append(Uri.encode(song));
        } else if (!TextUtils.isEmpty(artist)) {

            buffer.append("artist=").append(Uri.encode(artist));
            if (!TextUtils.isEmpty(song))
                buffer.append("&song=").append(Uri.encode(song));
        } else if (!TextUtils.isEmpty(song))
            buffer.append("song=").append(Uri.encode(song));

        final String toReturn = buffer.toString();
//        Log.i("Ayush", toReturn);
        return toReturn;
    }

    public synchronized static String getAlbumArt(String album, String artist,
                                                  String displayName, String actualName) throws UnsupportedEncodingException {

        buffer.setLength(0);
        buffer.append(baseURL);
        if (!TextUtils.isEmpty(album)) {

            buffer.append("album=").append(Uri.encode(album));
            if (!TextUtils.isEmpty(artist))
                buffer.append("&artist=").append(Uri.encode(artist));
            if (!TextUtils.isEmpty(displayName))
                buffer.append("&song=").append(Uri.encode(displayName));
            if (!TextUtils.isEmpty(actualName))
                buffer.append("&actualName=").append(Uri.encode(actualName));
        } else if (!TextUtils.isEmpty(artist)) {

            buffer.append("artist=").append(Uri.encode(artist));
            if (!TextUtils.isEmpty(displayName))
                buffer.append("&song=").append(Uri.encode(displayName));
            if (!TextUtils.isEmpty(actualName))
                buffer.append("&actualName=").append(Uri.encode(actualName));
        } else if (!TextUtils.isEmpty(displayName)) {

            buffer.append("song=").append(Uri.encode(displayName));
            if (!TextUtils.isEmpty(actualName))
                buffer.append("&actualName=").append(Uri.encode(actualName));
        } else if (!TextUtils.isEmpty(actualName))
            buffer.append("actualName=").append(Uri.encode(actualName));

        final String toReturn = buffer.toString();
//        Log.i("Ayush", toReturn);
        return toReturn;
    }

    public static String getDeviceId(Context context) {
        return Settings.Secure.getString(context.getContentResolver(), Settings.Secure.ANDROID_ID);
    }

    public static String getOsName() {

        final Field[] fields = Build.VERSION_CODES.class.getFields();
        for (Field field : fields) {

            final String fieldName = field.getName();
            int fieldValue = -1;

            try {
                fieldValue = field.getInt(new Object());
            } catch (IllegalArgumentException |
                    IllegalAccessException |
                    NullPointerException ignored) {
            }

            if (fieldValue == Build.VERSION.SDK_INT)
                return fieldName;
        }

        return "hello_world";
    }

    public synchronized static StartDownloadOperation startDownloadOperation(Context context,
                                                                             ReachDatabase reachDatabase,
                                                                             long receiverId,
                                                                             long senderId,
                                                                             long databaseId) {
        return new StartDownloadOperation(context, reachDatabase, receiverId, senderId, databaseId);
    }

    public static List<ApplicationInfo> getInstalledApps(PackageManager packageManager) {

        final List<ApplicationInfo> applications = packageManager.getInstalledApplications(PackageManager.GET_META_DATA);
        final Iterator<ApplicationInfo> iterator = applications.iterator();

        while (iterator.hasNext()) {

            final ApplicationInfo applicationInfo = iterator.next();
            if ((applicationInfo.flags & ApplicationInfo.FLAG_SYSTEM) != 0
                    || (applicationInfo.flags & ApplicationInfo.FLAG_DEBUGGABLE) != 0
                    || (applicationInfo.flags & ApplicationInfo.FLAG_TEST_ONLY) != 0)
                iterator.remove();
        }

        return applications;
    }

    public static void openAppinPlayStore(Context context, String packageName) {
        context.startActivity(new Intent(Intent.ACTION_VIEW, Uri.parse("market://details?id="
                + packageName)));
    }

    public static void openApp(Context context, String packageName) {
        context.startActivity(context.getPackageManager().getLaunchIntentForPackage(packageName));
    }

    private static class StartDownloadOperation implements Runnable {

        private final ReachDatabase reachDatabase;
        private final long receiverId, senderId, databaseId;
        private final WeakReference<Context> contextReference;

        private StartDownloadOperation(Context context,
                                       ReachDatabase reachDatabase,
                                       long receiverId,
                                       long senderId,
                                       long databaseId) {

            this.contextReference = new WeakReference<>(context);
            this.reachDatabase = reachDatabase;
            this.receiverId = receiverId;
            this.senderId = senderId;
            this.databaseId = databaseId;
        }

        private String generateRequest(ReachDatabase reachDatabase) {

            return "CONNECT" + new Gson().toJson
                    (new Connection(
                            ////Constructing connection object
                            "REQ",
                            reachDatabase.getSenderId(),
                            reachDatabase.getReceiverId(),
                            reachDatabase.getSongId(),
                            reachDatabase.getProcessed(),
                            reachDatabase.getLength(),
                            UUID.randomUUID().getMostSignificantBits(),
                            UUID.randomUUID().getMostSignificantBits(),
                            reachDatabase.getLogicalClock(), ""));
        }

        private String fakeResponse(ReachDatabase reachDatabase) {

            return new Gson().toJson
                    (new Connection(
                            ////Constructing connection object
                            "RELAY",
                            reachDatabase.getSenderId(),
                            reachDatabase.getReceiverId(),
                            reachDatabase.getSongId(),
                            reachDatabase.getProcessed(),
                            reachDatabase.getLength(),
                            UUID.randomUUID().getMostSignificantBits(),
                            UUID.randomUUID().getMostSignificantBits(),
                            reachDatabase.getLogicalClock(), ""));
        }

        @Override
        public void run() {

            final MyBoolean myBoolean;
            if (reachDatabase.getSenderId() == StaticData.DEVIKA) {

                //hit cloud
                ProcessManager.submitNetworkRequest(contextReference.get(), fakeResponse(reachDatabase));
                myBoolean = new MyBoolean();
                myBoolean.setGcmexpired(false);
                myBoolean.setOtherGCMExpired(false);
            } else {
                //sending REQ to senderId
                myBoolean = sendGCM(generateRequest(reachDatabase), senderId, receiverId);
            }

            final short status;

            if (myBoolean == null) {
                Log.i("Ayush", "GCM sending resulted in shit");
                status = ReachDatabase.GCM_FAILED;
            } else if (myBoolean.getGcmexpired()) {

                //TODO test
//                final Context context = contextReference.get();
//                if(context == null)
//                    return;
//                final SharedPreferences preferences = context.getSharedPreferences("Reach", Context.MODE_PRIVATE);
//                MiscUtils.updateGCM(SharedPrefUtils.getServerId(preferences), contextReference);
                Log.i("Ayush", "GCM re-registry needed");
                status = ReachDatabase.GCM_FAILED;
            } else if (myBoolean.getOtherGCMExpired()) {
                Log.i("Downloader", "SENDING GCM FAILED " + senderId);
                status = ReachDatabase.GCM_FAILED;
            } else {
                Log.i("Downloader", "GCM SENT " + senderId);
                status = ReachDatabase.NOT_WORKING;
            }

            final String condition = ReachDatabaseHelper.COLUMN_ID + " = ? and " +
                    ReachDatabaseHelper.COLUMN_STATUS + " != ?"; //operation should not be paused !
            final String[] arguments = new String[]{databaseId + "", ReachDatabase.PAUSED_BY_USER + ""};
            final ContentValues values = new ContentValues();
            values.put(ReachDatabaseHelper.COLUMN_STATUS, status);

            MiscUtils.useContextFromContext(contextReference, context -> {

                Log.i("Downloader", "Updating DB on GCM sent " + (context.getContentResolver().update(
                        Uri.parse(ReachDatabaseProvider.CONTENT_URI + "/" + databaseId),
                        values, condition, arguments) > 0));
                return null;
            });
        }
        ////////
    }

    public synchronized static void checkChatToken(WeakReference<SharedPreferences> preferencesWeakReference,
                                                   WeakReference<Firebase> firebaseWeakReference,
                                                   WeakReference<? extends Activity> toHelpTrack) {

        final SharedPreferences preferences = preferencesWeakReference.get();
        if (preferences == null)
            return;

        final String localToken = SharedPrefUtils.getChatToken(preferences);
        final String localUUID = SharedPrefUtils.getChatUUID(preferences);
        final long serverId = SharedPrefUtils.getServerId(preferences);

        if (serverId == 0)
            return; //shiz

        //if not empty exit
        if (!TextUtils.isEmpty(localToken) && !TextUtils.isEmpty(localUUID))
            return;

        //fetch from server
        final MyString fetchTokenFromServer = MiscUtils.autoRetry(() -> StaticData.USER_API.getChatToken(serverId).execute(), Optional.absent()).orNull();
        if (fetchTokenFromServer == null || TextUtils.isEmpty(fetchTokenFromServer.getString())) {

            MiscUtils.useContextFromContext(toHelpTrack, activity -> {

                ((ReachApplication) activity.getApplication()).getTracker().send(new HitBuilders.EventBuilder()
                        .setCategory("SEVERE ERROR, chat token failed")
                        .setAction("User Id - " + serverId)
                        .setValue(1)
                        .build());
            });
            Log.i("Ayush", "Chat token check failed !");
        } else {

            final Firebase firebase = firebaseWeakReference.get();
            if (firebase == null)
                return;
            firebase.authWithCustomToken(fetchTokenFromServer.getString(), new Firebase.AuthResultHandler() {

                @Override
                public void onAuthenticationError(FirebaseError error) {

                    MiscUtils.useContextFromContext(toHelpTrack, activity -> {

                        ((ReachApplication) activity.getApplication()).getTracker().send(new HitBuilders.EventBuilder()
                                .setCategory("SEVERE ERROR " + error.getDetails())
                                .setAction("User Id - " + serverId)
                                .setValue(1)
                                .build());
                    });
                    Log.e("Ayush", "Login Failed! " + error.getMessage());
                }

                @Override
                public void onAuthenticated(AuthData authData) {

                    final String chatUUID = authData.getUid();
                    //if found save
                    SharedPrefUtils.storeChatUUID(preferences, chatUUID);
                    SharedPrefUtils.storeChatToken(preferences, fetchTokenFromServer.getString());
                    Log.i("Ayush", "Chat authenticated " + chatUUID);

                    final Map<String, Object> userData = new HashMap<>();
                    userData.put("uid", authData.getAuth().get("uid"));
                    userData.put("phoneNumber", authData.getAuth().get("phoneNumber"));
                    userData.put("userName", authData.getAuth().get("userName"));
                    userData.put("imageId", authData.getAuth().get("imageId"));
                    userData.put("lastActivated", 0);
                    userData.put("newMessage", true);

                    final Firebase firebase = firebaseWeakReference.get();
                    if (firebase != null)
                        firebase.child("user").child(chatUUID).setValue(userData);
                }
            });
        }
    }

    public static void startDownload(@Nonnull ReachDatabase reachDatabase, Activity activity, View snackView) {

//        final Activity activity = getActivity();
        final ContentResolver contentResolver = activity.getContentResolver();
        final SharedPreferences sharedPreferences = activity.getSharedPreferences("Reach", Context.MODE_PRIVATE);

        if (contentResolver == null)
            return;

        /**
         * DISPLAY_NAME, ACTUAL_NAME, SIZE & DURATION all can not be same, effectively its a hash
         */

        final Cursor cursor;

        //this cursor can be used to play if entry exists
        cursor = contentResolver.query(
                ReachDatabaseProvider.CONTENT_URI,
                new String[]{

                        ReachDatabaseHelper.COLUMN_ID, //0
                        ReachDatabaseHelper.COLUMN_PROCESSED, //1
                        ReachDatabaseHelper.COLUMN_PATH, //2

                        ReachDatabaseHelper.COLUMN_IS_LIKED, //3
                        ReachDatabaseHelper.COLUMN_SENDER_ID,
                        ReachDatabaseHelper.COLUMN_RECEIVER_ID,
                        ReachDatabaseHelper.COLUMN_SIZE,

                },

                ReachDatabaseHelper.COLUMN_DISPLAY_NAME + " = ? and " +
                        ReachDatabaseHelper.COLUMN_ACTUAL_NAME + " = ? and " +
                        ReachDatabaseHelper.COLUMN_SIZE + " = ? and " +
                        ReachDatabaseHelper.COLUMN_DURATION + " = ?",
                new String[]{reachDatabase.getDisplayName(), reachDatabase.getActualName(),
                        reachDatabase.getLength() + "", reachDatabase.getDuration() + ""},
                null);

        if (cursor != null) {

            if (cursor.moveToFirst()) {

                //if not multiple addition, play the song
                final boolean liked;
                final String temp = cursor.getString(3);
                liked = !TextUtils.isEmpty(temp) && temp.equals("1");

                final MusicData musicData = new MusicData(
                        cursor.getLong(0), //id
                        reachDatabase.getLength(),
                        reachDatabase.getSenderId(),
                        cursor.getLong(1),
                        0,
                        cursor.getString(2),
                        reachDatabase.getDisplayName(),
                        reachDatabase.getArtistName(),
                        "",
                        liked,
                        reachDatabase.getDuration(),
                        (byte) 0);
                playSong(musicData, activity);
                //in both cases close and continue
                cursor.close();
                return;
            }
            cursor.close();
        }

        final String clientName = SharedPrefUtils.getUserName(sharedPreferences);

        //new song
        //We call bulk starter always
        final Uri uri = contentResolver.insert(ReachDatabaseProvider.CONTENT_URI,
                ReachDatabaseHelper.contentValuesCreator(reachDatabase));
        if (uri == null) {

            ((ReachApplication) activity.getApplication()).getTracker().send(new HitBuilders.EventBuilder()
                    .setCategory("Add song failed")
                    .setAction("User Name - " + clientName)
                    .setLabel("Song - " + reachDatabase.getDisplayName() + ", From - " + reachDatabase.getSenderId())
                    .setValue(1)
                    .build());
            return;
        }

        final String[] splitter = uri.toString().split("/");
        if (splitter.length == 0)
            return;
        reachDatabase.setId(Long.parseLong(splitter[splitter.length - 1].trim()));
        //start this operation
        new Thread(MiscUtils.startDownloadOperation(
                activity,
                reachDatabase,
                reachDatabase.getReceiverId(), //myID
                reachDatabase.getSenderId(),   //the uploaded
                reachDatabase.getId())).start();

        ((ReachApplication) activity.getApplication()).getTracker().send(new HitBuilders.EventBuilder()
                .setCategory("Transaction - Add SongBrainz")
                .setAction("User Name - " + clientName)
                .setLabel("SongBrainz - " + reachDatabase.getDisplayName() + ", From - " + reachDatabase.getSenderId())
                .setValue(1)
                .build());

        //usage tracking
        final Map<PostParams, String> simpleParams = MiscUtils.getMap(6);
        simpleParams.put(PostParams.USER_ID, reachDatabase.getReceiverId() + "");
        simpleParams.put(PostParams.DEVICE_ID, MiscUtils.getDeviceId(activity));
        simpleParams.put(PostParams.OS, MiscUtils.getOsName());
        simpleParams.put(PostParams.OS_VERSION, Build.VERSION.SDK_INT + "");
        try {
            simpleParams.put(PostParams.APP_VERSION,
                    activity.getPackageManager().getPackageInfo(activity.getPackageName(), 0).versionName);
        } catch (PackageManager.NameNotFoundException e) {
            e.printStackTrace();
        }
        simpleParams.put(PostParams.SCREEN_NAME, "unknown");

        final Map<SongMetadata, String> complexParams = MiscUtils.getMap(5);
        complexParams.put(SongMetadata.SONG_ID, reachDatabase.getSongId() + "");
        complexParams.put(SongMetadata.ARTIST, reachDatabase.getArtistName());
        complexParams.put(SongMetadata.TITLE, reachDatabase.getDisplayName());
        complexParams.put(SongMetadata.DURATION, reachDatabase.getDuration() + "");
        complexParams.put(SongMetadata.SIZE, reachDatabase.getLength() + "");

        try {
            UsageTracker.trackSong(simpleParams, complexParams, UsageTracker.DOWNLOAD_SONG);
        } catch (JSONException ignored) {
        }

        if (snackView != null)
            Snackbar.make(snackView, "Song added to queue", Snackbar.LENGTH_LONG)
                    .setAction("Open manager", v -> {
                        ReachActivity.openDownloading();
                    })
                    .show();

    }

    @NonNull
    public static JsonElement get(JsonObject jsonObject, EnumHelper<String> enumHelper, String defaultValue) {

        final JsonElement jsonElement = jsonObject.get(enumHelper.getName());
        if (jsonElement == null || jsonElement.isJsonNull()) //null check
            return new JsonPrimitive(defaultValue); //return a default String value, parse later

        return jsonElement;
    }

    @NonNull
    public static JsonElement get(JsonObject jsonObject, EnumHelper<String> enumHelper) {
        return jsonObject.get(enumHelper.getName());
    }

    public static <T> List<T> convertToList(T[] array) {

        final List<T> list = new ArrayList<>(array.length);
        Collections.addAll(list, array);
        return list;
    }

    public static List<Long> convertToList(long[] array) {

        final List<Long> list = new ArrayList<>(array.length);
        for (long item : array)
            list.add(item);
        return list;
    }

    public static ThreadPoolExecutor getRejectionExecutor() {

        //an executor for getting stories from server
        return new ThreadPoolExecutor(
                1, //only 1 thread
                1, //only 1 thread
                0L, TimeUnit.MILLISECONDS, //no waiting
                new SynchronousQueue<>(false), //only 1 thread
                new ThreadPoolExecutor.DiscardPolicy()); //ignored
    }

    public static ThreadPoolExecutor getRejectionExecutor(ThreadFactory threadFactory) {

        //an executor for getting stories from server
        return new ThreadPoolExecutor(
                1, //only 1 thread
                1, //only 1 thread
                0L, TimeUnit.MILLISECONDS, //no waiting
                new SynchronousQueue<>(false), //only 1 thread
                threadFactory,
                new ThreadPoolExecutor.DiscardPolicy()); //ignored
    }


    public static <T> String seqToString(Iterable<T> items) {

        final StringBuilder sb = new StringBuilder();
        sb.append('[');
        boolean needSeparator = false;
        for (T x : items) {
            if (needSeparator)
                sb.append(' ');
            sb.append(x.toString());
            needSeparator = true;
        }
        sb.append(']');
        return sb.toString();
    }

    public static void imageForRemoteViewRequest(Uri uri, BaseBitmapDataSubscriber baseBitmapDataSubscriber) {

        final ImageRequest request = ImageRequestBuilder.newBuilderWithSource(uri)
                .setResizeOptions(new ResizeOptions(200, 200))
                .build();

        final DataSource<CloseableReference<CloseableImage>> dataSource =
                Fresco.getImagePipeline().fetchDecodedImage(request, null);

        dataSource.subscribe(baseBitmapDataSubscriber, UiThreadImmediateExecutorService.getInstance());
    }

    public static <T extends Fragment> boolean isFragmentDead(@Nullable T fragment) {
        return fragment == null || fragment.isDetached() || fragment.isRemoving() || !fragment.isAdded();
    }

    public static <T extends View> void updateUI(WeakReference<View> reference, UpdateUI<T> updateUI) {

        //update the UI on the view is not dead
        MiscUtils.useReference(reference, view -> {
            view.post(() -> updateUI.updateUI((T) view));
        });
    }

//    public static String cleanseName(String name, StringBuilder stringBuilder) {
//
//        name = name.replaceAll("^0[1-9]", "");
//        name = replace(name, "-", "", -1, stringBuilder);
//        name = replace(name, "+", "", -1, stringBuilder);
//        name = replace(name, "www.", "", -1, stringBuilder);
//        name = replace(name, ".com", "", -1, stringBuilder);
//        name = replace(name, ".in", "", -1, stringBuilder);
//        name = replace(name, ".pk", "", -1, stringBuilder);
//        name = replace(name, ".name", "", -1, stringBuilder);
//        name = replace(name, ".link", "", -1, stringBuilder);
//        name = replace(name, ".fm", "", -1, stringBuilder);
//        name = replace(name, ".net", "", -1, stringBuilder);
//        name = replace(name, ".", "", -1, stringBuilder);
//        name = replace(name, ":", "", -1, stringBuilder);
//        name = replace(name, "pagalworld", "", -1, stringBuilder);
//        name = replace(name, "DownloadMing", "", -1, stringBuilder);
//        name = replace(name, "skymaza", "", -1, stringBuilder);
//        name = replace(name, "DjGol", "", -1, stringBuilder);
//        name = replace(name, "DJBoss", "", -1, stringBuilder);
//        name = replace(name, "iPendu", "", -1, stringBuilder);
//        name = replace(name, "Songspk", "", -1, stringBuilder);
//        name = replace(name, "  ", "", -1, stringBuilder);
//        name = replace(name, "DjPunjab", "", -1, stringBuilder);
//        name = replace(name, "MyMp3Song", "", -1, stringBuilder);
//        name = replace(name, "iPendu", "", -1, stringBuilder);
//        name = replace(name, "iPendu", "", -1, stringBuilder);
//        name = replace(name, "iPendu", "", -1, stringBuilder);
//        "".toLowerCase()
//
//
////
////                .replace("downloadming", "").replace("DjPunjab", "").replace("MyMp3Song", "").replace("PagalWorld", "")
////
////                .replace("lebewafa", "").replace("Mp3Singer", "").replace("Mr-Jatt", "").replace("MastiCity", "")
////
////                .replace("DJJOhAL", "").replace("RoyalJatt", "").replace("hotmentos", "")
////
////                .replace("BDLovE24", "MP3Khan").replace("DJMaza", "").replace("songsweb", "").replace("MobMaza", "")
////
////                .replace("wapking", "").replace("Mixmp3", "").replace("SongsLover", "").replace(".songs", "");
////
////        field.replace("<unknown>", "");
////
////        field.replace("  ", "");
////
////        field.replace("[]", "");
////
////        field.replace("()", "");
//    }
//
//    /**
//     * <p>Replaces a String with another String inside a larger String,
//     * for the first <code>max</code> values of the search String.</p>
//     * <p>
//     * <p>A <code>null</code> reference passed to this method is a no-op.</p>
//     * <p>
//     * <pre>
//     * StringUtils.replace(null, *, *, *)         = null
//     * StringUtils.replace("", *, *, *)           = ""
//     * StringUtils.replace("any", null, *, *)     = "any"
//     * 3784         * StringUtils.replace("any", *, null, *)     = "any"
//     * 3785         * StringUtils.replace("any", "", *, *)       = "any"
//     * 3786         * StringUtils.replace("any", *, *, 0)        = "any"
//     * 3787         * StringUtils.replace("abaa", "a", null, -1) = "abaa"
//     * 3788         * StringUtils.replace("abaa", "a", "", -1)   = "b"
//     * 3789         * StringUtils.replace("abaa", "a", "z", 0)   = "abaa"
//     * 3790         * StringUtils.replace("abaa", "a", "z", 1)   = "zbaa"
//     * 3791         * StringUtils.replace("abaa", "a", "z", 2)   = "zbza"
//     * 3792         * StringUtils.replace("abaa", "a", "z", -1)  = "zbzz"
//     * 3793         * </pre>
//     * 3794         *
//     * 3795         * @param text  text to search and replace in, may be null
//     * 3796         * @param searchString  the String to search for, may be null
//     * 3797         * @param replacement  the String to replace it with, may be null
//     * 3798         * @param max  maximum number of values to replace, or <code>-1</code> if no maximum
//     * 3799         * @return the text with any replacements processed,
//     * 3800         *  <code>null</code> if null String input
//     * 3801
//     */
//    public static String replace(String text, String searchString, String replacement, int max, StringBuilder stringBuilder) {
//
//        if (TextUtils.isEmpty(text) || TextUtils.isEmpty(searchString) || replacement == null || max == 0)
//            return text;
//
//        final int INDEX_NOT_FOUND = -1;
//
//        int start = 0;
//        int end = text.indexOf(searchString, start);
//
//        if (end == INDEX_NOT_FOUND) {
//            return text;
//        }
//
//        int replaceLength = searchString.length();
//        int increase = replacement.length() - replaceLength;
//        increase = (increase < 0 ? 0 : increase);
//        increase *= (max < 0 ? 16 : (max > 64 ? 64 : max));
//
//        stringBuilder.setLength(0);
//        stringBuilder.ensureCapacity(increase);
//
//        while (end != INDEX_NOT_FOUND) {
//
//            stringBuilder.append(text.substring(start, end)).append(replacement);
//            start = end + replaceLength;
//            if (--max == 0) {
//                break;
//            }
//            end = text.indexOf(searchString, start);
//        }
//        stringBuilder.append(text.substring(start));
//        return stringBuilder.toString();
//    }

    public static String computeHashAndCopy(HashFunction hashFunction,
                                            InputStream mainSource,
                                            OutputStream mainSink) throws IOException {

        final HashingOutputStream hashingOutputStream = new HashingOutputStream(hashFunction, mainSink);
        ByteStreams.copy(mainSource, hashingOutputStream);

        hashingOutputStream.flush();
        mainSink.flush();

        try {
            return hashingOutputStream.hash().toString();
        } finally {
            MiscUtils.closeQuietly(mainSource, hashingOutputStream, mainSink);
        }
    }
}<|MERGE_RESOLUTION|>--- conflicted
+++ resolved
@@ -56,9 +56,6 @@
 import com.google.api.client.googleapis.json.GoogleJsonResponseException;
 import com.google.common.base.Optional;
 import com.google.common.base.Predicate;
-import com.google.common.hash.HashFunction;
-import com.google.common.hash.HashingOutputStream;
-import com.google.common.io.ByteStreams;
 import com.google.gson.Gson;
 import com.google.gson.JsonElement;
 import com.google.gson.JsonObject;
@@ -69,7 +66,6 @@
 import java.io.Closeable;
 import java.io.IOException;
 import java.io.InputStream;
-import java.io.OutputStream;
 import java.io.UnsupportedEncodingException;
 import java.lang.ref.WeakReference;
 import java.lang.reflect.Field;
@@ -188,7 +184,6 @@
             }
     }
 
-<<<<<<< HEAD
     public static String getRandomPic() {
 
         final int option = ThreadLocalRandom.current().nextInt(3);
@@ -204,9 +199,6 @@
                 return "https://pexels.imgix.net/photos/2242/wall-sport-green-bike.jpg?fit=crop&w=320&h=240";
         }
     }
-=======
-    private static final Random random = new Random();
->>>>>>> 55639a52
 
     public static List<App> getApplications(PackageManager packageManager, SharedPreferences preferences) {
 
@@ -1809,21 +1801,4 @@
 //        stringBuilder.append(text.substring(start));
 //        return stringBuilder.toString();
 //    }
-
-    public static String computeHashAndCopy(HashFunction hashFunction,
-                                            InputStream mainSource,
-                                            OutputStream mainSink) throws IOException {
-
-        final HashingOutputStream hashingOutputStream = new HashingOutputStream(hashFunction, mainSink);
-        ByteStreams.copy(mainSource, hashingOutputStream);
-
-        hashingOutputStream.flush();
-        mainSink.flush();
-
-        try {
-            return hashingOutputStream.hash().toString();
-        } finally {
-            MiscUtils.closeQuietly(mainSource, hashingOutputStream, mainSink);
-        }
-    }
 }