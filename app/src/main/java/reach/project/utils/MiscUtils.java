--- conflicted
+++ resolved
@@ -1461,21 +1461,6 @@
         } catch (JSONException ignored) {
         }
 
-<<<<<<< HEAD
-        if (snackView != null) {
-            final Snackbar snack_bar = Snackbar.make(snackView, "Song added to queue", Snackbar.LENGTH_INDEFINITE);
-
-            snack_bar.getView().setOnClickListener(v -> {
-                snack_bar.dismiss();
-            });
-            snack_bar.setAction("Open manager", v -> {
-                final Intent foreGround = new Intent(activity, ReachActivity.class);
-                foreGround.setAction(ReachActivity.OPEN_MANAGER_SONGS_DOWNLOADING);
-                foreGround.setFlags(Intent.FLAG_ACTIVITY_REORDER_TO_FRONT);
-                activity.startActivity(foreGround);
-            }).show();
-        }
-=======
        if( SharedPrefUtils.isItFirstTimeDownload(sharedPreferences)){
            final Intent foreGround = new Intent(activity, ReachActivity.class);
            foreGround.setAction(ReachActivity.OPEN_MANAGER_SONGS_DOWNLOADING);
@@ -1500,8 +1485,6 @@
                }).show();
            }
        }
-
->>>>>>> 013f62ff
     }
 
     @NonNull
