--- conflicted
+++ resolved
@@ -165,7 +165,6 @@
         return sharedPreferences.getString("imageId", "");
     }
 
-<<<<<<< HEAD
     public static String getCampaignValues(SharedPreferences sharedPreferences) {
         return sharedPreferences.getString("campaignValues", "");
     }
@@ -178,8 +177,6 @@
         return sharedPreferences.getString("campaignEmail", "");
     }
 
-    public static boolean toggleShuffle(SharedPreferences sharedPreferences) {
-=======
     //////////////////
 
     public static Optional<MusicData> getLastPlayed(Context context) {
@@ -188,8 +185,6 @@
         final byte[] stuff;
 
         try {
->>>>>>> 79e1a562
-
             randomAccessFile = new RandomAccessFile(context.getCacheDir() + "/" + "last_played", "r");
             final int size = randomAccessFile.readInt();
             stuff = new byte[size];
