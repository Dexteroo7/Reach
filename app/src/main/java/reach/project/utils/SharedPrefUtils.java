package reach.project.utils;

import android.content.Context;
import android.content.SharedPreferences;
import android.provider.Settings;
import android.text.TextUtils;

import com.google.common.base.Optional;
import com.google.gson.Gson;
import com.google.gson.JsonSyntaxException;

import reach.backend.entities.userApi.model.ReachUser;
import reach.project.reachProcess.auxiliaryClasses.MusicData;

/**
 * Created by Dexter on 28-03-2015.
 */
public enum SharedPrefUtils {
    ;

    //TODO centralize all keys,

    public static String getDeviceId(Context context) {
        return Settings.Secure.getString(context.getContentResolver(), Settings.Secure.ANDROID_ID);
    }

    public static void storeReachUser(SharedPreferences editor, ReachUser reachUserDatabase) {

        editor.edit().putString("phoneNumber", reachUserDatabase.getPhoneNumber())
                .putString("userName", reachUserDatabase.getUserName())
                .putString("promoCode", reachUserDatabase.getPromoCode())
                .putString("deviceId", reachUserDatabase.getDeviceId())

                .putString("imageId", reachUserDatabase.getImageId())
                .putString("statusSong", reachUserDatabase.getStatusSong())
                .putString("genres", reachUserDatabase.getGenres())

                .putLong("megaBytesReceived", reachUserDatabase.getMegaBytesReceived())
                .putLong("megaBytesSent", reachUserDatabase.getMegaBytesSent())
                .putLong("serverId", reachUserDatabase.getId())
                .apply();
    }

    public static String getPromoCode(SharedPreferences sharedPreferences) {
        return sharedPreferences.getString("promoCode", "");
    }

    public static void storePromoCode(SharedPreferences sharedPreferences, String promoCode) {
        sharedPreferences.edit().putString("promoCode", promoCode).apply();
    }

    public static boolean isUserAbsent(SharedPreferences sharedPreferences) {

        return TextUtils.isEmpty(sharedPreferences.getString("userName", "")) ||
                TextUtils.isEmpty(sharedPreferences.getString("phoneNumber", "")) ||
                sharedPreferences.getLong("serverId", 0) == 0;
    }

    public static void storePhoneNumber(SharedPreferences sharedPreferences, String number) {
        sharedPreferences.edit().putString("phoneNumber", number).apply();
    }

    public static void storeGenres(SharedPreferences.Editor editor, String genres) {
        editor.putString("genres", genres);
        editor.apply();
    }

    public static void storeUserName(SharedPreferences editor, String userName) {
        editor.edit().putString("userName", userName).apply();
    }

    public static void storeImageId(SharedPreferences editor, String imageId) {
        editor.edit().putString("imageId", imageId).apply();
    }

    public static void setReachQueueSeen(SharedPreferences.Editor editor) {
        editor.putBoolean("reachQueueSeen", true);
        editor.apply();
    }

    public static void setFirstIntroSeen(SharedPreferences.Editor editor) {
        editor.putBoolean("firstIntroSeen", true);
        editor.apply();
    }

    public static void setSecondIntroSeen(SharedPreferences.Editor editor) {
        editor.putBoolean("secondIntroSeen", true);
        editor.apply();
    }

    public static void setDataOn(SharedPreferences.Editor editor) {
        editor.putBoolean("mobileDataOn", true);
        editor.apply();
    }

    public static void setDataOff(SharedPreferences.Editor editor) {
        editor.putBoolean("mobileDataOn", false);
        editor.apply();
    }

    public static void storeLastPlayed(SharedPreferences.Editor editor, String data) {
        editor.putString("last_played", data).apply();
    }

<<<<<<< HEAD
    public static boolean getMobileData (SharedPreferences sharedPreferences) {
        return sharedPreferences.getBoolean("mobileDataOn", false);
=======
    public static boolean getMobileData(SharedPreferences sharedPreferences) {
        return sharedPreferences.getBoolean("mobileDataOn", true);
>>>>>>> e7966102
    }

    public static boolean getFirstIntroSeen(SharedPreferences sharedPreferences) {
        return sharedPreferences.getBoolean("firstIntroSeen", false);
    }

    public static boolean getSecondIntroSeen(SharedPreferences sharedPreferences) {
        return sharedPreferences.getBoolean("secondIntroSeen", false);
    }

    public static boolean getReachQueueSeen(SharedPreferences sharedPreferences) {
        return sharedPreferences.getBoolean("reachQueueSeen", false);
    }

    public static Optional<MusicData> getLastPlayed(SharedPreferences sharedPreferences) {
        final String unParsed = sharedPreferences.getString("last_played", "");
        if (TextUtils.isEmpty(unParsed))
            return Optional.absent();
        final MusicData toReturn;
        try {
            toReturn = new Gson().fromJson(unParsed, MusicData.class);
        } catch (IllegalStateException | JsonSyntaxException e) {
            e.printStackTrace();
            return Optional.absent();
        }
        return Optional.of(toReturn);
    }

    public static long getServerId(SharedPreferences sharedPreferences) {
        return sharedPreferences.getLong("serverId", 0);
    }

//    public static String getPhoneNumber (SharedPreferences sharedPreferences) {
//        return sharedPreferences.getString("phoneNumber", "");
//    }

    public static String getUserNumber(SharedPreferences sharedPreferences) {
        return sharedPreferences.getString("phoneNumber", "");
    }

    public static String getUserName(SharedPreferences sharedPreferences) {
        return sharedPreferences.getString("userName", "");
    }

    public static String getImageId(SharedPreferences sharedPreferences) {
        return sharedPreferences.getString("imageId", "");
    }

    public static int getSongCodeForUser(long userId, SharedPreferences sharedPreferences) {
        return sharedPreferences.getInt("song_hash" + userId, 0);
    }

    public static int getPlayListCodeForUser(long userId, SharedPreferences sharedPreferences) {
        return sharedPreferences.getInt("play_list_hash" + userId, 0);
    }

    public static void storeSongCodeForUser(long userId, int songId, SharedPreferences.Editor editor) {
        editor.putInt("song_hash" + userId, songId).apply();
    }

    public static void storePlayListCodeForUser(long userId, int playListId, SharedPreferences.Editor editor) {
        editor.putInt("play_list_hash" + userId, playListId).apply();
    }

    public static boolean toggleShuffle(SharedPreferences sharedPreferences) {

        final boolean currentValue = sharedPreferences.getBoolean("shuffle", false);
        sharedPreferences.edit().putBoolean("shuffle", !currentValue).apply();
        return !currentValue;
    }

    public static boolean getShuffle(SharedPreferences sharedPreferences) {
        return sharedPreferences.getBoolean("shuffle", false);
    }

    public static boolean toggleRepeat(SharedPreferences sharedPreferences) {
        final boolean currentValue = sharedPreferences.getBoolean("repeat", false);
        sharedPreferences.edit().putBoolean("repeat", !currentValue).apply();
        return !currentValue;
    }

    public static boolean getRepeat(SharedPreferences sharedPreferences) {
        return sharedPreferences.getBoolean("repeat", false);
    }
}<|MERGE_RESOLUTION|>--- conflicted
+++ resolved
@@ -102,13 +102,8 @@
         editor.putString("last_played", data).apply();
     }
 
-<<<<<<< HEAD
     public static boolean getMobileData (SharedPreferences sharedPreferences) {
         return sharedPreferences.getBoolean("mobileDataOn", false);
-=======
-    public static boolean getMobileData(SharedPreferences sharedPreferences) {
-        return sharedPreferences.getBoolean("mobileDataOn", true);
->>>>>>> e7966102
     }
 
     public static boolean getFirstIntroSeen(SharedPreferences sharedPreferences) {
