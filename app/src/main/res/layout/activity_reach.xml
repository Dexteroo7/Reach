<LinearLayout xmlns:android="http://schemas.android.com/apk/res/android"
    xmlns:tools="http://schemas.android.com/tools"
    android:id="@+id/mainContainer"
    android:layout_width="match_parent"
    android:layout_height="match_parent"
    android:orientation="vertical"
    tools:context=".core.ReachActivity">

    <FrameLayout
        android:id="@android:id/tabcontent"
        android:layout_width="match_parent"
<<<<<<< HEAD
        android:layout_height="match_parent">
        <LinearLayout
            android:layout_width="match_parent"
            android:layout_height="match_parent"
            android:orientation="vertical">
            <FrameLayout
                android:id="@android:id/tabcontent"
                android:layout_width="match_parent"
                android:layout_height="0dip"
                android:layout_weight="1"/>
            <View
                android:id="@+id/mainShadow"
                android:layout_gravity="bottom"
                android:background="@drawable/shadow_top"
                android:layout_width="match_parent"
                android:layout_height="4dp" />
            <android.support.v4.app.FragmentTabHost
                android:id="@android:id/tabhost"
                android:layout_width="match_parent"
                android:layout_height="wrap_content"/>
        </LinearLayout>
    </RelativeLayout>
</android.support.design.widget.CoordinatorLayout>
=======
        android:layout_height="0dip"
        android:layout_weight="1" />

    <android.support.v4.app.FragmentTabHost
        android:id="@android:id/tabhost"
        android:layout_width="match_parent"
        android:layout_height="wrap_content" />
</LinearLayout>
>>>>>>> 4d916002
<|MERGE_RESOLUTION|>--- conflicted
+++ resolved
@@ -5,41 +5,19 @@
     android:layout_height="match_parent"
     android:orientation="vertical"
     tools:context=".core.ReachActivity">
-
     <FrameLayout
         android:id="@android:id/tabcontent"
         android:layout_width="match_parent"
-<<<<<<< HEAD
-        android:layout_height="match_parent">
-        <LinearLayout
-            android:layout_width="match_parent"
-            android:layout_height="match_parent"
-            android:orientation="vertical">
-            <FrameLayout
-                android:id="@android:id/tabcontent"
-                android:layout_width="match_parent"
-                android:layout_height="0dip"
-                android:layout_weight="1"/>
-            <View
-                android:id="@+id/mainShadow"
-                android:layout_gravity="bottom"
-                android:background="@drawable/shadow_top"
-                android:layout_width="match_parent"
-                android:layout_height="4dp" />
-            <android.support.v4.app.FragmentTabHost
-                android:id="@android:id/tabhost"
-                android:layout_width="match_parent"
-                android:layout_height="wrap_content"/>
-        </LinearLayout>
-    </RelativeLayout>
-</android.support.design.widget.CoordinatorLayout>
-=======
         android:layout_height="0dip"
-        android:layout_weight="1" />
-
+        android:layout_weight="1"/>
+    <View
+        android:id="@+id/mainShadow"
+        android:layout_gravity="bottom"
+        android:background="@drawable/shadow_top"
+        android:layout_width="match_parent"
+        android:layout_height="4dp" />
     <android.support.v4.app.FragmentTabHost
         android:id="@android:id/tabhost"
         android:layout_width="match_parent"
-        android:layout_height="wrap_content" />
-</LinearLayout>
->>>>>>> 4d916002
+        android:layout_height="wrap_content"/>
+</LinearLayout>