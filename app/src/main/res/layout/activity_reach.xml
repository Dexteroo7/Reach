<<<<<<< HEAD
<RelativeLayout xmlns:android="http://schemas.android.com/apk/res/android"
    xmlns:app="http://schemas.android.com/apk/res-auto"
=======
<!-- A DrawerLayout is intended to be used as the top-level content view using match_parent for both width and height to consume the full space available. -->
<android.support.design.widget.CoordinatorLayout
    xmlns:android="http://schemas.android.com/apk/res/android"
>>>>>>> c93236aa
    xmlns:tools="http://schemas.android.com/tools"
    android:id="@+id/mainContainer"
    android:layout_width="match_parent"
    android:layout_height="match_parent"
    tools:context=".core.ReachActivity">

    <android.support.v4.app.FragmentTabHost
        android:layout_width="match_parent"
<<<<<<< HEAD
        android:layout_height="match_parent"></android.support.v4.app.FragmentTabHost>
    
    <android.support.design.widget.TabLayout
        android:id="@+id/mainTabLayout"
        android:layout_width="match_parent"
        android:layout_height="55dp"
        android:layout_alignParentBottom="true"
        android:background="#fff"
        app:tabBackground="@color/white"
        app:tabGravity="center"
        app:tabIndicatorHeight="0dp"
        app:tabMode="fixed" />

    <FrameLayout
        android:layout_width="match_parent"
        android:layout_height="match_parent"
        android:layout_above="@id/mainTabLayout">

        <FrameLayout
            android:id="@+id/container"
            android:layout_width="match_parent"
            android:layout_height="match_parent" />

        <View
            android:id="@+id/mainShadow"
            android:layout_width="match_parent"
            android:layout_height="4dp"
            android:layout_gravity="bottom"
            android:background="@drawable/shadow_top" />
    </FrameLayout>
</RelativeLayout>
=======
        android:layout_height="match_parent">
        <LinearLayout
            android:layout_width="match_parent"
            android:layout_height="match_parent"
            android:orientation="vertical">
            <FrameLayout
                android:id="@android:id/tabcontent"
                android:layout_width="match_parent"
                android:layout_height="0dip"
                android:layout_weight="1"/>
            <android.support.v4.app.FragmentTabHost
                android:id="@android:id/tabhost"
                android:layout_width="match_parent"
                android:layout_height="wrap_content"/>
        </LinearLayout>
    </RelativeLayout>
</android.support.design.widget.CoordinatorLayout>
>>>>>>> c93236aa
<|MERGE_RESOLUTION|>--- conflicted
+++ resolved
@@ -1,11 +1,5 @@
-<<<<<<< HEAD
-<RelativeLayout xmlns:android="http://schemas.android.com/apk/res/android"
-    xmlns:app="http://schemas.android.com/apk/res-auto"
-=======
 <!-- A DrawerLayout is intended to be used as the top-level content view using match_parent for both width and height to consume the full space available. -->
-<android.support.design.widget.CoordinatorLayout
-    xmlns:android="http://schemas.android.com/apk/res/android"
->>>>>>> c93236aa
+<android.support.design.widget.CoordinatorLayout xmlns:android="http://schemas.android.com/apk/res/android"
     xmlns:tools="http://schemas.android.com/tools"
     android:id="@+id/mainContainer"
     android:layout_width="match_parent"
@@ -14,54 +8,23 @@
 
     <android.support.v4.app.FragmentTabHost
         android:layout_width="match_parent"
-<<<<<<< HEAD
-        android:layout_height="match_parent"></android.support.v4.app.FragmentTabHost>
-    
-    <android.support.design.widget.TabLayout
-        android:id="@+id/mainTabLayout"
-        android:layout_width="match_parent"
-        android:layout_height="55dp"
-        android:layout_alignParentBottom="true"
-        android:background="#fff"
-        app:tabBackground="@color/white"
-        app:tabGravity="center"
-        app:tabIndicatorHeight="0dp"
-        app:tabMode="fixed" />
+        android:layout_height="match_parent">
 
-    <FrameLayout
-        android:layout_width="match_parent"
-        android:layout_height="match_parent"
-        android:layout_above="@id/mainTabLayout">
-
-        <FrameLayout
-            android:id="@+id/container"
-            android:layout_width="match_parent"
-            android:layout_height="match_parent" />
-
-        <View
-            android:id="@+id/mainShadow"
-            android:layout_width="match_parent"
-            android:layout_height="4dp"
-            android:layout_gravity="bottom"
-            android:background="@drawable/shadow_top" />
-    </FrameLayout>
-</RelativeLayout>
-=======
-        android:layout_height="match_parent">
         <LinearLayout
             android:layout_width="match_parent"
             android:layout_height="match_parent"
             android:orientation="vertical">
+
             <FrameLayout
                 android:id="@android:id/tabcontent"
                 android:layout_width="match_parent"
                 android:layout_height="0dip"
-                android:layout_weight="1"/>
+                android:layout_weight="1" />
+
             <android.support.v4.app.FragmentTabHost
                 android:id="@android:id/tabhost"
                 android:layout_width="match_parent"
-                android:layout_height="wrap_content"/>
+                android:layout_height="wrap_content" />
         </LinearLayout>
-    </RelativeLayout>
-</android.support.design.widget.CoordinatorLayout>
->>>>>>> c93236aa
+    </android.support.v4.app.FragmentTabHost>
+</android.support.design.widget.CoordinatorLayout>