--- conflicted
+++ resolved
@@ -27,34 +27,22 @@
                     android:id="@+id/albumArt"
                     android:layout_width="match_parent"
                     android:layout_height="match_parent"
-<<<<<<< HEAD
-                    android:background="@color/reach_grey" />
-=======
                     card_view:placeholderImage="@drawable/default_music_icon" />
->>>>>>> d3a596ee
                 <ImageView
                     android:id="@+id/likeButton"
                     android:layout_width="30dp"
                     android:layout_height="30dp"
                     android:padding="4dp"
                     android:layout_gravity="right"
-<<<<<<< HEAD
-                    android:src="@drawable/icon_heart_outline_white" />
-=======
                     android:src="@drawable/icon_heart_outline_white"
                     android:visibility="gone"
                     />
 
->>>>>>> d3a596ee
             </FrameLayout>
             <ImageView
                 android:id="@+id/optionsIcon"
                 android:layout_alignParentRight="true"
-<<<<<<< HEAD
-                android:paddingTop="5dp"
-=======
                 android:paddingTop="8dp"
->>>>>>> d3a596ee
                 android:src="@drawable/icon_extra_dots_gray"
                 android:layout_width="wrap_content"
                 android:layout_height="wrap_content" />
@@ -115,11 +103,7 @@
                 android:layout_width="match_parent"
                 android:layout_height="wrap_content"
                 android:layout_below="@id/albumArtContainer"
-<<<<<<< HEAD
-                android:layout_marginTop="5dp" />
-=======
                  />
->>>>>>> d3a596ee
         </RelativeLayout>
     </android.support.v7.widget.CardView>
 </FrameLayout>