--- conflicted
+++ resolved
@@ -4,46 +4,6 @@
     android:id="@+id/empty_imageView"
     android:layout_width="match_parent"
     android:layout_height="wrap_content"
-<<<<<<< HEAD
-    android:visibility="visible"
-    >
-
-<RelativeLayout
-    android:layout_width="match_parent"
-    android:layout_height="match_parent"
-    android:alpha="0.8"
-    android:background="@null"
-
-
-    >
-
-    <ImageView
-        android:id="@+id/empty_imageView_child"
-        android:layout_width="120dp"
-        android:layout_height="wrap_content"
-        android:layout_centerInParent="true"
-        android:adjustViewBounds="true"
-        android:scaleType="centerInside"
-        android:src="@drawable/mascot_big_edited_1"
-
-        />
-
-    <TextView
-        android:id="@+id/empty_textView"
-        android:layout_width="wrap_content"
-        android:layout_height="wrap_content"
-        android:layout_below="@+id/empty_imageView_child"
-        android:layout_centerHorizontal="true"
-        android:layout_marginTop="38dp"
-        android:background="#cbcbcb"
-        android:gravity="center_horizontal"
-        android:padding="10dp"
-        android:text="hellllloooooo"
-        android:textColor="@android:color/white"
-        android:textSize="16sp" />
-
-</RelativeLayout>
-=======
     android:visibility="gone"
     >
 
@@ -77,6 +37,5 @@
             android:textSize="16sp" />
 
     </RelativeLayout>
->>>>>>> 155570e1
 
 </android.support.v4.widget.NestedScrollView>