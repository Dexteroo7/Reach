<?xml version="1.0" encoding="utf-8"?>
<android.support.v7.widget.CardView xmlns:android="http://schemas.android.com/apk/res/android"
    xmlns:fresco="http://schemas.android.com/apk/res-auto"
    xmlns:card_view="http://schemas.android.com/apk/res-auto"
    card_view:cardUseCompatPadding="true"
    android:layout_margin="5dp"
    android:layout_width="match_parent"
    android:layout_height="wrap_content">
    <RelativeLayout
        android:layout_width="match_parent"
        android:layout_height="wrap_content">
        <com.facebook.drawee.view.SimpleDraweeView
            android:id="@+id/appIcon"
            android:padding="20dp"
            fresco:placeholderImage="@android:drawable/sym_def_app_icon"
            android:layout_width="match_parent"
            android:layout_marginBottom="20dp"
            android:layout_height="150dp" />
        <ImageView
            android:id="@+id/extraButton"
            android:layout_alignParentRight="true"
            android:layout_alignParentBottom="true"
            android:paddingBottom="5dp"
            android:paddingTop="10dp"
            android:paddingLeft="10dp"
            android:layout_width="wrap_content"
            android:layout_height="wrap_content"
            android:src="@drawable/icon_extra_dots_light_gray" />
        <TextView
            android:id="@+id/appName"
            android:layout_toLeftOf="@id/extraButton"
            android:layout_alignParentBottom="true"
            android:layout_marginLeft="10dp"
            android:paddingBottom="10dp"
            android:layout_width="match_parent"
            android:layout_height="wrap_content"
            android:ellipsize="marquee"
            android:lines="1"
            android:text="Test"
            android:textColor="#000"
            android:textSize="16sp" />
<<<<<<< HEAD
=======

        <ImageView
            android:layout_width="18dp"
            android:layout_height="18dp"
            android:layout_alignParentRight="true"
            android:layout_marginRight="8dp"
            android:layout_marginTop="8dp"
            android:id="@+id/toggleImage"
            android:visibility="gone"
            />

>>>>>>> d3a596ee
    </RelativeLayout>
</android.support.v7.widget.CardView><|MERGE_RESOLUTION|>--- conflicted
+++ resolved
@@ -39,8 +39,6 @@
             android:text="Test"
             android:textColor="#000"
             android:textSize="16sp" />
-<<<<<<< HEAD
-=======
 
         <ImageView
             android:layout_width="18dp"
@@ -52,6 +50,5 @@
             android:visibility="gone"
             />
 
->>>>>>> d3a596ee
     </RelativeLayout>
 </android.support.v7.widget.CardView>