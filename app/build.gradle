--- conflicted
+++ resolved
@@ -10,17 +10,10 @@
 
         applicationId "reach.project"
         targetSdkVersion 23
-<<<<<<< HEAD
         minSdkVersion 14
-        versionCode 83
-        versionName "1.0-beta2"
+        versionCode 84
+        versionName "1.0-beta3"
         //multiDexEnabled true
-=======
-        minSdkVersion 23
-        versionCode 83
-        versionName "1.0-beta2"
-        multiDexEnabled true
->>>>>>> 00b6e34a
     }
 
     compileOptions {
@@ -71,7 +64,7 @@
     compile 'com.facebook.fresco:fresco:0.9.0'
     compile 'com.facebook.fresco:imagepipeline-okhttp:0.9.0'
     compile 'com.squareup.wire:wire-runtime:1.8.0'
-//    compile 'com.crittercism:crittercism-android-agent:5.5.1'
+    compile 'com.crittercism:crittercism-android-agent:5.5.1'
 //    compile 'com.firebase:firebase-client-android:2.4.0'
 
     // to remove
