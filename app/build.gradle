--- conflicted
+++ resolved
@@ -8,25 +8,19 @@
     defaultConfig {
         applicationId "reach.project"
         minSdkVersion 14
-<<<<<<< HEAD
-        targetSdkVersion 23
+        targetSdkVersion 22
         versionCode 56
         versionName "0.9.18.2-beta"
-=======
-        targetSdkVersion 22
-        versionCode 55
-        versionName "0.9.18.1-beta"
->>>>>>> 61bfc744
         //meant for release
         multiDexEnabled true
     }
-//    buildTypes {
-//        release {
-//            shrinkResources true
-//            minifyEnabled true
-//            proguardFile '/Users/ashish/AndroidStudioProjects/Reach/app/proguard-reach.txt'
-//        }
-//    }
+    buildTypes {
+        release {
+            shrinkResources true
+            minifyEnabled true
+            proguardFile '/Users/ashish/AndroidStudioProjects/Reach/app/proguard-reach.txt'
+        }
+    }
     compileOptions {
         sourceCompatibility JavaVersion.VERSION_1_8
         targetCompatibility JavaVersion.VERSION_1_8
@@ -39,14 +33,10 @@
 dependencies {
     compile fileTree(dir: 'libs', includes: ['*.jar'])
     compile 'com.google.apis:google-api-services-storage:v1-rev40-1.20.0'
-<<<<<<< HEAD
-    compile 'com.google.android.gms:play-services:7.3.0'
-=======
 
-    compile 'com.google.android.gms:play-services-gcm:7.8.0'
-    compile 'com.google.android.gms:play-services-analytics:7.8.0'
+    compile 'com.google.android.gms:play-services-gcm:7.0.0'
+    compile 'com.google.android.gms:play-services-analytics:7.0.0'
 
->>>>>>> 61bfc744
     compile 'com.google.code.gson:gson:2.3.1'
     compile 'com.android.support:appcompat-v7:22.2.1'
     compile 'com.android.support:support-v4:22.2.1'
