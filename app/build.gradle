apply plugin: 'com.android.application'
//must apply retrolambda plugin last ! (https://github.com/evant/gradle-retrolambda)
apply plugin: 'me.tatarka.retrolambda'

android {
    compileSdkVersion 23
    buildToolsVersion '23.0.1'
    defaultConfig {
        applicationId "reach.project"
        minSdkVersion 14
        targetSdkVersion 23
<<<<<<< HEAD
        versionCode 66
        versionName "0.9.21.1-beta"
=======
        versionCode 65
        versionName "0.9.21-beta"
        //meant for release
        multiDexEnabled true
>>>>>>> 7a8245be
    }
    buildTypes {
        release {
            shrinkResources true
            minifyEnabled true
            proguardFile '/Users/ashish/AndroidStudioProjects/Reach/app/proguard-reach.txt'
        }
    }
    compileOptions {
        sourceCompatibility JavaVersion.VERSION_1_8
        targetCompatibility JavaVersion.VERSION_1_8
    }

    packagingOptions {
        exclude 'META-INF/LICENSE'
        exclude 'META-INF/NOTICE'
    }
}

dependencies {
    compile fileTree(includes: ['*.jar'], dir: 'libs')
    compile 'com.google.apis:google-api-services-storage:v1-rev45-1.20.0'
    compile 'com.google.android.gms:play-services:6.1.11'
    //compile 'com.google.android.gms:play-services-gcm:7.8.0'
    //compile 'com.google.android.gms:play-services-analytics:7.8.0'
    compile 'com.google.code.gson:gson:2.3.1'
    compile 'com.android.support:appcompat-v7:23.0.1'
    compile 'com.android.support:support-v4:23.0.1'
    compile 'com.android.support:cardview-v7:23.0.1'
    compile 'com.android.support:design:23.0.1'
    compile 'com.android.support:percent:23.0.1'
    //meant for release
    compile 'com.android.support:multidex:1.0.1'

    // non-google stuff
    compile 'com.mixpanel.android:mixpanel-android:4.6.4'
    compile 'com.squareup.picasso:picasso:2.5.2'
    compile 'com.squareup.wire:wire-runtime:1.8.0'
    compile 'com.crittercism:crittercism-android-agent:5.3.3'
    compile 'com.firebase:firebase-client-android:2.4.0'
    compile 'com.appvirality:AppviralityUI:1.1.15'

    // to remove
    compile 'com.daimajia.swipelayout:library:1.2.0@aar'
    compile 'com.viewpagerindicator:library:2.4.1'
    compile 'com.getbase:floatingactionbutton:1.10.0'
    compile 'com.sothree.slidinguppanel:library:3.1.1'
    compile 'com.commonsware.cwac:merge:1.1.1'
}

configurations {
    compile.exclude group: "org.apache.httpcomponents", module: "httpclient"
}<|MERGE_RESOLUTION|>--- conflicted
+++ resolved
@@ -9,15 +9,8 @@
         applicationId "reach.project"
         minSdkVersion 14
         targetSdkVersion 23
-<<<<<<< HEAD
-        versionCode 66
-        versionName "0.9.21.1-beta"
-=======
-        versionCode 65
-        versionName "0.9.21-beta"
-        //meant for release
-        multiDexEnabled true
->>>>>>> 7a8245be
+        versionCode 67
+        versionName "0.9.21.2-beta"
     }
     buildTypes {
         release {
@@ -49,8 +42,6 @@
     compile 'com.android.support:cardview-v7:23.0.1'
     compile 'com.android.support:design:23.0.1'
     compile 'com.android.support:percent:23.0.1'
-    //meant for release
-    compile 'com.android.support:multidex:1.0.1'
 
     // non-google stuff
     compile 'com.mixpanel.android:mixpanel-android:4.6.4'
