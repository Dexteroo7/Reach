--- conflicted
+++ resolved
@@ -6,7 +6,6 @@
     compileSdkVersion 23
     buildToolsVersion '23.0.1'
     defaultConfig {
-
         applicationId "reach.project"
         minSdkVersion 14
         targetSdkVersion 23
@@ -32,17 +31,11 @@
 }
 
 dependencies {
-
     compile fileTree(includes: ['*.jar'], dir: 'libs')
     compile 'com.google.apis:google-api-services-storage:v1-rev45-1.20.0'
     //compile 'com.google.android.gms:play-services:6.1.11'
-<<<<<<< HEAD
     compile 'com.google.android.gms:play-services-gcm:7.8.0'
     compile 'com.google.android.gms:play-services-analytics:7.8.0'
-=======
-    compile 'com.google.android.gms:play-services-gcm:7.0.0'
-    compile 'com.google.android.gms:play-services-analytics:7.0.0'
->>>>>>> a564cff0
     compile 'com.google.code.gson:gson:2.3.1'
     compile 'com.android.support:appcompat-v7:23.0.1'
     compile 'com.android.support:support-v4:23.0.1'
