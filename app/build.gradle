apply plugin: 'com.android.application'
//must apply retrolambda plugin last ! (https://github.com/evant/gradle-retrolambda)
apply plugin: 'me.tatarka.retrolambda'

android {

    compileSdkVersion 23
    buildToolsVersion '23.0.2'
    defaultConfig {

        applicationId "reach.project"
        targetSdkVersion 23
<<<<<<< HEAD
        minSdkVersion 22
        versionCode 85
        versionName "1.0.1"
=======
        minSdkVersion 21
        versionCode 88
        versionName "1.0.4"
>>>>>>> 7a995034
        multiDexEnabled true
    }

    compileOptions {
        sourceCompatibility JavaVersion.VERSION_1_8
        targetCompatibility JavaVersion.VERSION_1_8
    }

    packagingOptions {
        exclude 'META-INF/LICENSE'
        exclude 'META-INF/NOTICE'
    }

    dexOptions {
        incremental true
        javaMaxHeapSize '4g'
    }

    buildTypes {
        release {
            shrinkResources true
            minifyEnabled true
            proguardFile '/Users/ashish/AndroidStudioProjects/Reach/app/proguard-reach.txt'
        }
        /*debug {
            shrinkResources true
            minifyEnabled true
            proguardFile '/Users/ashish/AndroidStudioProjects/Reach/app/proguard-reach.txt'
        }*/
    }

    /*splits {
        abi {
            enable true
            reset()
            include 'x86', 'x86_64', 'arm64-v8a', 'armeabi-v7a', 'armeabi'
            universalApk false
        }
    }*/
}

dependencies {
    compile fileTree(includes: ['*.jar'], dir: 'libs')
//    compile 'com.firebase:firebase-client-android:2.4.0'
//    compile 'com.android.support:multidex:1.0.1'
//    compile 'com.crittercism:crittercism-android-agent:5.5.5'
//    compile 'com.google.android.gms:play-services:6.1.11'
    compile 'com.google.android.gms:play-services-gcm:8.4.0'
    compile 'com.google.android.gms:play-services-analytics:8.4.0'

    compile 'com.google.apis:google-api-services-storage:v1-rev58-1.21.0'
    compile 'com.google.api-client:google-api-client-android:1.21.0'
    compile 'com.google.code.gson:gson:2.4'
    compile 'com.android.support:design:23.1.1'
    compile 'com.android.support:percent:23.1.1'
    compile 'com.android.support:cardview-v7:23.1.1'

    compile 'com.squareup.okhttp:okhttp:2.7.2'
    compile 'com.facebook.fresco:fresco:0.9.0'
    compile 'com.squareup.wire:wire-runtime:1.8.0'
    compile ('com.facebook.android:facebook-android-sdk:4.8.2') {
        exclude module: 'bolts-android'
    }
    compile ('com.github.florent37:materialviewpager:1.1.3@aar') {
        transitive = true
    }
}

configurations {
    compile.exclude group: "org.apache.httpcomponents", module: "httpclient"
}<|MERGE_RESOLUTION|>--- conflicted
+++ resolved
@@ -10,15 +10,9 @@
 
         applicationId "reach.project"
         targetSdkVersion 23
-<<<<<<< HEAD
-        minSdkVersion 22
-        versionCode 85
-        versionName "1.0.1"
-=======
         minSdkVersion 21
         versionCode 88
         versionName "1.0.4"
->>>>>>> 7a995034
         multiDexEnabled true
     }
 
