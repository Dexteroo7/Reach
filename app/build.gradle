apply plugin: 'com.android.application'
//must apply retrolambda plugin last ! (https://github.com/evant/gradle-retrolambda)
apply plugin: 'me.tatarka.retrolambda'

android {

    compileSdkVersion 23
    buildToolsVersion '23.0.2'
    defaultConfig {

        applicationId "reach.project"
        targetSdkVersion 23
<<<<<<< HEAD
        minSdkVersion 14
        versionCode 80
        versionName "1.0-alpha"
=======
        minSdkVersion 23
        versionCode 83
        versionName "1.0-beta2"
>>>>>>> c21363b2
        multiDexEnabled true
    }

    compileOptions {
        sourceCompatibility JavaVersion.VERSION_1_8
        targetCompatibility JavaVersion.VERSION_1_8
    }

    packagingOptions {
        exclude 'META-INF/LICENSE'
        exclude 'META-INF/NOTICE'
    }

    dexOptions {
        incremental true
        javaMaxHeapSize '4g'
    }

    buildTypes {
        release {
            shrinkResources true
            minifyEnabled true
            proguardFile '/Users/ashish/AndroidStudioProjects/Reach/app/proguard-reach.txt'
        }
        /*debug {
            shrinkResources true
            minifyEnabled true
            proguardFile '/Users/ashish/AndroidStudioProjects/Reach/app/proguard-reach.txt'
        }*/
    }
}

dependencies {

    compile fileTree(includes: ['*.jar'], dir: 'libs')
    //android core
    compile 'com.google.apis:google-api-services-storage:v1-rev58-1.21.0'
<<<<<<< HEAD
//    compile 'com.google.android.gms:play-services-gcm:8.4.0'
//    compile 'com.google.android.gms:play-services-analytics:8.4.0'
    compile 'com.google.android.gms:play-services:6.1.11'
=======
    compile 'com.google.android.gms:play-services-gcm:8.4.0'
    compile 'com.google.android.gms:play-services-analytics:8.4.0'
//    compile 'com.google.android.gms:play-services:6.1.11'
>>>>>>> c21363b2
    compile 'com.google.code.gson:gson:2.4'
    compile 'com.android.support:design:23.1.1'
    compile 'com.android.support:percent:23.1.1'
    compile 'com.android.support:cardview-v7:23.1.1'
//    compile 'com.android.support:multidex:1.0.1'

    // non-google stuff
    compile 'com.squareup.okhttp:okhttp:2.7.2'
    compile 'com.facebook.fresco:fresco:0.9.0'
    compile 'com.facebook.fresco:imagepipeline-okhttp:0.9.0'
    compile 'com.squareup.wire:wire-runtime:1.8.0'
//    compile 'com.crittercism:crittercism-android-agent:5.5.1'
//    compile 'com.firebase:firebase-client-android:2.4.0'

    // to remove
    compile('com.github.florent37:materialviewpager:1.1.3@aar') {
        transitive = true
    }
}

configurations {
    compile.exclude group: "org.apache.httpcomponents", module: "httpclient"
}<|MERGE_RESOLUTION|>--- conflicted
+++ resolved
@@ -10,15 +10,9 @@
 
         applicationId "reach.project"
         targetSdkVersion 23
-<<<<<<< HEAD
-        minSdkVersion 14
-        versionCode 80
-        versionName "1.0-alpha"
-=======
         minSdkVersion 23
         versionCode 83
         versionName "1.0-beta2"
->>>>>>> c21363b2
         multiDexEnabled true
     }
 
@@ -56,15 +50,10 @@
     compile fileTree(includes: ['*.jar'], dir: 'libs')
     //android core
     compile 'com.google.apis:google-api-services-storage:v1-rev58-1.21.0'
-<<<<<<< HEAD
 //    compile 'com.google.android.gms:play-services-gcm:8.4.0'
 //    compile 'com.google.android.gms:play-services-analytics:8.4.0'
     compile 'com.google.android.gms:play-services:6.1.11'
-=======
-    compile 'com.google.android.gms:play-services-gcm:8.4.0'
-    compile 'com.google.android.gms:play-services-analytics:8.4.0'
 //    compile 'com.google.android.gms:play-services:6.1.11'
->>>>>>> c21363b2
     compile 'com.google.code.gson:gson:2.4'
     compile 'com.android.support:design:23.1.1'
     compile 'com.android.support:percent:23.1.1'
