--- conflicted
+++ resolved
@@ -42,17 +42,10 @@
     compile 'com.google.apis:google-api-services-storage:v1-rev58-1.21.0'
     compile 'com.google.apis:google-api-services-youtube:v3-rev163-1.21.0'
     compile 'com.google.api-client:google-api-client-android:1.21.0'
-<<<<<<< HEAD
-    compile 'com.google.code.gson:gson:2.6.2'
-    compile 'com.android.support:design:23.2.0'
-    compile 'com.android.support:percent:23.2.0'
-    compile 'com.android.support:cardview-v7:23.2.0'
-=======
     compile 'com.google.code.gson:gson:2.4'
     compile 'com.android.support:design:23.2.1'
     compile 'com.android.support:percent:23.2.1'
     compile 'com.android.support:cardview-v7:23.2.1'
->>>>>>> d3a596ee
     compile 'com.squareup.okhttp3:okhttp:3.2.0'
     compile 'com.squareup.wire:wire-runtime:1.8.0'
     compile 'joda-time:joda-time:2.9.2'
