--- conflicted
+++ resolved
@@ -10,13 +10,8 @@
         applicationId "reach.project"
         targetSdkVersion 23
         minSdkVersion 22
-<<<<<<< HEAD
         versionCode 95
         versionName "1.1.2"
-=======
-        versionCode 94
-        versionName "1.1.1"
->>>>>>> 1772bcf0
         multiDexEnabled true
         vectorDrawables.useSupportLibrary = true
     }
