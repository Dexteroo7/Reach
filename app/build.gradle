--- conflicted
+++ resolved
@@ -3,7 +3,6 @@
 apply plugin: 'me.tatarka.retrolambda'
 
 android {
-
     compileSdkVersion 22
     buildToolsVersion "22.0.1"
     defaultConfig {
@@ -13,8 +12,8 @@
         versionCode 57
         versionName "0.9.18.3-beta"
         //meant for release
+        multiDexEnabled true
     }
-<<<<<<< HEAD
     buildTypes {
         release {
             shrinkResources true
@@ -22,17 +21,6 @@
             proguardFile '/Users/ashish/AndroidStudioProjects/Reach/app/proguard-reach.txt'
         }
     }
-=======
-
-//    buildTypes {
-//        release {
-//            shrinkResources true
-//            minifyEnabled true
-//            proguardFile '/Users/ashish/AndroidStudioProjects/Reach/app/proguard-reach.txt'
-//        }
-//    }
-
->>>>>>> 5cf99789
     compileOptions {
         sourceCompatibility JavaVersion.VERSION_1_8
         targetCompatibility JavaVersion.VERSION_1_8
@@ -49,14 +37,15 @@
     compile fileTree(dir: 'libs', includes: ['*.jar'])
     compile 'com.google.apis:google-api-services-storage:v1-rev40-1.20.0'
 
-    compile 'com.google.android.gms:play-services-gcm:7.0.0'
-    compile 'com.google.android.gms:play-services-analytics:7.0.0'
+    compile 'com.google.android.gms:play-services:6.1.11'
 
     compile 'com.google.code.gson:gson:2.3.1'
     compile 'com.android.support:appcompat-v7:22.2.1'
     compile 'com.android.support:support-v4:22.2.1'
     compile 'com.android.support:cardview-v7:22.2.1'
     compile 'com.android.support:design:22.2.1'
+    //meant for release
+    compile 'com.android.support:multidex:1.0.1'
 
     // non-google stuff
     compile 'com.fasterxml.jackson.core:jackson-databind:2.6.1'
