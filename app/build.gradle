apply plugin: 'com.android.application'
//must apply retrolambda plugin last ! (https://github.com/evant/gradle-retrolambda)
apply plugin: 'me.tatarka.retrolambda'

android {
    compileSdkVersion 23
    buildToolsVersion "23.0.2"

    defaultConfig {
        applicationId "reach.project"
        targetSdkVersion 23
<<<<<<< HEAD
        minSdkVersion 19
        versionCode 92
        versionName "1.0.8"
=======
        minSdkVersion 23
        versionCode 94
        versionName "1.1.1"
>>>>>>> 2cd01f94
        multiDexEnabled true
        vectorDrawables.useSupportLibrary = true
    }

    compileOptions {
        sourceCompatibility JavaVersion.VERSION_1_8
        targetCompatibility JavaVersion.VERSION_1_8
    }

    dexOptions {
        incremental true
        javaMaxHeapSize '4g'
    }

    buildTypes {
        release {
            shrinkResources true
            minifyEnabled true
            proguardFile '/Users/ashish/AndroidStudioProjects/Reach/app/proguard-reach.txt'
        }
    }
}

dependencies {
    compile fileTree(includes: ['*.jar'], dir: 'libs')
//    compile 'com.crittercism:crittercism-android-agent:5.5.5'
    compile 'com.google.android.gms:play-services:6.1.11'
<<<<<<< HEAD
    compile 'com.google.apis:google-api-services-storage:v1-rev58-1.21.0'
    compile 'com.google.apis:google-api-services-youtube:v3-rev163-1.21.0'
=======
    compile 'com.google.apis:google-api-services-storage:v1-rev65-1.21.0'
>>>>>>> 2cd01f94
    compile 'com.google.api-client:google-api-client-android:1.21.0'
    compile 'com.google.code.gson:gson:2.6.2'
    compile 'com.android.support:design:23.2.1'
    compile 'com.android.support:percent:23.2.1'
    compile 'com.android.support:cardview-v7:23.2.1'
    compile 'com.squareup.okhttp3:okhttp:3.2.0'
    compile 'com.squareup.wire:wire-runtime:1.8.0'
    compile 'joda-time:joda-time:2.9.2'
    compile 'com.facebook.fresco:fresco:0.9.0'
    compile 'com.facebook.android:facebook-android-sdk:4.8.2'
    compile ('com.github.florent37:materialviewpager:1.1.3@aar') {
        transitive = true
    }
}

configurations {
    compile.exclude group: "org.apache.httpcomponents", module: "httpclient"
}<|MERGE_RESOLUTION|>--- conflicted
+++ resolved
@@ -9,15 +9,9 @@
     defaultConfig {
         applicationId "reach.project"
         targetSdkVersion 23
-<<<<<<< HEAD
-        minSdkVersion 19
-        versionCode 92
-        versionName "1.0.8"
-=======
         minSdkVersion 23
         versionCode 94
         versionName "1.1.1"
->>>>>>> 2cd01f94
         multiDexEnabled true
         vectorDrawables.useSupportLibrary = true
     }
@@ -45,12 +39,8 @@
     compile fileTree(includes: ['*.jar'], dir: 'libs')
 //    compile 'com.crittercism:crittercism-android-agent:5.5.5'
     compile 'com.google.android.gms:play-services:6.1.11'
-<<<<<<< HEAD
-    compile 'com.google.apis:google-api-services-storage:v1-rev58-1.21.0'
+    compile 'com.google.apis:google-api-services-storage:v1-rev65-1.21.0'
     compile 'com.google.apis:google-api-services-youtube:v3-rev163-1.21.0'
-=======
-    compile 'com.google.apis:google-api-services-storage:v1-rev65-1.21.0'
->>>>>>> 2cd01f94
     compile 'com.google.api-client:google-api-client-android:1.21.0'
     compile 'com.google.code.gson:gson:2.6.2'
     compile 'com.android.support:design:23.2.1'
