apply plugin: 'com.android.application'
//must apply retrolambda plugin last ! (https://github.com/evant/gradle-retrolambda)
apply plugin: 'me.tatarka.retrolambda'

android {

    compileSdkVersion 23
    buildToolsVersion '23.0.2'
    defaultConfig {

        applicationId "reach.project"
        targetSdkVersion 23
<<<<<<< HEAD
        minSdkVersion 14
        versionCode 84
        versionName "1.0.0"
        //multiDexEnabled true
=======
        minSdkVersion 23
        versionCode 85
        versionName "1.0.1"
        multiDexEnabled true
>>>>>>> 4bb80972
    }

    compileOptions {
        sourceCompatibility JavaVersion.VERSION_1_8
        targetCompatibility JavaVersion.VERSION_1_8
    }

    packagingOptions {
        exclude 'META-INF/LICENSE'
        exclude 'META-INF/NOTICE'
    }

    dexOptions {
        incremental true
        javaMaxHeapSize '4g'
    }

    buildTypes {
        release {
            shrinkResources true
            minifyEnabled true
            proguardFile '/Users/ashish/AndroidStudioProjects/Reach/app/proguard-reach.txt'
        }
        /*debug {
            shrinkResources true
            minifyEnabled true
            proguardFile '/Users/ashish/AndroidStudioProjects/Reach/app/proguard-reach.txt'
        }*/
    }

<<<<<<< HEAD
    splits {
=======
    /*splits {
>>>>>>> 4bb80972
        abi {
            enable true
            reset()
            include 'x86', 'x86_64', 'arm64-v8a', 'armeabi-v7a', 'armeabi'
            universalApk false
        }
<<<<<<< HEAD
    }
=======
    }*/
>>>>>>> 4bb80972
}

dependencies {

    compile fileTree(includes: ['*.jar'], dir: 'libs')
    //android core
    //    compile 'com.google.android.gms:play-services:6.1.11'
    //    compile 'com.android.support:multidex:1.0.1'

    // non-google stuff
    //    compile 'com.crittercism:crittercism-android-agent:5.5.1'
    //    compile 'com.firebase:firebase-client-android:2.4.0'

    // to remove
    compile('com.github.florent37:materialviewpager:1.1.3@aar') {
        transitive = true
    }
    compile 'com.google.apis:google-api-services-storage:v1-rev58-1.21.0'
<<<<<<< HEAD
//    compile 'com.google.android.gms:play-services-gcm:8.4.0'
//    compile 'com.google.android.gms:play-services-analytics:8.4.0'
    compile 'com.google.android.gms:play-services:6.1.11'
=======
    compile 'com.google.android.gms:play-services-gcm:8.4.0'
    compile 'com.google.android.gms:play-services-analytics:8.4.0'
    compile 'com.google.api-client:google-api-client-android:1.21.0'
>>>>>>> 4bb80972
    compile 'com.google.code.gson:gson:2.4'
    compile 'com.android.support:design:23.1.1'
    compile 'com.android.support:percent:23.1.1'
    compile 'com.android.support:cardview-v7:23.1.1'
    compile 'com.squareup.okhttp:okhttp:2.7.2'
    compile 'com.facebook.fresco:fresco:0.9.0'
    compile 'com.squareup.wire:wire-runtime:1.8.0'
<<<<<<< HEAD
    compile 'com.crittercism:crittercism-android-agent:5.5.1'
//    compile 'com.firebase:firebase-client-android:2.4.0'

    // to remove
    compile('com.github.florent37:materialviewpager:1.1.3@aar') {
        transitive = true
    }
=======
>>>>>>> 4bb80972
}

configurations {
    compile.exclude group: "org.apache.httpcomponents", module: "httpclient"
}<|MERGE_RESOLUTION|>--- conflicted
+++ resolved
@@ -10,17 +10,10 @@
 
         applicationId "reach.project"
         targetSdkVersion 23
-<<<<<<< HEAD
         minSdkVersion 14
-        versionCode 84
-        versionName "1.0.0"
-        //multiDexEnabled true
-=======
-        minSdkVersion 23
         versionCode 85
         versionName "1.0.1"
-        multiDexEnabled true
->>>>>>> 4bb80972
+        //multiDexEnabled true
     }
 
     compileOptions {
@@ -51,33 +44,25 @@
         }*/
     }
 
-<<<<<<< HEAD
-    splits {
-=======
     /*splits {
->>>>>>> 4bb80972
         abi {
             enable true
             reset()
             include 'x86', 'x86_64', 'arm64-v8a', 'armeabi-v7a', 'armeabi'
             universalApk false
         }
-<<<<<<< HEAD
-    }
-=======
     }*/
->>>>>>> 4bb80972
 }
 
 dependencies {
 
     compile fileTree(includes: ['*.jar'], dir: 'libs')
     //android core
-    //    compile 'com.google.android.gms:play-services:6.1.11'
+    compile 'com.google.android.gms:play-services:6.1.11'
     //    compile 'com.android.support:multidex:1.0.1'
 
     // non-google stuff
-    //    compile 'com.crittercism:crittercism-android-agent:5.5.1'
+    compile 'com.crittercism:crittercism-android-agent:5.5.1'
     //    compile 'com.firebase:firebase-client-android:2.4.0'
 
     // to remove
@@ -85,15 +70,9 @@
         transitive = true
     }
     compile 'com.google.apis:google-api-services-storage:v1-rev58-1.21.0'
-<<<<<<< HEAD
 //    compile 'com.google.android.gms:play-services-gcm:8.4.0'
 //    compile 'com.google.android.gms:play-services-analytics:8.4.0'
-    compile 'com.google.android.gms:play-services:6.1.11'
-=======
-    compile 'com.google.android.gms:play-services-gcm:8.4.0'
-    compile 'com.google.android.gms:play-services-analytics:8.4.0'
     compile 'com.google.api-client:google-api-client-android:1.21.0'
->>>>>>> 4bb80972
     compile 'com.google.code.gson:gson:2.4'
     compile 'com.android.support:design:23.1.1'
     compile 'com.android.support:percent:23.1.1'
@@ -101,16 +80,6 @@
     compile 'com.squareup.okhttp:okhttp:2.7.2'
     compile 'com.facebook.fresco:fresco:0.9.0'
     compile 'com.squareup.wire:wire-runtime:1.8.0'
-<<<<<<< HEAD
-    compile 'com.crittercism:crittercism-android-agent:5.5.1'
-//    compile 'com.firebase:firebase-client-android:2.4.0'
-
-    // to remove
-    compile('com.github.florent37:materialviewpager:1.1.3@aar') {
-        transitive = true
-    }
-=======
->>>>>>> 4bb80972
 }
 
 configurations {
