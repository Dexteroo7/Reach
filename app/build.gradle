apply plugin: 'com.android.application'
//must apply retrolambda plugin last ! (https://github.com/evant/gradle-retrolambda)
apply plugin: 'me.tatarka.retrolambda'

android {
    compileSdkVersion 23
    buildToolsVersion "23.0.3"

    defaultConfig {
        applicationId "reach.project"
        targetSdkVersion 23
<<<<<<< HEAD
        minSdkVersion 22
        versionCode 98
        versionName "1.1.5"
=======
        minSdkVersion 23
        versionCode 100
        versionName "1.2"
>>>>>>> 96d4c0e6
        multiDexEnabled true
        vectorDrawables.useSupportLibrary = true
    }

    compileOptions {
        sourceCompatibility JavaVersion.VERSION_1_8
        targetCompatibility JavaVersion.VERSION_1_8
    }

    dexOptions {
        incremental true
        javaMaxHeapSize '4g'
    }

    buildTypes {
        release {
            shrinkResources true
            minifyEnabled true
            proguardFile '/Users/ashish/AndroidStudioProjects/Reach/app/proguard-reach.txt'
        }
    }
}

dependencies {
    compile fileTree(includes: ['*.jar'], dir: 'libs')
    //TODO: There are todos written where crittercism related codes have been commented out. Uncomment them as well
//    compile 'com.crittercism:crittercism-android-agent:5.5.5'
//    compile 'com.android.support:multidex:1.0.1'
    compile 'com.google.android.gms:play-services:6.1.11'
    compile 'com.google.apis:google-api-services-storage:v1-rev65-1.21.0'
    compile 'com.google.apis:google-api-services-youtube:v3-rev163-1.21.0'
    compile 'com.google.api-client:google-api-client-android:1.21.0'
    compile 'com.google.code.gson:gson:2.6.2'
    compile 'com.android.support:design:23.3.0'
    compile 'com.android.support:percent:23.3.0'
    compile 'com.android.support:cardview-v7:23.3.0'
    compile 'com.squareup.okhttp3:okhttp:3.2.0'
    compile 'com.squareup.wire:wire-runtime:1.8.0'
    compile 'joda-time:joda-time:2.9.2'
    compile 'com.facebook.fresco:fresco:0.9.0'
    compile 'com.facebook.android:facebook-android-sdk:4.11.0'
    compile ('com.github.florent37:materialviewpager:1.1.3@aar') {
        transitive = true
    }
}

configurations {
    compile.exclude group: "org.apache.httpcomponents", module: "httpclient"
}<|MERGE_RESOLUTION|>--- conflicted
+++ resolved
@@ -9,15 +9,9 @@
     defaultConfig {
         applicationId "reach.project"
         targetSdkVersion 23
-<<<<<<< HEAD
-        minSdkVersion 22
-        versionCode 98
-        versionName "1.1.5"
-=======
         minSdkVersion 23
         versionCode 100
         versionName "1.2"
->>>>>>> 96d4c0e6
         multiDexEnabled true
         vectorDrawables.useSupportLibrary = true
     }
