apply plugin: 'com.android.application'
//must apply retrolambda plugin last ! (https://github.com/evant/gradle-retrolambda)
apply plugin: 'me.tatarka.retrolambda'

android {

    compileSdkVersion 23
    buildToolsVersion '23.0.2'
    defaultConfig {
        applicationId "reach.project"
        minSdkVersion 14
        targetSdkVersion 23
        versionCode 74
        versionName "0.9.21.9-beta"
        //multiDexEnabled true
    }

    buildTypes {
        release {
            shrinkResources true
            minifyEnabled true
            proguardFile '/Users/ashish/AndroidStudioProjects/Reach/app/proguard-reach.txt'
        }
    }

    compileOptions {
        sourceCompatibility JavaVersion.VERSION_1_8
        targetCompatibility JavaVersion.VERSION_1_8
    }

    packagingOptions {
        exclude 'META-INF/LICENSE'
        exclude 'META-INF/NOTICE'
    }
<<<<<<< HEAD
=======

    dexOptions {
        incremental true
        javaMaxHeapSize "4g"
    }
>>>>>>> 3260caa0
}

dependencies {

    compile fileTree(includes: ['*.jar'], dir: 'libs')
    //android core
    compile 'com.google.apis:google-api-services-storage:v1-rev45-1.20.0'
<<<<<<< HEAD
    compile 'com.google.android.gms:play-services:6.1.11'
    //compile 'com.google.android.gms:play-services-gcm:8.3.0'
    //compile 'com.google.android.gms:play-services-analytics:8.3.0'
    compile 'com.google.code.gson:gson:2.3.1'
    compile 'com.android.support:appcompat-v7:23.0.1'
    compile 'com.android.support:support-v4:23.0.1'
    compile 'com.android.support:cardview-v7:23.0.1'
    compile 'com.android.support:design:23.0.1'
    compile 'com.android.support:percent:23.0.1'
    //compile 'com.android.support:multidex:1.0.1'

=======
    //compile 'com.google.android.gms:play-services:6.1.11'
    compile 'com.google.android.gms:play-services-gcm:8.3.0'
    compile 'com.google.android.gms:play-services-analytics:8.3.0'
    compile 'com.google.code.gson:gson:2.4'
    compile 'com.android.support:appcompat-v7:23.1.1'
    compile 'com.android.support:support-v4:23.1.1'
    compile 'com.android.support:cardview-v7:23.1.1'
    compile 'com.android.support:design:23.1.1'
    compile 'com.android.support:percent:23.1.1'
    compile 'com.android.support:multidex:1.0.1'
>>>>>>> 3260caa0
    // non-google stuff
    compile 'com.squareup.picasso:picasso:2.5.2'
    compile 'com.squareup.okhttp:okhttp:2.6.0'
    compile 'com.squareup.wire:wire-runtime:1.8.0'
    //compile 'com.crittercism:crittercism-android-agent:5.3.3'
    compile 'com.firebase:firebase-client-android:2.4.0'
    // to remove
    compile 'com.daimajia.swipelayout:library:1.2.0@aar'
    compile 'com.viewpagerindicator:library:2.4.1'
    compile 'com.getbase:floatingactionbutton:1.10.0'
    compile 'com.sothree.slidinguppanel:library:3.1.1'
    compile 'com.commonsware.cwac:merge:1.1.1'
}

configurations {
    compile.exclude group: "org.apache.httpcomponents", module: "httpclient"
}<|MERGE_RESOLUTION|>--- conflicted
+++ resolved
@@ -12,7 +12,8 @@
         targetSdkVersion 23
         versionCode 74
         versionName "0.9.21.9-beta"
-        //multiDexEnabled true
+
+        multiDexEnabled true
     }
 
     buildTypes {
@@ -32,14 +33,12 @@
         exclude 'META-INF/LICENSE'
         exclude 'META-INF/NOTICE'
     }
-<<<<<<< HEAD
-=======
+
 
     dexOptions {
         incremental true
         javaMaxHeapSize "4g"
     }
->>>>>>> 3260caa0
 }
 
 dependencies {
@@ -47,35 +46,27 @@
     compile fileTree(includes: ['*.jar'], dir: 'libs')
     //android core
     compile 'com.google.apis:google-api-services-storage:v1-rev45-1.20.0'
-<<<<<<< HEAD
-    compile 'com.google.android.gms:play-services:6.1.11'
-    //compile 'com.google.android.gms:play-services-gcm:8.3.0'
-    //compile 'com.google.android.gms:play-services-analytics:8.3.0'
-    compile 'com.google.code.gson:gson:2.3.1'
-    compile 'com.android.support:appcompat-v7:23.0.1'
-    compile 'com.android.support:support-v4:23.0.1'
-    compile 'com.android.support:cardview-v7:23.0.1'
-    compile 'com.android.support:design:23.0.1'
-    compile 'com.android.support:percent:23.0.1'
-    //compile 'com.android.support:multidex:1.0.1'
 
-=======
     //compile 'com.google.android.gms:play-services:6.1.11'
     compile 'com.google.android.gms:play-services-gcm:8.3.0'
     compile 'com.google.android.gms:play-services-analytics:8.3.0'
+
     compile 'com.google.code.gson:gson:2.4'
     compile 'com.android.support:appcompat-v7:23.1.1'
     compile 'com.android.support:support-v4:23.1.1'
     compile 'com.android.support:cardview-v7:23.1.1'
     compile 'com.android.support:design:23.1.1'
     compile 'com.android.support:percent:23.1.1'
+
     compile 'com.android.support:multidex:1.0.1'
->>>>>>> 3260caa0
+
     // non-google stuff
     compile 'com.squareup.picasso:picasso:2.5.2'
     compile 'com.squareup.okhttp:okhttp:2.6.0'
     compile 'com.squareup.wire:wire-runtime:1.8.0'
+
     //compile 'com.crittercism:crittercism-android-agent:5.3.3'
+
     compile 'com.firebase:firebase-client-android:2.4.0'
     // to remove
     compile 'com.daimajia.swipelayout:library:1.2.0@aar'
