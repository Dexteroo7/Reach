--- conflicted
+++ resolved
@@ -7,44 +7,33 @@
     compileSdkVersion 23
     buildToolsVersion '23.0.2'
     defaultConfig {
-
         applicationId "reach.project"
-        minSdkVersion 19
+        minSdkVersion 14
         targetSdkVersion 23
         versionCode 74
         versionName "0.9.21.9-beta"
         multiDexEnabled true
     }
 
-    productFlavors {
-
-        // Define separate dev and prod product flavors.
-        dev {
-            // dev utilizes minSDKVersion = 21 to allow the Android gradle plugin
-            // to pre-dex each module and produce an APK that can be tested on
-            // Android Lollipop without time consuming dex merging processes.
-            minSdkVersion 21
-        }
-        prod {
-            // The actual minSdkVersion for the application.
-            minSdkVersion 14
+    buildTypes {
+        release {
+            shrinkResources true
+            minifyEnabled true
+            proguardFile '/Users/ashish/AndroidStudioProjects/Reach/app/proguard-reach.txt'
         }
     }
 
     compileOptions {
-
         sourceCompatibility JavaVersion.VERSION_1_8
         targetCompatibility JavaVersion.VERSION_1_8
     }
 
     packagingOptions {
-
         exclude 'META-INF/LICENSE'
         exclude 'META-INF/NOTICE'
     }
 
     dexOptions {
-
         incremental true
         javaMaxHeapSize "4g"
     }
@@ -55,6 +44,7 @@
     compile fileTree(includes: ['*.jar'], dir: 'libs')
     //android core
     compile 'com.google.apis:google-api-services-storage:v1-rev45-1.20.0'
+    //compile 'com.google.android.gms:play-services:6.1.11'
     compile 'com.google.android.gms:play-services-gcm:8.3.0'
     compile 'com.google.android.gms:play-services-analytics:8.3.0'
     compile 'com.google.code.gson:gson:2.4'
@@ -64,13 +54,10 @@
     compile 'com.android.support:design:23.1.1'
     compile 'com.android.support:percent:23.1.1'
     // non-google stuff
-    compile 'com.mixpanel.android:mixpanel-android:4.6.4'
+    compile 'com.squareup.picasso:picasso:2.5.2'
     compile 'com.squareup.okhttp:okhttp:2.6.0'
     compile 'com.squareup.wire:wire-runtime:1.8.0'
-<<<<<<< HEAD
     //compile 'com.crittercism:crittercism-android-agent:5.3.3'
-=======
->>>>>>> 79e1a562
     compile 'com.firebase:firebase-client-android:2.4.0'
     // to remove
     compile 'com.daimajia.swipelayout:library:1.2.0@aar'
@@ -78,9 +65,6 @@
     compile 'com.getbase:floatingactionbutton:1.10.0'
     compile 'com.sothree.slidinguppanel:library:3.1.1'
     compile 'com.commonsware.cwac:merge:1.1.1'
-    compile ('com.github.florent37:materialviewpager:1.1.2@aar'){
-        transitive = true
-    }
 }
 
 configurations {
