apply plugin: 'com.android.application'
//must apply retrolambda plugin last ! (https://github.com/evant/gradle-retrolambda)
apply plugin: 'me.tatarka.retrolambda'

android {
    compileSdkVersion 23
    buildToolsVersion '23.0.1'
    defaultConfig {
        applicationId "reach.project"
        minSdkVersion 21
        targetSdkVersion 23
        versionCode 69
        versionName "0.9.21.4-beta"
    }
    buildTypes {
        release {
            shrinkResources true
            minifyEnabled true
            proguardFile '/Users/ashish/AndroidStudioProjects/Reach/app/proguard-reach.txt'
        }
    }
    compileOptions {
        sourceCompatibility JavaVersion.VERSION_1_8
        targetCompatibility JavaVersion.VERSION_1_8
    }

    packagingOptions {
        exclude 'META-INF/LICENSE'
        exclude 'META-INF/NOTICE'
    }
}

dependencies {
    compile fileTree(includes: ['*.jar'], dir: 'libs')
    compile 'com.google.apis:google-api-services-storage:v1-rev45-1.20.0'
<<<<<<< HEAD
    compile 'com.google.android.gms:play-services:6.1.11'
    //compile 'com.google.android.gms:play-services-gcm:7.8.0'
    //compile 'com.google.android.gms:play-services-analytics:7.8.0'
=======
    //compile 'com.google.android.gms:play-services:6.1.11'
    compile 'com.google.android.gms:play-services-gcm:8.1.0'
    compile 'com.google.android.gms:play-services-analytics:8.1.0'
>>>>>>> 46abfcce
    compile 'com.google.code.gson:gson:2.3.1'
    compile 'com.android.support:appcompat-v7:23.0.1'
    compile 'com.android.support:support-v4:23.0.1'
    compile 'com.android.support:cardview-v7:23.0.1'
    compile 'com.android.support:design:23.0.1'
    compile 'com.android.support:percent:23.0.1'

    // non-google stuff
    compile 'com.mixpanel.android:mixpanel-android:4.6.4'
    compile 'com.squareup.picasso:picasso:2.5.2'
    compile 'com.squareup.wire:wire-runtime:1.8.0'
    compile 'com.crittercism:crittercism-android-agent:5.3.3'
    compile 'com.firebase:firebase-client-android:2.4.0'
    compile 'com.appvirality:AppviralityUI:1.1.15'

    // to remove
    compile 'com.daimajia.swipelayout:library:1.2.0@aar'
    compile 'com.viewpagerindicator:library:2.4.1'
    compile 'com.getbase:floatingactionbutton:1.10.0'
    compile 'com.sothree.slidinguppanel:library:3.1.1'
    compile 'com.commonsware.cwac:merge:1.1.1'
}

configurations {
    compile.exclude group: "org.apache.httpcomponents", module: "httpclient"
}<|MERGE_RESOLUTION|>--- conflicted
+++ resolved
@@ -7,10 +7,10 @@
     buildToolsVersion '23.0.1'
     defaultConfig {
         applicationId "reach.project"
-        minSdkVersion 21
+        minSdkVersion 14
         targetSdkVersion 23
-        versionCode 69
-        versionName "0.9.21.4-beta"
+        versionCode 70
+        versionName "0.9.21.5-beta"
     }
     buildTypes {
         release {
@@ -33,15 +33,9 @@
 dependencies {
     compile fileTree(includes: ['*.jar'], dir: 'libs')
     compile 'com.google.apis:google-api-services-storage:v1-rev45-1.20.0'
-<<<<<<< HEAD
     compile 'com.google.android.gms:play-services:6.1.11'
-    //compile 'com.google.android.gms:play-services-gcm:7.8.0'
-    //compile 'com.google.android.gms:play-services-analytics:7.8.0'
-=======
-    //compile 'com.google.android.gms:play-services:6.1.11'
-    compile 'com.google.android.gms:play-services-gcm:8.1.0'
-    compile 'com.google.android.gms:play-services-analytics:8.1.0'
->>>>>>> 46abfcce
+    //compile 'com.google.android.gms:play-services-gcm:8.1.0'
+    //compile 'com.google.android.gms:play-services-analytics:8.1.0'
     compile 'com.google.code.gson:gson:2.3.1'
     compile 'com.android.support:appcompat-v7:23.0.1'
     compile 'com.android.support:support-v4:23.0.1'
