--- conflicted
+++ resolved
@@ -8,15 +8,9 @@
     defaultConfig {
         applicationId "reach.project"
         minSdkVersion 14
-<<<<<<< HEAD
-        targetSdkVersion 22
+        targetSdkVersion 23
         versionCode 65
         versionName "0.9.21-beta"
-=======
-        targetSdkVersion 23
-        versionCode 64
-        versionName "0.9.20.5-beta"
->>>>>>> bbb1c2e2
         //meant for release
         //multiDexEnabled true
     }
@@ -41,15 +35,9 @@
 dependencies {
     compile fileTree(includes: ['*.jar'], dir: 'libs')
     compile 'com.google.apis:google-api-services-storage:v1-rev45-1.20.0'
-<<<<<<< HEAD
     compile 'com.google.android.gms:play-services:6.1.11'
     //compile 'com.google.android.gms:play-services-gcm:7.8.0'
     //compile 'com.google.android.gms:play-services-analytics:7.8.0'
-=======
-    //compile 'com.google.android.gms:play-services:6.1.11'
-    compile 'com.google.android.gms:play-services-gcm:7.8.0'
-    compile 'com.google.android.gms:play-services-analytics:7.8.0'
->>>>>>> bbb1c2e2
     compile 'com.google.code.gson:gson:2.3.1'
     compile 'com.android.support:appcompat-v7:23.0.1'
     compile 'com.android.support:support-v4:23.0.1'
