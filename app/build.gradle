apply plugin: 'com.android.application'
//must apply retrolambda plugin last ! (https://github.com/evant/gradle-retrolambda)
apply plugin: 'me.tatarka.retrolambda'

android {
    compileSdkVersion 23
    buildToolsVersion "23.0.2"

    defaultConfig {
        applicationId "reach.project"
        targetSdkVersion 23
        versionCode 90
        versionName "1.0.6"
<<<<<<< HEAD
        minSdkVersion 23
=======
        minSdkVersion 15
>>>>>>> 99d45b75
        multiDexEnabled true
        vectorDrawables.useSupportLibrary = true
    }

    compileOptions {
        sourceCompatibility JavaVersion.VERSION_1_8
        targetCompatibility JavaVersion.VERSION_1_8
    }

    dexOptions {
        incremental true
        javaMaxHeapSize '4g'
    }

    buildTypes {
        release {
            shrinkResources true
            minifyEnabled true
            proguardFile '/Users/ashish/AndroidStudioProjects/Reach/app/proguard-reach.txt'
        }
    }
}

dependencies {
    compile fileTree(includes: ['*.jar'], dir: 'libs')
//    compile 'com.crittercism:crittercism-android-agent:5.5.5'
    compile 'com.google.android.gms:play-services:8.1.0'
    compile 'com.google.apis:google-api-services-storage:v1-rev58-1.21.0'
    compile 'com.google.api-client:google-api-client-android:1.21.0'
    compile 'com.google.code.gson:gson:2.6.2'
    compile 'com.android.support:design:23.2.1'
    compile 'com.android.support:percent:23.2.1'
    compile 'com.android.support:cardview-v7:23.2.1'
    compile 'com.squareup.okhttp3:okhttp:3.2.0'
    compile 'com.squareup.wire:wire-runtime:1.8.0'
    compile 'joda-time:joda-time:2.9.2'
    compile 'com.facebook.fresco:fresco:0.9.0'
    compile 'com.facebook.android:facebook-android-sdk:4.8.2'
    compile ('com.github.florent37:materialviewpager:1.1.3@aar') {
        transitive = true
    }
}

configurations {
    compile.exclude group: "org.apache.httpcomponents", module: "httpclient"
}<|MERGE_RESOLUTION|>--- conflicted
+++ resolved
@@ -11,11 +11,7 @@
         targetSdkVersion 23
         versionCode 90
         versionName "1.0.6"
-<<<<<<< HEAD
         minSdkVersion 23
-=======
-        minSdkVersion 15
->>>>>>> 99d45b75
         multiDexEnabled true
         vectorDrawables.useSupportLibrary = true
     }
