apply plugin: 'com.android.application'
//must apply retrolambda plugin last ! (https://github.com/evant/gradle-retrolambda)
apply plugin: 'me.tatarka.retrolambda'

android {
    compileSdkVersion 23
    buildToolsVersion '23.0.1'
    defaultConfig {
        applicationId "reach.project"
        minSdkVersion 14
<<<<<<< HEAD
        targetSdkVersion 23
        versionCode 57
        versionName "0.9.18.3-beta"
=======
        targetSdkVersion 22
        versionCode 58
        versionName "0.9.19-beta"
>>>>>>> 2cc86276
        //meant for release
//        multiDexEnabled true
    }
//    buildTypes {
//        release {
//            shrinkResources true
//            minifyEnabled true
//            proguardFile '/Users/ashish/AndroidStudioProjects/Reach/app/proguard-reach.txt'
//        }
//    }
    compileOptions {
        sourceCompatibility JavaVersion.VERSION_1_8
        targetCompatibility JavaVersion.VERSION_1_8
    }

    packagingOptions {
        exclude 'META-INF/LICENSE'
        exclude 'META-INF/NOTICE'
    }
}

dependencies {

<<<<<<< HEAD
    compile fileTree(includes: ['*.jar'], dir: 'libs')
    compile 'com.google.apis:google-api-services-storage:v1-rev45-1.20.0'
    compile 'com.google.android.gms:play-services-gcm:7.8.0'
    compile 'com.google.android.gms:play-services-analytics:7.8.0'
    compile 'com.google.code.gson:gson:2.3.1'
    compile 'com.android.support:appcompat-v7:23.0.1'
    compile 'com.android.support:support-v4:23.0.1'
    compile 'com.android.support:cardview-v7:23.0.1'
    compile 'com.android.support:design:23.0.1'
=======
    compile fileTree(dir: 'libs', includes: ['*.jar'])
    compile 'com.google.apis:google-api-services-storage:v1-rev40-1.20.0'

    compile 'com.google.android.gms:play-services:6.1.11'

    compile 'com.google.code.gson:gson:2.3.1'
    compile 'com.android.support:appcompat-v7:22.2.0'
    compile 'com.android.support:support-v4:22.2.0'
    compile 'com.android.support:cardview-v7:22.2.0'
    compile 'com.android.support:design:22.2.0'
>>>>>>> 2cc86276
    //meant for release
    //    compile 'com.android.support:multidex:1.0.1'
    // non-google stuff
    compile 'com.fasterxml.jackson.core:jackson-databind:2.6.2'
    compile 'com.crittercism:crittercism-android-agent:5.3.3'
    compile 'com.squareup.picasso:picasso:2.5.2'
    compile 'com.squareup.wire:wire-runtime:1.8.0'
    // to remove
    compile 'com.daimajia.swipelayout:library:1.2.0@aar'
    compile 'com.viewpagerindicator:library:2.4.1'
    compile 'com.getbase:floatingactionbutton:1.10.0'
    compile 'com.sothree.slidinguppanel:library:3.1.1'
    compile 'com.commonsware.cwac:merge:1.1.1'
}<|MERGE_RESOLUTION|>--- conflicted
+++ resolved
@@ -8,15 +8,9 @@
     defaultConfig {
         applicationId "reach.project"
         minSdkVersion 14
-<<<<<<< HEAD
         targetSdkVersion 23
-        versionCode 57
-        versionName "0.9.18.3-beta"
-=======
-        targetSdkVersion 22
         versionCode 58
         versionName "0.9.19-beta"
->>>>>>> 2cc86276
         //meant for release
 //        multiDexEnabled true
     }
@@ -40,7 +34,6 @@
 
 dependencies {
 
-<<<<<<< HEAD
     compile fileTree(includes: ['*.jar'], dir: 'libs')
     compile 'com.google.apis:google-api-services-storage:v1-rev45-1.20.0'
     compile 'com.google.android.gms:play-services-gcm:7.8.0'
@@ -50,18 +43,6 @@
     compile 'com.android.support:support-v4:23.0.1'
     compile 'com.android.support:cardview-v7:23.0.1'
     compile 'com.android.support:design:23.0.1'
-=======
-    compile fileTree(dir: 'libs', includes: ['*.jar'])
-    compile 'com.google.apis:google-api-services-storage:v1-rev40-1.20.0'
-
-    compile 'com.google.android.gms:play-services:6.1.11'
-
-    compile 'com.google.code.gson:gson:2.3.1'
-    compile 'com.android.support:appcompat-v7:22.2.0'
-    compile 'com.android.support:support-v4:22.2.0'
-    compile 'com.android.support:cardview-v7:22.2.0'
-    compile 'com.android.support:design:22.2.0'
->>>>>>> 2cc86276
     //meant for release
     //    compile 'com.android.support:multidex:1.0.1'
     // non-google stuff
