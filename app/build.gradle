--- conflicted
+++ resolved
@@ -10,11 +10,7 @@
 
         applicationId "reach.project"
         targetSdkVersion 23
-<<<<<<< HEAD
-        minSdkVersion 23
-=======
-        minSdkVersion 21
->>>>>>> 1dc984ec
+        minSdkVersion 19
         versionCode 78
         versionName "0.9.21.9-beta"
         multiDexEnabled true
@@ -58,7 +54,7 @@
     compile 'com.android.support:percent:23.1.1'
     //compile 'com.android.support:cardview-v7:23.1.1'
 
-//    compile 'com.android.support:multidex:1.0.1'
+    compile 'com.android.support:multidex:1.0.1'
 
     // non-google stuff
     compile 'com.facebook.fresco:fresco:0.8.1'
