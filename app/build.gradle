--- conflicted
+++ resolved
@@ -7,11 +7,7 @@
     buildToolsVersion '23.0.1'
     defaultConfig {
         applicationId "reach.project"
-<<<<<<< HEAD
-        minSdkVersion 23
-=======
         minSdkVersion 21
->>>>>>> e3df766e
         targetSdkVersion 23
         versionCode 65
         versionName "0.9.21-beta"
