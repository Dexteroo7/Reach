--- conflicted
+++ resolved
@@ -5,15 +5,11 @@
 android {
     compileSdkVersion 23
     buildToolsVersion "23.0.2"
-<<<<<<< HEAD
-    defaultConfig {
-=======
->>>>>>> a661a0c5
 
     defaultConfig {
         applicationId "reach.project"
         targetSdkVersion 23
-        minSdkVersion 15
+        minSdkVersion 23
         versionCode 88
         versionName "1.0.4"
         multiDexEnabled true
@@ -40,31 +36,17 @@
 
 dependencies {
     compile fileTree(includes: ['*.jar'], dir: 'libs')
-//    compile 'com.firebase:firebase-client-android:2.4.0'
-//    compile 'com.android.support:multidex:1.0.1'
 //    compile 'com.crittercism:crittercism-android-agent:5.5.5'
-//    compile 'com.google.android.gms:play-services:6.1.11'
-    compile 'com.google.android.gms:play-services-gcm:8.4.0'
-    compile 'com.google.android.gms:play-services-analytics:8.4.0'
-
+    compile 'com.google.android.gms:play-services:6.1.11'
     compile 'com.google.apis:google-api-services-storage:v1-rev58-1.21.0'
     compile 'com.google.api-client:google-api-client-android:1.21.0'
-<<<<<<< HEAD
     compile 'com.google.code.gson:gson:2.6.2'
     compile 'com.android.support:design:23.2.0'
     compile 'com.android.support:percent:23.2.0'
     compile 'com.android.support:cardview-v7:23.2.0'
     compile 'com.squareup.okhttp3:okhttp:3.2.0'
-=======
-    compile 'com.google.code.gson:gson:2.4'
-    compile 'com.android.support:design:23.2.0'
-    compile 'com.android.support:percent:23.2.0'
-    compile 'com.android.support:cardview-v7:23.2.0'
-
-    compile 'com.squareup.okhttp:okhttp:2.7.2'
->>>>>>> a661a0c5
+    compile 'com.squareup.wire:wire-runtime:1.8.0'
     compile 'com.facebook.fresco:fresco:0.9.0'
-    compile 'com.squareup.wire:wire-runtime:1.8.0'
     compile 'com.facebook.android:facebook-android-sdk:4.8.2'
     compile ('com.github.florent37:materialviewpager:1.1.3@aar') {
         transitive = true
