// Top-level build file where you can add configuration options common to all sub-projects/modules.

buildscript {

    repositories {
        maven { url "http://dl.bintray.com/populov/maven" }
        maven { url "https://repo.commonsware.com.s3.amazonaws.com" }
        jcenter()
    }

    dependencies {
<<<<<<< HEAD
        classpath 'com.android.tools.build:gradle:1.5.0-beta1'
        classpath 'me.tatarka:gradle-retrolambda:3.2.3'
=======
        classpath 'com.android.tools.build:gradle:2.0.0-alpha2'
        classpath 'me.tatarka:gradle-retrolambda:3.2.4'
>>>>>>> aea34360
        classpath 'me.tatarka.retrolambda.projectlombok:lombok.ast:0.2.3.a2'
        // NOTE: Do not place your application dependencies here; they belong
        // in the individual module build.gradle files
    }

    // Exclude the version that the android plugin depends on.
    configurations.classpath.exclude group: 'com.android.tools.external.lombok'
}

allprojects {
    repositories {
        maven { url "http://dl.bintray.com/populov/maven" }
        maven { url "https://repo.commonsware.com.s3.amazonaws.com" }
        jcenter()
    }
}<|MERGE_RESOLUTION|>--- conflicted
+++ resolved
@@ -9,13 +9,9 @@
     }
 
     dependencies {
-<<<<<<< HEAD
-        classpath 'com.android.tools.build:gradle:1.5.0-beta1'
-        classpath 'me.tatarka:gradle-retrolambda:3.2.3'
-=======
-        classpath 'com.android.tools.build:gradle:2.0.0-alpha2'
+
+        classpath 'com.android.tools.build:gradle:1.5.0'
         classpath 'me.tatarka:gradle-retrolambda:3.2.4'
->>>>>>> aea34360
         classpath 'me.tatarka.retrolambda.projectlombok:lombok.ast:0.2.3.a2'
         // NOTE: Do not place your application dependencies here; they belong
         // in the individual module build.gradle files
