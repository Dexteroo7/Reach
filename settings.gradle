<<<<<<< HEAD
include ':backend', ':app'
=======
include ':app'
>>>>>>> 85f6f2c2
<|MERGE_RESOLUTION|>--- conflicted
+++ resolved
@@ -1,5 +1 @@
-<<<<<<< HEAD
-include ':backend', ':app'
-=======
-include ':app'
->>>>>>> 85f6f2c2
+include ':app', ':backend'